--- conflicted
+++ resolved
@@ -26,11 +26,8 @@
 
   alerts-db:
     image: ${ALERTS_DB_IMAGE:-postgis/postgis:17-3.4}
-<<<<<<< HEAD
     profiles:
       - embedded-db
-=======
->>>>>>> 6f208183
     restart: unless-stopped
     environment:
       POSTGRES_DB: ${POSTGRES_DB:-alerts}
