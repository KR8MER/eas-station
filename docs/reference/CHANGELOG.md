# Changelog

All notable changes to this project are documented in this file. The format is based on
[Keep a Changelog](https://keepachangelog.com/en/1.1.0/) and the project currently
tracks releases under the 2.x series.

<<<<<<< HEAD
## [2.12.10] - 2025-12-04
### Changed
- Added a selectable streaming mode on the audio monitor that prefers the built-in HTTPS stream by default and only opts into Icecast when operators explicitly choose it, reducing stalls when external ports are blocked.

## [2.12.9] - 2025-12-04
### Fixed
- Filter placeholder artwork metadata values (e.g., `null`, `undefined`, root-only paths) in the audio monitor so browsers stop
  requesting non-existent `/null` images from the dashboard host.

=======
>>>>>>> d8824364
## [2.12.8] - 2025-12-03
### Fixed
- Corrected the default Icecast external port variable so Icecast URLs use the configured `ICECAST_EXTERNAL_PORT` rather than
  inheriting overrides meant for the internal port, preventing browsers from being pointed to blocked or unmapped port 8080
  endpoints.

## [2.12.7] - 2025-12-02
### Fixed
- Hardened the SDR audio monitoring stack by adding an auto-healing ingest controller that restarts stalled/error sources,
  auto-starts adapters when the live audio endpoint is hit, and exposes restart/error metadata so operators stop seeing
  permanent 503 responses, 0% buffer utilization, and "stream stalled" warnings on the monitoring dashboard.

## [2.12.6] - 2025-12-01
### Fixed
- Added a differential RBDS symbol slicer so FM demodulation correctly reconstructs PI/PS/RadioText metadata and keeps the latest
  decoded fields available to the SDR audio monitor.
- Hardened the SoapySDR receiver implementation by mapping stream error codes (including SOAPY_SDR_NOT_LOCKED) to descriptive
  messages and attaching PLL lock hints so operators immediately see when a tuner simply needs to acquire lock instead of chasing
  misleading "cannot open device" errors.

## [2.12.5] - 2025-11-30
### Changed
- Disabled the CAP poller's optional SDR capture orchestration by default so its RadioManager hooks stay idle unless the poller
  needs to request IQ/PCM recordings for an alert playback, added the `CAP_POLLER_ENABLE_RADIO` environment flag, and exposed a
  `--radio-captures/--no-radio-captures` CLI switch so operators can explicitly opt into capture requests when they actually
  want files.

## [2.12.4] - 2025-11-29
### Fixed
- Forced OLED templates with manually positioned lines to default to no-wrapping in the renderer so preview cards and physical
  displays stop stacking wrapped segments on top of each other and keep their typography aligned.

## [2.12.3] - 2025-11-29
### Fixed
- Updated the OLED layout migration to use uniquely named bind parameters so Alembic can compile the update statement without colliding with column names, preventing the `bindparam() name 'name' is reserved` failure during upgrades.

## [2.12.2] - 2025-11-29
### Fixed
- Added an automatic SoapySDR fallback that retries opening receivers without the serial filter when the initial connection fails, letting Airspy radios initialize even if the driver rejects the serialized arguments.
- Updated the OLED layout migration to JSON-serialize `template_data` before persisting it to PostgreSQL so upgrades no longer crash with `can't adapt type 'dict'` errors.

## [2.12.1] - 2025-11-27
### Changed
- Rebuilt the EAS Station wordmark as an inline SVG partial that inherits theme colors for its accent bars and lettering, so the logo automatically matches whichever palette operators choose without filters or manual assets.
- Updated the navigation bar and hero sections on the Help, About, Privacy, Terms, and Version pages to consume the new partial, eliminating duplicate markup and keeping the refreshed layout consistent in every mode.

## [2.12.0] - 2025-11-27
### Added
- Introduced two new UI themes, **Midnight** and **Tide**, complete with theme-switcher entries and CSS variable palettes so operators can choose between a deep slate dark mode and a crisp coastal light mode.
- Published NOAA, FEMA IPAWS, and ARRL resource badges plus a curated "Trusted Field Resources" section on the Help page so the most requested links are visual, organized, and no longer broken.

### Changed
- Modernized the Help & Operations Guide layout with hero quick links, an operations flow mini-timeline, refreshed typography, and a reorganized assistance section for a more professional flow.
- Added dedicated Help-page utility styles that sharpen quick-link tiles, timeline steps, and resource cards, ensuring the guide matches the rest of the dashboard polish.

## [2.11.7] - 2025-11-18
### Changed
- Added a refresh-status meta block on the dashboard map card that now shows the last update time, refresh source, and a live
  countdown so operators can see when the next automatic poll will fire without scrolling.
- Replaced the fixed interval timer with a scheduler that pauses during manual refreshes, resumes after success or failure, and
  prevents overlapping automatic refresh attempts.
- Updated the dashboard refresh action so manual, automatic, keyboard, and debug triggers all share the same code path,
  optionally reload boundary layers, and correctly update the "Last Update" metric and header badge.

## [2.11.6] - 2025-11-23
### Removed
- Dropped the `DEFAULT_AREA_TERMS` environment variable, the accompanying admin editor entry, and the template references so
  environment exports no longer list unused area-search keywords.
### Changed
- Default location snapshots now seed `area_terms` with an empty list rather than mirroring the removed environment variable,
  keeping historic values intact without encouraging new deployments to rely on the deprecated fallback.

## [2.11.5] - 2025-11-23
### Fixed
- Removed the CAP poller's area-term fallback so alerts only appear on `/alerts` when their SAME or UGC codes match the
  configured counties, preventing neighboring-county descriptions from triggering the UI.

## [2.11.4] - 2025-11-22
### Fixed
- Fixed duplicate DOM element declarations on the Weekly Test Automation page that threw JavaScript errors and prevented saved
  SAME/FIPS counties from loading into the scheduler or badge preview.

## [2.11.3] - 2025-11-21
### Fixed
- Ensured the RWT scheduler always opens a Flask application context before touching the
  database and no longer keeps that context open during idle sleeps, eliminating the
  "working outside of application context" failures in the background worker.

## [2.11.2] - 2025-11-20
### Added
- Added an offline alert self-test harness plus `scripts/run_alert_self_test.py` so operators can replay bundled RWT captures,
  verify duplicate suppression, and confirm the configured FIPS list still forwards alerts without waiting for a live activation.
- Folded the alert self-test harness into the **Tools → Alert Verification** dashboard so operators can replay bundled or custom
  audio from the same analytics page and capture screenshots for customer assurances.
### Changed
- Consolidated the alert self-test workflow into the Alert Verification dashboard so operators validate decoding, analytics,
  and FIPS filtering from a single Tools entry instead of bouncing between separate pages.

## [2.10.0] - 2025-11-18
### Added
- Added comprehensive `utilities.css` with gradient, card, badge, spacing, layout, typography, shadow, border, visibility, and animation utilities
- Created reusable template component partials in `templates/components/` for metric cards, stat cards, page headers, status badges, and data lists
- Built new professional version page (`/help/version`) with tabbed interface featuring Overview, Changelog, Features, System Info, and JSON API tabs
- Added `changelog_parser.py` utility to parse CHANGELOG.md files and extract structured version history
- Integrated git commit information display (hash, branch, date, message) on version page
- Added visual timeline visualization for changelog with animated current version marker
- Added comprehensive feature matrix showing all installed system components and their availability status
- Added copy-to-clipboard functionality for JSON API output

### Changed
- Updated `base.html` template to include all CSS files in proper order: design-system, base, components, utilities, layout, and enhancements
- Replaced basic version page with comprehensive tabbed interface showing full release history from parsed CHANGELOG.md
- Enhanced version route in `routes_monitoring.py` to include git metadata and parsed changelog data
- Standardized gradient usage across all templates with new utility classes (.gradient-primary, .gradient-success, etc.)
- Improved version page accessibility with URL hash-based tab navigation

### Fixed
- Fixed inconsistent gradient implementations across templates by centralizing in utilities.css
- Fixed missing CSS files (design-system.css, components.css) not being loaded in base template
- Improved dark theme compatibility for version page components

## [Unreleased]
### Added
- Extended `/api/system_status` and `/api/system_health` with hostname, primary IPv4, uptime, and primary-interface metadata
  so OLED/network templates can surface real host diagnostics.
- Surfaced the Weekly Test Automation console with a county management side panel, Broadcast navigation entry, and in-product callouts so operators can edit RWT schedules and default SAME codes entirely from the UI.
- Added a curated OLED showcase rotation (system overview, alerts, network beacon, IPAWS poll watch, audio health, and audio
  telemetry) plus a `--display-type` flag to `scripts/create_example_screens.py` for targeted installs.
- Enforced Argon Industria OLED reservations by blocking BCM pins 2, 3, 4, and 14 (physical header block 1-8) from GPIO configuration, greying them out in the GPIO Pin Map, and surfacing guidance in setup, environment, and hardware docs.
- Provisioned default OLED status screens with system, alert, and audio telemetry plus on-device button shortcuts (short press to advance rotation, long press for a live snapshot).
- Added Argon Industria SSD1306 OLED module support with full configuration tooling and display workflows
  - Introduced `app_core/oled.py` with luma.oled-based controller, new `OLED_*` environment variables, and runtime initialization hooks
  - Extended screen renderer, manager, and `/api/screens` endpoints with an `oled` display type alongside LED and VFD rotations
  - Updated admin Environment editor, setup wizard, and hardware reference docs for OLED installation and configuration guidance
- Added interactive GPIO Pin Map page (System → GPIO Pin Map) to visualize the 40-pin header and
  assign alert behaviors per BCM pin with persistence to `GPIO_PIN_BEHAVIOR_MATRIX`.
- Added multi-pin GPIO configuration loader with persistent environment editor support, ensuring
  Raspberry Pi deployments can drive multiple relays with active-high/low settings and automatic
  watchdog enforcement during alert playout.
- Added IPAWS poll debug export endpoints for Excel and PDF with UI buttons on `/debug/ipaws` for rapid sharing of poll runs.
- Added comprehensive analytics and compliance enhancements with trend analysis and anomaly detection
  - Implemented `app_core/analytics/` module with metrics aggregation, trend analysis, and anomaly detection
  - Created `MetricSnapshot`, `TrendRecord`, and `AnomalyRecord` database models for time-series analytics
  - Built `MetricsAggregator` to collect metrics from alert delivery, audio health, receiver status, and GPIO activity
  - Implemented `TrendAnalyzer` with linear regression, statistical analysis, and forecasting capabilities
  - Added `AnomalyDetector` using Z-score based outlier detection, spike/drop detection, and trend break analysis
  - Created comprehensive API endpoints at `/api/analytics/*` for metrics, trends, and anomalies
  - Built analytics dashboard UI at `/analytics` with real-time metrics, trend visualization, and anomaly management
  - Added `AnalyticsScheduler` for automated background processing of metrics aggregation and analysis
  - Documented complete analytics system architecture and usage in `app_core/analytics/README.md`
  - Published comprehensive compliance reporting playbook in `docs/compliance/reporting_playbook.md` with workflows for weekly/monthly test verification, performance monitoring, anomaly investigation, and regulatory audit preparation
### Fixed
- Hardened backup API endpoints by validating backup names to block path traversal before
  touching the filesystem.
- Removed the CAP poller's area-term fallback so `/alerts` only surfaces entries that explicitly name the configured SAME or
  UGC codes, eliminating false positives from neighboring county descriptions.
- Added comprehensive audio ingest pipeline for unified capture from SDR, ALSA, and file sources
  - Implemented `app_core/audio/ingest.py` with pluggable source adapters and PCM normalization
  - Added peak/RMS metering and silence detection with PostgreSQL storage
  - Built web UI at `/settings/audio-sources` for source management with real-time metering
  - Exposed configuration for capture priority and failover in environment variables
### Fixed
- Documented the Weekly Test Automation county list regression addressed in 2.11.4 so QA can trace the scheduler fix through the
  release pipeline.
- Added FCC-compliant audio playout queue with deterministic priority-based scheduling
  - Created `app_core/audio/playout_queue.py` with Presidential > Local > State > National > Test precedence
  - Built `app_core/audio/output_service.py` background service for ALSA/JACK playback
  - Implemented automatic preemption for high-priority alerts (e.g., Presidential EAN)
  - Added playout event tracking for compliance reporting and audit trails
- Added comprehensive GPIO hardening with audit trails and operator controls
  - Created unified `app_utils/gpio.py` GPIOController with active-high/low, debounce, and watchdog timers
  - Added `GPIOActivationLog` database model tracking pin activations with operator, reason, and duration
  - Built operator override web UI at `/admin/gpio` with authentication and manual control capabilities
  - Documented complete hardware setup, wiring diagrams, and safety practices in `docs/hardware/gpio.md`
- Added comprehensive security controls with role-based access control (RBAC), multi-factor authentication (MFA), and audit logging
  - Implemented four-tier role hierarchy (Admin, Operator, Analyst, Viewer) with granular permission assignments
  - Added TOTP-based MFA enrollment and verification flows with QR code setup
  - Created comprehensive audit log system tracking all security-critical operations with retention policies
  - Built dedicated security settings UI at `/settings/security` for managing roles, permissions, and MFA
  - Added database migrations to auto-initialize roles and assign them to existing users
  - Documented security hardening procedures in `docs/MIGRATION_SECURITY.md`
- Redesigned EAS Station logo with modern signal processing visualization
  - Professional audio frequency spectrum visualization with animated elements
  - Radar/monitoring circular grid overlay for technical aesthetic
  - Animated signal waveform with alert gradient effects
  - Deep blue to cyan gradient representing signal monitoring and alert processing
  - SVG filters for depth, glow effects, and contemporary design polish

### Fixed
- Restored SSL certificate and private key export downloads by mounting the Let's Encrypt
  volume into the application container and searching both `/etc/letsencrypt` and
  `/app-config/certs` for domain materials before returning actionable guidance.
- Converted the Stream Profiles interface to the shared base layout with Bootstrap 5 modal
  controls so its header, theming, and actions match the rest of the application.
- Reduced excessive whitespace in dark themes by introducing theme-aware layout spacing
  variables that tighten main content padding and footer offsets across all dark presets.
- Ensure the 20251107 decoded audio segment migration only adds the
  attention tone and narration columns when they are missing so fresh
  installs don't abort before administrator accounts can be created.
- Allow fresh installations to run Alembic migrations without errors by skipping the
  20241205 FIPS location settings upgrade when the `location_settings` table has not
  been created yet.
- Prevent SDR audio monitors from returning HTTP 503 errors by restoring persisted adapters before serving playback, start/stop,
  and waveform endpoints so the radio settings page can stream audio reliably after restarts.
- Force dark-mode typography and link treatments to use the light contrast palette when `data-theme-mode="dark"` is active so
  copy remains readable across every dark theme variation.
- Remove the auto-injected skip navigation anchors so the navbar's leading section only presents the wordmark and health status
  indicator.
- Improved readability of dark UI themes by brightening background surfaces, borders, and text contrast variables shared across the design system, and by mapping the design system colors to each theme's palette so custom dark presets retain their intended contrast.
- Surface actionable diagnostics when GPIO hardware is inaccessible, highlighting missing
  /dev/gpiomem access and read-only sysfs mounts so deployments can correct permissions.
- Replaced the deprecated `RPi.GPIO` backend with `gpiozero` output devices and ensured typing imports
  are available so Raspberry Pi deployments boot cleanly on Pi 5 hardware.
- Ensured Docker Compose publishes nginx ports on both IPv4 and IPv6 addresses so external scanners can reach the HTTPS endpoint over IPv6.
- Reduced nginx static asset cache lifetime from 24 hours to five minutes so freshly deployed frontend changes appear without manual cache purges.
- Prevented alert verification page timeouts by offloading audio decoding to a background worker and persisting progress/results for UI polling.
- Added Raspberry Pi 5-compatible `lgpio` fallback for GPIO control so BCM pins configured as active-high no longer enter an error state when `RPi.GPIO` is unavailable.

### Changed
- Refined the theming system with higher-contrast logo treatments and added Aurora, Nebula, and Sunset presets to expand the built-in palette while keeping the wordmark legible across gradients.
- Renamed the "EAS Workflow" console to **Broadcast Builder** and linked the Weekly Test Automation page throughout the Broadcast menu and workflow hero banner so automation tooling is obvious to operators.
- **Consolidated stream support in Audio Sources system** - Removed stream support from RadioReceiver model and UI, centralizing all HTTP/M3U stream configuration through the Audio Sources page where StreamSourceAdapter already provided full functionality
  - Removed `source_type` and `stream_url` fields from RadioReceiver database model
  - RadioReceiver now exclusively handles SDR hardware (RTL-SDR, Airspy)
  - Added Stream (HTTP/M3U) option to Audio Sources UI dropdown
  - Added stream configuration fields (URL, format) to Audio Sources modal
  - Updated navigation to point to `/settings/audio` instead of deprecated `/audio/sources` route
  - Clear separation of concerns: Radio = RF hardware, Audio = all audio ingestion sources

### Fixed
- Restored `/stats` dashboard data by providing CAP alert history, reliability metrics, and polling debug visibility in `/logs`.
- **Fixed Audio Sources page not loading sources** - Corrected missing element IDs and event listeners that prevented audio sources from displaying on `/settings/audio` page
  - Fixed element IDs to match JavaScript expectations (`active-sources-count`, `total-sources-count`, `sources-list`)
  - Fixed modal IDs to match JavaScript (`addSourceModal`, `deviceDiscoveryModal`)
  - Added event listeners for Add Source, Discover Devices, and Refresh buttons
  - Added toast container for notification display
  - Removed deprecated `/audio/sources` page route
- **Fixed JSON serialization errors in audio APIs** - Backend was returning -np.inf (negative infinity) for dB levels when no audio present, causing "No number after minus sign in JSON" errors in frontend
  - Added `_sanitize_float()` helper that converts infinity/NaN to valid numbers (-120.0 dB for silence)
  - Applied sanitization to all audio API endpoints: `/api/audio/sources`, `/api/audio/metrics`, `/api/audio/health`
  - Ensures all API responses are valid JSON that browsers can parse
- **Fixed Add Audio Source button not working** - Form element IDs didn't match JavaScript expectations
  - Changed form ID from `audioSourceForm` to `addSourceForm`
  - Changed container ID from `deviceParamsContainer` to `sourceTypeConfig`
  - Updated field IDs to match JavaScript (`sourceName`, `sampleRate`, `channels`, `silenceThreshold`, `silenceDuration`)
  - Added missing `silenceDuration` field for silence detection configuration
- **Fixed audio source delete, start, and stop operations failing with 404 errors**
  - Added `encodeURIComponent()` to all fetch URLs for proper URL encoding of source names with special characters
  - Added `sanitizeId()` helper to create safe HTML element IDs (replaces special chars with underscores)
  - Fixed onclick handler escaping to prevent JavaScript injection vulnerabilities
  - Updated `updateMeterDisplay()` to use sanitized IDs when finding meter elements
- **Fixed DOM element ID mismatches** - JavaScript was looking for elements with IDs that didn't exist in HTML template
  - Changed `healthScore` → `overall-health-score`
  - Changed `silenceAlerts` → `alerts-count`
  - Added hidden `overall-health-circle` and `alerts-list` elements required by JavaScript
- **Fixed Edit Audio Source button failing** - Edit modal didn't exist in HTML template
  - Added complete `editSourceModal` with all required fields (priority, silence threshold/duration, description, enabled, auto-start)
  - Source name and type are readonly (can't be changed after creation)
  - Fixed device discovery modal to have `discoveredDevices` div for JavaScript
- **Added detailed error messages for audio source failures** - Users now see exactly why sources fail instead of generic "error" status
  - Added `error_message` field to `AudioSourceAdapter` to track failure details
  - Stream connection failures show max reconnection attempts message
  - Missing dependencies show installation instructions (e.g., "install pydub")
  - Error messages displayed in red alert boxes on source cards
  - Added disconnected status alert showing reconnection attempts
- **Fixed numpy float32 JSON serialization error** - Audio APIs were returning 500 errors due to numpy types not being JSON-serializable
  - Updated `_sanitize_float()` to detect and convert numpy.floating and numpy.integer types to Python float
  - Fixes "Object of type float32 is not JSON serializable" errors on `/api/audio/sources` and `/api/audio/metrics`
- **Fixed numpy bool_ JSON serialization error** - Audio APIs were returning intermittent 500 errors due to numpy boolean types not being JSON-serializable
  - Added `_sanitize_bool()` helper to convert numpy.bool_ types to Python bool
  - Applied to all boolean fields: silence_detected, clipping_detected, enabled, auto_start, acknowledged, resolved, is_active, is_healthy, error_detected
  - Fixes "Object of type bool is not JSON serializable" errors on `/api/audio/metrics`, `/api/audio/health`, and `/api/audio/alerts`
- **Added pydub dependency** for MP3/AAC/OGG stream decoding from HTTP/Icecast sources
  - Added `pydub==0.25.1` to requirements.txt (requires ffmpeg system package already in Dockerfile)
- Fixed module import paths in scripts/manual_eas_event.py and scripts/manual_alert_fetch.py by adding repository root to sys.path
- Fixed CSRF token protection in password change form (security settings)
- Fixed audit log pagination to cap per_page parameter at 1000 to prevent DoS attacks
- Fixed timezone handling to use timezone-aware UTC timestamps instead of naive datetime.utcnow()
- Fixed migration safety with defensive checks for permission lookup to handle missing permissions gracefully
- Fixed markdown formatting in MIGRATION_SECURITY.md with proper heading levels and code block language specs

### Changed
- Enhanced AGENTS.md with bug screenshot workflow, documentation update requirements, and semantic versioning conventions
- Reorganized root directory by moving development/debug scripts to scripts/deprecated/ and utility scripts to scripts/
- Removed README.md.backup file from repository
- Improved error logging to use logger.exception() instead of logger.error() in 8 locations across security routes for better debugging

### Added
- Added an admin location reference view that summarises the saved NOAA zone catalog
  entries, SAME/FIPS codes, and keyword matches so operators can understand how
  the configuration drives alert filtering.
- Added a public forecast zone catalog loader that ingests the bundled
  `assets/z_05mr24.dbf` file into a dedicated reference table, exposes a
  `tools/sync_zone_catalog.py` helper, and validates admin-supplied zone codes
  against the synchronized metadata.
- Added an interactive `.env` setup wizard available at `/setup`, with a CLI
  companion (`tools/setup_wizard.py`), so operators can generate secrets,
  database credentials, and location defaults before first launch without
  editing text files by hand.
- Added a repository `VERSION` manifest, shared resolver, and `tests/test_release_metadata.py` guardrail so version bumps and changelog updates stay synchronised for audit trails.
- Added `tools/inplace_upgrade.py` for in-place upgrades that pull, rebuild, migrate, and restart services without destroying volumes, plus `tools/create_backup.py` to snapshot `.env`, compose files, and a Postgres dump with audit metadata before changes.
- Introduced a compliance dashboard with CSV/PDF exports and automated
  receiver/audio health alerting to monitor regulatory readiness.
- Enabled the manual broadcast builder to target county subdivisions and the
  nationwide 000000 SAME code by exposing P-digit selection alongside the
  existing state and county pickers.
- Introduced a dedicated Audio Archive history view with filtering, playback,
  printing, and Excel export support for every generated SAME package.
- Surfaced archived audio links throughout the alert history and detail pages so
  operators can quickly review transmissions tied to a CAP product.
- Added a `manual_eas_event.py` utility that ingests raw CAP XML (e.g., RWT/RMT tests),
  validates the targeted SAME/FIPS codes, and drives the broadcaster so operators can
  trigger manual transmissions with full auditing.
- Introduced the `EAS_MANUAL_FIPS_CODES` configuration setting to control which
  locations are eligible for manual CAP forwarding.
- Bundled the full national county/parish FIPS registry for manual activations and
  exposed helpers to authorize the entire dataset with a single configuration flag.
- Cataloged the nationwide SAME event code registry together with helper utilities so
  broadcasters and manual tools can resolve official names, presets, and headers.
- Added a CLI helper (`tools/generate_sample_audio.py`) to create demonstration SAME audio
  clips without ingesting a live CAP product.
- Delivered an in-app Manual Broadcast Builder on the EAS Output tab so operators can generate SAME headers, attention tones (EAS dual-tone or 1050 Hz), optional narration, and composite audio without leaving the browser.
- Archived every manual EAS activation automatically, writing audio and summary
  assets to disk, logging them in the database, and exposing a printable/exportable
  history table within the admin console.
- Unlocked an in-app first-run experience so the Admin panel exposes an
  "First-Time Administrator Setup" wizard when no accounts exist.
- Introduced optional Azure AI speech synthesis to append narrated voiceovers when the
  appropriate credentials and SDK are available.

## [2.9.0] - 2025-11-15
### Added
- OLED alert rotations now preempt normal playlists when `skip_on_alert` is enabled, prioritizing the most severe alert and
  scrolling its text in a large font for the entire duration. EAS/IPAWS sources render their full plain-language narration while
  other sources fall back to headline + description so operators always see useful context.
- `/api/alerts` now returns each alert's source and (when available) the cached EAS narration text, allowing custom OLED/LED
  templates or Portainer dashboards to display the same preemption-ready payloads.

## [2.8.0] - 2025-02-15

### Fixed
- Prevented the `20251113_add_serial_mode_to_led_sign_status` Alembic migration from
  raising `TypeError: execute() takes 2 positional arguments but 3 were given` by
  issuing the default value backfill through the SQLAlchemy bind connection instead
  of `op.execute`, ensuring upgrades complete cleanly before the app starts.
- Added an offline pyttsx3 text-to-speech provider so narration can be generated without
  external network services when the engine is installed locally.
- Authored dedicated `docs/reference/ABOUT.md` and `docs/guides/HELP.md` documentation describing the system mission, software stack, and operational playbooks, with cross-links from the README for quick discovery.
- Exposed in-app About and Help pages so operators can read the mission overview and operations guide directly from the dashboard navigation.
- Distributed a `docker-compose.embedded-db.yml` overlay so application services
  can either rely on the bundled `alerts-db` PostGIS container or connect to an
  existing deployment without editing the primary compose file.
- Documented open-source dependency attributions in the docs and surfaced
  maintainers, licenses, and usage details on the in-app About page.
### Changed
- Documented why the platform remains on Python 3.12 instead of the new Python 3.13 release across the README and About surfaces,
  highlighting missing Linux/ARM64 wheels for SciPy and pyttsx3 and the security patch workflow for the current runtime.
- Documented Debian 14 (Trixie) 64-bit as the validated Raspberry Pi host OS while clarifying that the container image continues to ship on Debian Bookworm via the `python:3.12-slim-bookworm` base.
- Documented the release governance workflow across the README, ABOUT page, Terms of Use, master roadmap, and site footer so version numbering, changelog discipline, and regression verification remain mandatory for every contribution.
- Suppressed automatic EAS generation for Special Weather Statements and Dense Fog Advisories to align with standard activation practices.
- Clarified in the README and dependency notes that PostgreSQL with PostGIS must run in a dedicated container separate from the application services.
- Documented a single-line command for cloning the Experimental branch and launching the Docker Compose stack so operators can bootstrap quickly.
- Clarified the update instructions to explicitly pull the Experimental branch when refreshing deployments.
- Documented the expectation that deployments supply their own PostgreSQL/PostGIS host and simplified Compose instructions to run only the application services.
- Reworked the EAS Output tab with an interactive Manual Broadcast Builder and refreshed the README/HELP documentation to cover the browser-based workflow.
- Enhanced the Manual Broadcast Builder with a hierarchical state→county SAME picker, a deduplicated PSSCCC list manager, a live `ZCZC-ORG-EEE-PSSCCC+TTTT-JJJHHMM-LLLLLLLL-` preview with field-by-field guidance, and refreshed docs that align with commercial encoder terminology.
- Added a one-touch **Quick Weekly Test** preset to the Manual Broadcast Builder so operators can load the configured SAME counties, test status, and sample script before generating audio.
- Updated the Quick Weekly Test preset to omit the attention signal by default and added a
  “No attention signal (omit)” option so manual packages can exclude the dual-tone or 1050 Hz
  alert when regulations allow.
- Bundled `ffmpeg`, `espeak`, and `libespeak-ng1` system packages in the Docker image so offline narration dependencies work out of the box during container builds.
### Fixed
- Inserted the mandatory display-position byte in LED sign mode fields so M-Protocol
  frames comply with Alpha controller requirements.
- Surface offline pyttsx3 narration failures in the Manual Broadcast Builder with
  the underlying error details so operators can troubleshoot configuration
  issues without digging through logs.
- Detect missing libespeak dependencies when pyttsx3 fails and surface
  installation guidance so offline narration can be restored quickly.
- Detect missing ffmpeg dependencies and empty audio output from pyttsx3 so the
  Manual Broadcast Builder can steer operators toward the required system
  packages when narration silently fails.
- Surface actionable pyttsx3 dependency hints when audio decoding fails so
  the Manual Broadcast Builder points operators to missing libespeak/ffmpeg
  packages instead of opaque errors.
- Added an espeak CLI fallback when pyttsx3 fails to emit audio so offline
  narration still succeeds even if the engine encounters driver issues.
- Count manual EAS activations when calculating Audio Archive totals and show them
  alongside automated captures so archived transmissions are visible in the history
  table.
- Moved the Manual Broadcast Archive card to span the full EAS console width,
  matching the builder/output layout and preventing it from being tucked under the
  preview panel on large displays.
- Corrected the Quick Weekly Test preset so the sample Required Weekly Test script
  populates the message body as expected.
- Standardised the manual and automated encoder timing so each SAME section includes a one-second
  guard interval and the End Of Message burst transmits the canonical `NNNN` payload per 47 CFR §11.31.
- Replaced the free-form originator/call-sign fields with a guarded originator dropdown listing the four FCC originator codes (EAS, CIV, WXR, PEP) and a station identifier input, filtered the event selector to remove placeholder `??*` codes, and enforced the 31-location SAME limit in the UI.
- Simplified database configuration by deriving `DATABASE_URL` from the `POSTGRES_*` variables when it is not explicitly set, eliminating duplicate secrets in `.env`.
- Restored the `.env` template workflow, updated quick-start documentation to copy
  `.env.example`, and reiterated that operators must rotate the placeholder
  secrets immediately after bootstrapping the stack.
- Streamlined `.env.example` by removing unused settings and documenting optional location defaults leveraged by the admin UI.
- Updated the GPIO relay control so it remains engaged for the full alert audio playback,
  using `EAS_GPIO_HOLD_SECONDS` as the minimum release delay once audio finishes.
- Automatically generate and play an End-Of-Message (EOM) data burst sequence after each alert
  so receivers reliably return to normal programming when playback completes.
- Refactored the monolithic `app.py` into cohesive `app_core` modules (alerts, boundaries,
  database models, LED integration, and location settings) and slimmed the Flask entrypoint so
  shared helpers can be reused by CLIs and tests without importing the entire web stack.
- Manual CAP tooling now validates inputs against the registry, surfaces friendly area
  names in CLI output and audit logs, and warns when CAP payloads reference unknown codes.
- Manual CAP broadcasts enforce configurable SAME event allow-lists and display the
  selected code names in CLI output and audit trails while the broadcaster consumes
  the resolved identifiers for header generation.
- Ensured automated and manual SAME headers include the sixteen 0xAB preamble bytes
  before each burst so the transmitted RTTY data fully complies with 47 CFR §11.31.
- Restricted automatic EAS activations to CAP products whose SAME event codes match
  the authorised 47 CFR §11.31(d–f) tables, preventing unintended broadcasts for
  unclassified alerts.
### Fixed
- Corrected SAME/RTTY generation to follow 47 CFR §11.31 framing (seven LSB-first ASCII bits, trailing null bit, and precise 520 5⁄6 baud timing) so the AFSK bursts decode at the proper pitch and speed.
- Fixed admin location settings so statewide SAME/FIPS codes remain saved when operators select entire states.
- Corrected the generated End Of Message burst to prepend the sixteen 0xAB preamble bytes so decoders reliably synchronise with the termination header.
- Trimmed the manual and UI event selector to the authorised 47 CFR §11.31(d–e) code tables and removed placeholder `??*` entries.
- Eliminated `service "app" depends on undefined service "alerts-db"` errors by removing the optional compose overlay, deleting the unused service definition, and updating documentation to assume an external database.
- Ensured the Manual Broadcast Builder always renders the SAME event code list so operators can
  pick the desired code even when client-side scripts are blocked or fail to load.
- Fixed the Manual Broadcast Builder narration preview so newline escaping no longer triggers a
  browser-side "Invalid regular expression" error when rendering generated messages.
- Restored the `.env.example` template and documented the startup error shown when the
  file is missing so Docker Compose deployments no longer fail with "env file not found".
- Skip PostGIS-specific geometry checks when running against SQLite and store geometry
  fields as plain text on non-PostgreSQL databases so local development can initialize
  without spatial extensions.
- Corrected manual CAP allow-all FIPS logic to use 6-digit SAME identifiers so alerts configured
  for every county pass validation and display proper area labels.
- Resolved an SQLAlchemy metadata attribute conflict so the Flask app and polling services can
  load the EAS message model without raising declarative mapping errors.
- Ensure the Flask application automatically enables the PostGIS extension before creating
  tables so startup succeeds on fresh PostgreSQL deployments.
- Rebuilt the LED sign M-Protocol frame generation to include the SOH/type/address header,
  compute the documented XOR checksum, and verify ACK/NAK responses so transmissions match the
  Alpha manual.
- Honored the Alpha M-Protocol handshake by draining stale responses, sending EOT after
  acknowledgements, and clamping brightness commands to the single-hex-digit range required by
  the manual.
- Fixed the Alpha text write command to send the single-byte "A" opcode followed by the
  file label so frames no longer begin with an invalid "AAA" sequence that the manual forbids.
- Prevented the LED fallback initializer from raising a `NameError` when the optional
  controller module is missing so deployments without sign hardware continue to boot.

## [2.7.5] - 2025-11-15
### Fixed
- Allow first-time deployments to create the initial administrator from a dedicated
  setup wizard page so Portainer users without console access can finish onboarding
  without running CLI commands.

## [2.7.2] - 2025-11-15
### Fixed
- Restore SDR audio monitor adapters on-demand for all audio ingest APIs, eliminating the recurring 503 responses and broken
  playback streams reported on the radio settings page.

## [2.7.1] - 2025-11-15
### Fixed
- Backfill SDR squelch columns automatically when legacy deployments haven't run the
  latest Alembic migration so radio settings and monitoring pages load without
  column errors.

## [2.7.0] - 2025-11-14
### Added
- Added an audio-monitor provisioning API and UI workflow that auto-starts SDR Icecast streams, surfaces RBDS programme data, and exposes squelch/carrier telemetry directly from the radio settings page for immediate listening checks.

### Changed
- Enabled configurable squelch thresholds, timing, and carrier-loss alarms for SDR receivers with service-specific defaults tuned for Raspberry Pi deployments, reducing false positives while keeping CPU usage low.

## [2.4.16] - 2025-11-10
### Fixed
- Removed the `APP_BUILD_VERSION` environment override so persistent `.env` files can no longer pin stale release numbers; the UI now always reflects the repository `VERSION` manifest.

## [2.4.15] - 2025-11-10
### Fixed
- Ensured the version resolver invalidates its cache when `APP_BUILD_VERSION` or the `VERSION` file changes so dashboards display
  the latest release metadata immediately after deployments.
- Disabled caching on the built-in documentation viewer routes to prevent browsers and reverse proxies from serving outdated
  markdown content.

## [2.4.14] - 2025-11-10
### Fixed
- Added automatic cache-busting query parameters to all Flask-served static asset URLs so envoy/nginx layers fetch freshly deployed bundles instead of stale copies (Screenshot_7-11-2025_75931_wxalerts.k8tek.net.jpeg).

## [2.4.11] - 2025-11-09
### Fixed
- Corrected the documentation viewer's Mermaid block detection to support Windows-style line endings so diagrams render instead of showing raw code.
- Refreshed system version metadata on each request so the footer and monitoring endpoints display the latest release after version bumps.

## [2.4.1] - 2025-11-09
### Fixed
- **Resolved production nginx image regressions** - Ensured HTTPS container bundles required tooling and static assets
  - Added `certbot` to nginx Docker image so Let's Encrypt provisioning no longer fails with `certbot: not found`
  - Copied repository `static/` directory into the image to stop 404 errors for CSS, JS, and image assets
  - Updated nginx configuration to use the modern `http2 on;` directive and silence deprecation warnings during startup

## [2.3.12] - 2025-11-15
### Fixed
- Hardened admin location validation so statewide SAME/FIPS codes are always accepted and labelled consistently when saving.

## [2.3.11] - 2025-11-14
### Fixed
- Fixed admin location settings so statewide SAME/FIPS codes remain saved when operators select entire states.

## [2.3.10] - 2025-11-03
### Changed
- Reformatted SAME plain-language summaries to omit appended FIPS and state code
  suffixes, adopt the FCC county listing punctuation, and present the event
  description in the expected uppercase style.

## [2.3.9] - 2025-11-03
### Changed
- Display the per-location FIPS identifiers and state codes on the Audio Archive
  detail view so operators can confirm the targeted jurisdictions for each
  generated message without leaving the page.

## [2.3.8] - 2025-11-02
### Fixed
- Backfilled missing plain-language SAME header summaries when loading existing
  audio decodes so the alert verification and audio history pages regain their
  readable sentences.

## [2.3.7] - 2025-11-02
### Changed
- Linked the admin location reference summary and API responses to the bundled
  SAME location code directory (`assets/pd01005007curr.pdf`) and NOAA Public
  Forecast Zones catalog so operators see the authoritative data sources.

## [2.3.6] - 2025-11-02
### Added
- Added an admin location reference API and dashboard card that surfaces the saved
  NOAA zones, SAME/FIPS counties, and keyword filters so operators can review
  their configuration and confirm catalog coverage.

## [2.3.5] - 2025-11-01
### Fixed
- Prevented the public forecast zone catalog synchronizer from inserting duplicate
  zone records when the source feed repeats a zone code, eliminating startup
  failures when multiple workers initialize simultaneously.

## [2.3.3] - 2025-11-13
### Changed
- Rebased the container on the `python:3.12-slim-bookworm` image, added security upgrades during build, and refreshed pinned Python dependencies (including SciPy 1.14.1) to address Docker Hub vulnerability scans.
- Documented Raspberry Pi 5 (4 GB RAM) as the reference platform across the README, policy documents, and in-app help/about pages while noting continued Raspberry Pi 4 compatibility.

## [2.3.2] - 2025-11-02
### Changed
- The web server now falls back to a guarded setup mode when critical
  configuration is missing or the database is unreachable, redirecting all
  requests to `/setup` so operators can repair the environment without editing
  `.env` manually first.

## [2.3.1] - 2025-11-01
### Added
- Added one-click backup and upgrade controls to the Admin System Operations panel, wrapping the existing CLI helpers in background tasks with status reporting.

## [2.1.9] - 2025-10-31
### Added
- Delivered a WYSIWYG LED message designer with content-editable line cards, live colour/effect previews,
  and per-line special function toggles so operators can see the final layout before transmitting.

### Changed
- Refactored the LED controller to accept structured line payloads, allowing nested colours, display modes,
  speeds, and special functions per segment while keeping backwards compatibility with plain text arrays.
- Enhanced the LED send API to normalise structured payloads, summarise mixed-format messages for history
  records, and persist the flattened preview text for operator review.

## [2.1.8] - 2025-10-30
### Fixed
- Inserted the mandatory display-position byte in LED sign mode fields so M-Protocol
  frames comply with Alpha controller requirements.

## [2.1.7] - 2025-10-29
### Removed
- Purged IDE metadata, historical log outputs, unused static assets, and legacy diagnostic scripts
  that were no longer referenced by the application.
### Changed
- Updated ignore rules and documentation so generated EAS artifacts and runtime logs remain outside
  version control while keeping the static directory available for downloads.

## [2.1.6] - 2025-10-28
### Changed
- Aligned build metadata across environment defaults, the diagnostics endpoints, and the
  site chrome so `/health`, `/version`, and the footer display the same system version.
- Refreshed the README to highlight core features, deployment steps, and configuration
  guidance.

## [2.1.5] - 2025-10-27
### Added
- Added database-backed administrator authentication with PBKDF2 hashed passwords,
  login/logout routes, session persistence, CLI bootstrap helpers, and audit logging.
- Expanded the admin console with a user management tab, dedicated login page, and APIs
  for creating, updating, or disabling accounts.
- Introduced `.env.example` alongside README instructions covering environment setup and
  administrator onboarding.
- Implemented the EAS broadcaster pipeline that generates SAME headers, synthesizes WAV
  audio, optionally toggles GPIO relays, stores artifacts on disk, and exposes them
  through the admin interface.
- Published `/admin/eas_messages` for browsing generated transmissions and downloading
  stored assets.
### Changed
- Switched administrator password handling to Werkzeug's PBKDF2 helpers while migrating
  legacy salted SHA-256 hashes on first use.
- Extended the database seed script to provision `admin_users`, `eas_messages`, and
  `location_settings` tables together with supporting indexes.

## [2.1.4] - 2025-10-26
### Added
- Persisted configurable location settings with admin APIs and UI controls for managing
  timezone, SAME/UGC codes, default LED lines, and map defaults.
- Delivered a manual NOAA alert import workflow with backend validation, a reusable CLI
  helper, and detailed admin console feedback on imported records.
- Enabled editing and deletion of stored alerts from the admin console, including audit
  logging of changes.
- Broadened boundary metadata with new hydrography groupings and preset labels for water
  features and infrastructure overlays.
### Changed
- Hardened manual import queries to enforce supported NOAA parameters and improved error
  handling for administrative workflows.
- Updated Docker Compose defaults and boundary ingestion utilities to better support
  mixed geometry types.

## [2.1.0] - 2025-10-25
### Added
- Established the NOAA CAP alert monitoring stack with Flask, PostGIS persistence,
  automatic polling, and spatial intersection tracking.
- Delivered the interactive Bootstrap-powered dashboard with alert history, statistics,
  health monitoring, and boundary management tools.
- Integrated optional LED sign controls with configurable presets, message scheduling,
  and hardware diagnostics.
- Added containerized deployment assets (Dockerfile, docker-compose) and operational
  scripts for managing services.

## [2.2.0] - 2025-10-29
### Added
- Recorded the originating feed for each CAP alert and poll cycle, exposing the source in the
  alerts dashboard, detail view, exports, and LED signage.
- Normalised IPAWS XML payloads with explicit source tagging and circle-to-polygon conversion
  while tracking duplicate identifiers filtered during multi-feed polling.

### Changed
- Automatically migrate existing databases to include `cap_alerts.source` and
  `poll_history.data_source` columns during application or poller start-up.
- Surfaced poll provenance in the statistics dashboard, including the observed feed sources
  for the most recent runs.

## [2.3.4]
### Added
- Documented the public forecast zone catalog synchronisation workflow and
  prepared release metadata for the 2.3.4 build.

## [2.3.0] - 2025-10-30
### Changed
- Normalized every database URL builder to require `POSTGRES_PASSWORD`, apply safe
  defaults for the other `POSTGRES_*` variables, and URL-encode credentials so
  special characters work consistently across the web app, CLI, and poller.
- Trimmed duplicate database connection variables from the default `.env` file and
  aligned the container metadata defaults with the current PostGIS image tag.
- Bumped the default `APP_BUILD_VERSION` to 2.3.0 across the application and sample
  environment template so deployments surface the new release number.

## [2.4.9] - 2025-11-09
### Fixed
- Switch certbot issuance to standalone HTTP-01 mode so the container itself binds to port 80 during startup,
  eliminating the connection reset failures that occurred before nginx began serving traffic.
- Log the standalone challenge server activation so operators can confirm ACME connectivity when debugging
  certificate renewals.

## [2.4.8] - 2025-11-09
### Fixed
- Verify existing certificates against the system trust store and expiration before skipping issuance, so stale self-signed chains are purged and a new ACME request runs on startup.
- Log detailed reasons when certificate validation fails and remove the associated material, making it obvious when fallback artifacts block public issuance.

## [2.4.7] - 2025-11-09
### Fixed
- Detect existing certificates issued by anything other than Let's Encrypt (including legacy self-signed chains)
  and automatically purge them so startup always retries public issuance instead of reusing stale fallbacks.
- Extend the certificate cleanup routine to treat unknown issuers as invalid, guaranteeing that deployments replace
  outdated self-signed material with a fresh ACME request on every boot.

## [2.4.6] - 2025-11-09
### Fixed
- Remove any lingering self-signed certificate directories (including suffixed variants) on
  container startup so stale fallbacks are purged before new issuance attempts.
- Extend the certificate purge routine to clean historical self-signed material before certbot
  runs, preventing nginx from reusing temporary chains across restarts.

## [2.4.5] - 2025-11-09
### Fixed
- Purge the domain's existing `/etc/letsencrypt` material whenever a self-signed
  fallback is detected so administrators no longer need to manually delete
  leftover files before retrying ACME issuance.
- Force certbot to request a fresh certificate for self-signed domains by
  assigning a stable certificate name and forcing renewal so nginx replaces
  fallback chains during the next startup sequence.

## [2.4.4] - 2025-11-09
### Fixed
- Detect legacy self-signed fallback certificates by inspecting the existing fullchain.pem and
  purge them before retrying Let's Encrypt so deployments stop serving stale fallback chains
  from earlier releases.
- Remove invalid certificate files prior to issuing new ones so nginx never launches with the
  leftover self-signed materials while ACME runs.

## [2.4.3] - 2025-11-09
### Fixed
- Detect previously generated self-signed certificates and automatically retry Let's Encrypt
  issuance so production domains replace fallback certs on the next start.
- Tag self-signed fallbacks with a marker file and clear it after successful issuance to avoid
  skipping renewal attempts on subsequent container restarts.

## [2.4.2] - 2025-11-09
### Fixed
- Provision certbot in the nginx container via Python's package manager so Let's Encrypt
  requests no longer fail with `certbot: not found`.
- Replaced bash-specific `[[ ... ]]` usage in the nginx initialization script with
  POSIX-compatible logic to maintain reliable self-signed fallback handling.<|MERGE_RESOLUTION|>--- conflicted
+++ resolved
@@ -4,7 +4,6 @@
 [Keep a Changelog](https://keepachangelog.com/en/1.1.0/) and the project currently
 tracks releases under the 2.x series.
 
-<<<<<<< HEAD
 ## [2.12.10] - 2025-12-04
 ### Changed
 - Added a selectable streaming mode on the audio monitor that prefers the built-in HTTPS stream by default and only opts into Icecast when operators explicitly choose it, reducing stalls when external ports are blocked.
@@ -14,8 +13,6 @@
 - Filter placeholder artwork metadata values (e.g., `null`, `undefined`, root-only paths) in the audio monitor so browsers stop
   requesting non-existent `/null` images from the dashboard host.
 
-=======
->>>>>>> d8824364
 ## [2.12.8] - 2025-12-03
 ### Fixed
 - Corrected the default Icecast external port variable so Icecast URLs use the configured `ICECAST_EXTERNAL_PORT` rather than
