--- conflicted
+++ resolved
@@ -4,25 +4,11 @@
 [Keep a Changelog](https://keepachangelog.com/en/1.1.0/) and the project currently
 tracks releases under the 2.x series.
 
-<<<<<<< HEAD
 ## [2.12.8] - 2025-12-03
 ### Fixed
 - Corrected the default Icecast external port variable so Icecast URLs use the configured `ICECAST_EXTERNAL_PORT` rather than
   inheriting overrides meant for the internal port, preventing browsers from being pointed to blocked or unmapped port 8080
   endpoints.
-=======
-## [2.12.9] - 2025-11-20
-### Changed
-- Standardized backup API error responses with HTTP status titles and structured
-  details so clients see professional messages when validation or filesystem
-  issues occur.
-
-## [2.12.8] - 2025-11-19
-### Security
-- Hardened backup management endpoints by rejecting path traversal backup names before
-  running restore, delete, download, or validation actions, ensuring operations stay
-  inside the configured backup directory.
->>>>>>> 8c0d93f1
 
 ## [2.12.7] - 2025-12-02
 ### Fixed
