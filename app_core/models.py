--- conflicted
+++ resolved
@@ -525,11 +525,7 @@
     __tablename__ = "radio_receivers"
 
     id = db.Column(db.Integer, primary_key=True)
-<<<<<<< HEAD
     identifier = db.Column(db.String(64), nullable=False)
-=======
-    identifier = db.Column(db.String(64), unique=True, nullable=False)
->>>>>>> 4be06e98
     driver = db.Column(db.String(64), nullable=False)
     frequency_hz = db.Column(db.Float, nullable=False)
     sample_rate = db.Column(db.Integer, nullable=False)
@@ -550,13 +546,10 @@
         cascade="all, delete-orphan",
     )
 
-<<<<<<< HEAD
     __table_args__ = (
         db.Index("idx_radio_receivers_identifier", identifier, unique=True),
     )
 
-=======
->>>>>>> 4be06e98
     def to_dict(self) -> Dict[str, Any]:
         return {
             "id": self.id,
@@ -580,10 +573,6 @@
         db.Integer,
         db.ForeignKey("radio_receivers.id", ondelete="CASCADE"),
         nullable=False,
-<<<<<<< HEAD
-=======
-        index=True,
->>>>>>> 4be06e98
     )
     locked = db.Column(db.Boolean, nullable=False, default=False)
     signal_strength = db.Column(db.Float)
@@ -592,14 +581,11 @@
 
     receiver = db.relationship("RadioReceiver", back_populates="statuses")
 
-<<<<<<< HEAD
     __table_args__ = (
         db.Index("idx_radio_receiver_status_receiver_id", receiver_id),
         db.Index("idx_radio_receiver_status_reported_at", reported_at.desc()),
     )
 
-=======
->>>>>>> 4be06e98
     def to_dict(self) -> Dict[str, Any]:
         return {
             "id": self.id,
