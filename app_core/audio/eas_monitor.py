--- conflicted
+++ resolved
@@ -370,11 +370,7 @@
 
         Args:
             audio_manager: AudioSourceManager instance providing audio
-<<<<<<< HEAD
             sample_rate: Audio sample rate in Hz (default: 16000)
-=======
-            sample_rate: Decoder sample rate in Hz (default: 22050)
->>>>>>> 84445b0b
             alert_callback: Optional callback function called when alert detected
             save_audio_files: Whether to save audio files of detected alerts
             audio_archive_dir: Directory to save alert audio files
@@ -534,11 +530,7 @@
             time_since_activity = time.time() - last_activity
         
         # Calculate health metrics
-<<<<<<< HEAD
         # For streaming decoder, "health" = processing at line rate (configured sample_rate)
-=======
-        # For streaming decoder, "health" = processing at the decoder's target sample rate
->>>>>>> 84445b0b
         expected_rate = self.sample_rate
         health_percentage = min(1.0, samples_per_second / expected_rate) if audio_flowing else 0.0
 
