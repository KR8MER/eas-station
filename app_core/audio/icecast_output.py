--- conflicted
+++ resolved
@@ -243,11 +243,6 @@
                 '-ice_description', stream_description,
                 '-ice_genre', stream_genre,
                 '-ice_public', '0',  # Disable directory listing
-<<<<<<< HEAD
-=======
-                '-tcp_nodelay', '1',  # Disable Nagle's algorithm for lower latency
-                '-send_expect_100', '0',  # Don't wait for 100-continue
->>>>>>> 7a31d34d
                 icecast_url
             ])
 
