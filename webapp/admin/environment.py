--- conflicted
+++ resolved
@@ -701,20 +701,12 @@
                 var_data = dict(var_config)
                 key = var_config['key']
 
-<<<<<<< HEAD
                 # Get current value - respect explicit empty values in .env
                 if key in current_values:
                     # Key exists in .env file (even if empty)
                     current_value = current_values[key]
                 else:
                     # Key not in .env, try environment variable then default
-=======
-                # Get current value from .env file or environment
-                current_value = current_values.get(key, '')
-
-                # If not in .env, try getting from environment
-                if not current_value:
->>>>>>> 2d08c3da
                     current_value = os.environ.get(key, var_config.get('default', ''))
 
                 # Mask sensitive values
@@ -820,7 +812,6 @@
         for cat_data in ENV_CATEGORIES.values():
             for var_config in cat_data['variables']:
                 key = var_config['key']
-<<<<<<< HEAD
 
                 # Get value - respect explicit empty values in .env
                 if key in env_vars:
@@ -828,10 +819,6 @@
                 else:
                     # Key not in .env, check environment variable
                     value = os.environ.get(key, '')
-=======
-                # Check both .env and environment
-                value = env_vars.get(key, '') or os.environ.get(key, '')
->>>>>>> 2d08c3da
 
                 # Required field validation
                 if var_config.get('required') and not value:
