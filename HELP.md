--- conflicted
+++ resolved
@@ -25,11 +25,7 @@
 - Trigger manual broadcasts with `manual_eas_event.py` for drills or locally authored messages.
 
 ### Generating Sample Audio
-<<<<<<< HEAD
 - Use **Admin → EAS Output → Manual Broadcast Builder** to craft practice activations entirely in the browser. Pick a state or territory, choose the county/parish (or statewide) SAME code, and click **Add Location** to build the PSSCCC list—manual pasting is still supported for bulk entry and the picker enforces the 31-code SAME limit. The originator dropdown now exposes the four FCC originator codes (EAS, CIV, WXR, PEP), the event selector is trimmed to the authorised 47 CFR §11.31(d–e) entries, and the live preview assembles the `ZCZC-ORG-EEE-PSSCCC+TTTT-JJJHHMM-LLLLLLLL-` header while explaining each field (including the 0xAB preamble and trailing NNNN). Tap **Quick Weekly Test** to preload your configured counties and sample script before hitting **Generate Package**, which emits the three SAME bursts, attention tone (EAS or 1050 Hz), optional narration, and EOM WAV assets.
-=======
-- Use **Admin → EAS Output → Manual Broadcast Builder** to craft practice activations entirely in the browser. Pick a state or territory, choose the county/parish (or statewide) SAME code, and click **Add Location** to build the PSSCCC list—manual pasting is still supported for bulk entry and the picker enforces the 31-code SAME limit. The originator dropdown now exposes only PEP, WXR, and CIV, the event selector is trimmed to the authorised 47 CFR §11.31(d–e) entries, and the live preview assembles the `ZCZC-ORG-EEE-PSSCCC+TTTT-JJJHHMM-LLLLLLLL-` header while explaining each field (including the 0xAB preamble and trailing NNNN). Tap **Quick Weekly Test** to preload your configured counties and sample script before hitting **Generate Package**, which emits the three SAME bursts, attention tone (EAS or 1050 Hz), optional narration, and EOM WAV assets.
->>>>>>> 5a5e513c
 - The legacy helper remains available for automation: `docker compose exec app python tools/generate_sample_audio.py`.
 
 ## Troubleshooting
