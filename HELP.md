# 🆘 NOAA CAP Emergency Alert System Help Guide

Welcome to the operator help guide for the NOAA CAP Emergency Alert System (EAS). This document outlines everyday workflows, troubleshooting tips, and reference material for running the application in production or during exercises.

## Getting Started
1. **Review the About document:** The [About page](ABOUT.md) covers system goals, core services, and the complete software stack.
2. **Provision infrastructure:** Deploy Docker Engine 24+ with Docker Compose V2 and ensure a dedicated PostgreSQL 15 + PostGIS database container is available before starting the app stack.
3. **Configure environment variables:** Copy `.env.example` to `.env`, set secure secrets, and update database connection details. Optional Azure AI speech settings can remain blank until credentials are available.
4. **Launch the stack:**
   - Run `docker compose up -d --build` after `.env` points at your PostgreSQL/PostGIS deployment.

## Routine Operations
### Accessing the Dashboard
- Navigate to `http://<host>:5000` in a modern browser.
- Log in with administrator credentials created during initial setup.

### Monitoring Live Alerts
1. Open the **Dashboard** to view active CAP products on the interactive map.
2. Use the **Statistics** tab to analyze severity, event types, and historical counts.
3. Check **System Health** for CPU, memory, disk, and service heartbeat metrics.

### Managing Boundaries and Alerts
- Use the **Boundaries** module to upload county, district, or custom GIS polygons.
- Review stored CAP products in **Alert History**. Filters by status, severity, and date help locate specific messages.
- Trigger manual broadcasts with `manual_eas_event.py` for drills or locally authored messages.

### Generating Sample Audio
<<<<<<< HEAD
- Use **Admin → EAS Output → Manual Broadcast Builder** to craft practice activations entirely in the browser. Pick a state or territory, choose the county/parish (or statewide) SAME code, and click **Add Location** to build the PSSCCC list—manual pasting is still supported for bulk entry. The live preview assembles the `ZCZC-ORG-EEE-PSSCCC+TTTT-JJJHHMM-LLLLLLLL-` header, explains each field (including the 0xAB preamble and trailing NNNN), and the results panel generates discrete WAV files for the data bursts, attention tone (EAS or 1050 Hz), optional narration, and the EOM burst.
=======
- Use **Admin → EAS Output → Manual Broadcast Builder** to craft practice activations entirely in the browser. The tool outputs individual WAV files for the SAME header bursts, attention tone (EAS or 1050 Hz), optional narration, and the EOM burst.
>>>>>>> fe04353f
- The legacy helper remains available for automation: `docker compose exec app python tools/generate_sample_audio.py`.

## Troubleshooting
### Application Will Not Start
- Confirm the PostgreSQL/PostGIS database container is running and reachable.
- If you rely on the bundled service, ensure `docker-compose.embedded-db.yml` is included in the command or `COMPOSE_FILE` environment variable.
- Verify environment variables in `.env` match the external database credentials and host.
- Inspect logs using `docker compose logs -f app` and `docker compose logs -f poller` for detailed error messages.

### Spatial Queries Failing
- Ensure the PostGIS extension is enabled on the database (`CREATE EXTENSION postgis;`).
- Check that boundary records contain valid geometry and are not empty.

### Audio Generation Errors
- Confirm optional Azure speech dependencies are installed (`azure-cognitiveservices-speech`).
- If using the built-in tone generator only, leave Azure variables unset to fall back to the default synthesizer.

### LED Sign Not Responding
- Verify hardware cabling and power for the Alpha Protocol LED sign.
- Check the LED controller logs for handshake or checksum errors.
- Confirm LED settings in the admin interface match the physical device configuration.

## Reference Commands
| Task | Command |
|------|---------|
| Build and start services (embedded database) | `docker compose -f docker-compose.yml -f docker-compose.embedded-db.yml up -d --build` |
| Build and start services (external database) | `docker compose up -d --build` |
| View aggregate logs | `docker compose logs -f` |
| Restart the web app | `docker compose restart app` |
| Run database migrations (if applicable) | `flask db upgrade` |
| Legacy sample audio helper | `docker compose exec app python tools/generate_sample_audio.py` |
| Manual CAP injection | `python manual_eas_event.py --help` |

## Getting Help
- **Documentation:** Consult the [README](README.md) for architecture, deployment, and configuration details.
- **Change Tracking:** Review the [CHANGELOG](CHANGELOG.md) for the latest updates and breaking changes.
- **Issue Reporting:** Open a GitHub issue with logs, configuration details (without secrets), and replication steps.

For deeper context on the technology stack and governance, return to the [About page](ABOUT.md).<|MERGE_RESOLUTION|>--- conflicted
+++ resolved
@@ -25,11 +25,7 @@
 - Trigger manual broadcasts with `manual_eas_event.py` for drills or locally authored messages.
 
 ### Generating Sample Audio
-<<<<<<< HEAD
 - Use **Admin → EAS Output → Manual Broadcast Builder** to craft practice activations entirely in the browser. Pick a state or territory, choose the county/parish (or statewide) SAME code, and click **Add Location** to build the PSSCCC list—manual pasting is still supported for bulk entry. The live preview assembles the `ZCZC-ORG-EEE-PSSCCC+TTTT-JJJHHMM-LLLLLLLL-` header, explains each field (including the 0xAB preamble and trailing NNNN), and the results panel generates discrete WAV files for the data bursts, attention tone (EAS or 1050 Hz), optional narration, and the EOM burst.
-=======
-- Use **Admin → EAS Output → Manual Broadcast Builder** to craft practice activations entirely in the browser. The tool outputs individual WAV files for the SAME header bursts, attention tone (EAS or 1050 Hz), optional narration, and the EOM burst.
->>>>>>> fe04353f
 - The legacy helper remains available for automation: `docker compose exec app python tools/generate_sample_audio.py`.
 
 ## Troubleshooting
