"""Decode SAME/EAS headers from audio files containing alert bursts."""

from __future__ import annotations

import io
import math
import os
import shutil
import subprocess
import wave
from array import array
from collections import OrderedDict
from dataclasses import dataclass, field
<<<<<<< HEAD
from typing import Dict, Iterable, List, Optional, Sequence, Tuple

from .eas import describe_same_header
from .eas_fsk import SAME_BAUD, SAME_MARK_FREQ, SAME_SPACE_FREQ, encode_same_bits
=======
from datetime import datetime, timedelta, timezone
from typing import Dict, Iterable, List, Optional, Tuple

from .eas import ORIGINATOR_DESCRIPTIONS, describe_same_header
from .eas_fsk import SAME_BAUD, SAME_MARK_FREQ, SAME_SPACE_FREQ
>>>>>>> 958259d3
from .fips_codes import get_same_lookup
from app_utils.event_codes import EVENT_CODE_REGISTRY


class AudioDecodeError(RuntimeError):
    """Raised when an audio payload cannot be decoded into SAME headers."""


@dataclass
class SAMEHeaderDetails:
    """Represents a decoded SAME header and the derived metadata."""

    header: str
    fields: Dict[str, object] = field(default_factory=dict)
    confidence: float = 0.0
    summary: Optional[str] = None

    def to_dict(self) -> Dict[str, object]:
        payload = {
            "header": self.header,
            "fields": dict(self.fields),
            "confidence": float(self.confidence),
        }
        if self.summary:
            payload["summary"] = self.summary
        return payload


def _select_article(phrase: str) -> str:
    cleaned = (phrase or "").strip().lower()
    if not cleaned:
        return "A"
    return "An" if cleaned[0] in {"a", "e", "i", "o", "u"} else "A"


def _parse_issue_datetime(fields: Dict[str, object]) -> Optional[datetime]:
    value = fields.get("issue_time_iso") if isinstance(fields, dict) else None
    if isinstance(value, str) and value:
        try:
            return datetime.fromisoformat(value)
        except ValueError:
            if value.endswith("Z"):
                try:
                    return datetime.fromisoformat(value[:-1] + "+00:00")
                except ValueError:
                    pass

    components = fields.get("issue_components") if isinstance(fields, dict) else None
    if isinstance(components, dict):
        try:
            ordinal = int(components.get("day_of_year"))
            hour = int(components.get("hour", 0))
            minute = int(components.get("minute", 0))
        except (TypeError, ValueError):
            return None

        base_year = datetime.now(timezone.utc).year
        try:
            return datetime(base_year, 1, 1, tzinfo=timezone.utc) + timedelta(
                days=ordinal - 1,
                hours=hour,
                minutes=minute,
            )
        except ValueError:
            return None

    return None


def _format_clock(value: datetime) -> str:
    formatted = value.strftime("%I:%M %p")
    return formatted.lstrip("0") if formatted else ""


def _format_date(value: datetime) -> str:
    return value.strftime("%b %d, %Y").upper()


def _build_locations_list(fields: Dict[str, object]) -> List[str]:
    locations = []
    raw_locations = fields.get("locations") if isinstance(fields, dict) else None
    if not isinstance(raw_locations, list):
        return locations

    for item in raw_locations:
        if not isinstance(item, dict):
            continue
        description = (item.get("description") or "").strip()
        state = (item.get("state_abbr") or item.get("state_name") or "").strip()
        if description:
            label = description
            if state and state not in description:
                label = f"{label}, {state}"
        else:
            code = (item.get("code") or "").strip()
            if code and state:
                label = f"{code} ({state})"
            else:
                label = code or state
        label = label.strip()
        if label:
            locations.append(label)

    return locations


def _clean_originator_label(fields: Dict[str, object]) -> str:
    description = (fields.get("originator_description") or "").strip()
    if description:
        if "/" in description:
            description = description.split("/", 1)[0].strip()
        return description

    code = (fields.get("originator") or "").strip()
    if code:
        mapping = ORIGINATOR_DESCRIPTIONS.get(code)
        if mapping:
            if "/" in mapping:
                return mapping.split("/", 1)[0].strip()
            return mapping
        return f"originator {code}"

    return "the originator"


def _format_event_phrase(fields: Dict[str, object]) -> str:
    code = (fields.get("event_code") or "").strip().upper()
    entry = EVENT_CODE_REGISTRY.get(code)

    if entry:
        event_name = entry.get("name") or code
        article = _select_article(event_name)
        phrase = f"{article} {event_name.upper()}"
        if code:
            phrase += f" ({code})"
        return phrase

    if code:
        return f"an alert with event code {code}"

    return "an alert"


def build_plain_language_summary(header: str, fields: Dict[str, object]) -> Optional[str]:
    if not header:
        return None

    originator_label = _clean_originator_label(fields)
    originator_article = _select_article(originator_label)
    originator_phrase = f"{originator_article} {originator_label}"

    event_phrase = _format_event_phrase(fields)

    summary = f"{originator_phrase} has issued {event_phrase}"

    locations = _build_locations_list(fields)
    if locations:
        summary += f" for the following counties/areas: {'; '.join(locations)}"
    else:
        summary += " for the specified area"

    issue_dt = _parse_issue_datetime(fields)
    if issue_dt:
        issue_dt = issue_dt.astimezone(timezone.utc)
        summary += f" at {_format_clock(issue_dt)} on {_format_date(issue_dt)}"

    summary += "."

    purge_minutes = fields.get("purge_minutes")
    if isinstance(purge_minutes, (int, float)) and purge_minutes > 0 and issue_dt:
        try:
            expire_dt = issue_dt + timedelta(minutes=float(purge_minutes))
            expire_dt = expire_dt.astimezone(timezone.utc)
            expiry_phrase = _format_clock(expire_dt)
            if expire_dt.date() != issue_dt.date():
                expiry_phrase += f" on {_format_date(expire_dt)}"
            summary += f" Effective until {expiry_phrase}."
        except Exception:
            pass
    elif isinstance(purge_minutes, (int, float)) and purge_minutes == 0:
        summary += " Effective immediately."

    station = (fields.get("station_identifier") or "").strip()
    if station:
        summary += f" Message from {station}."

    return summary


@dataclass
class SAMEAudioSegment:
    """Represents an extracted audio segment from a decoded SAME payload."""

    label: str
    start_sample: int
    end_sample: int
    sample_rate: int
    wav_bytes: bytes = field(repr=False)

    @property
    def duration_seconds(self) -> float:
        return max(0.0, (self.end_sample - self.start_sample) / float(self.sample_rate))

    @property
    def start_seconds(self) -> float:
        return self.start_sample / float(self.sample_rate)

    @property
    def end_seconds(self) -> float:
        return self.end_sample / float(self.sample_rate)

    @property
    def byte_length(self) -> int:
        return len(self.wav_bytes)

    def to_metadata(self) -> Dict[str, object]:
        return {
            "label": self.label,
            "start_sample": self.start_sample,
            "end_sample": self.end_sample,
            "sample_rate": self.sample_rate,
            "start_seconds": self.start_seconds,
            "end_seconds": self.end_seconds,
            "duration_seconds": self.duration_seconds,
            "byte_length": self.byte_length,
        }


@dataclass
class SAMEAudioDecodeResult:
    """Container holding the outcome of decoding an audio payload."""

    raw_text: str
    headers: List[SAMEHeaderDetails]
    bit_count: int
    frame_count: int
    frame_errors: int
    duration_seconds: float
    sample_rate: int
    bit_confidence: float
    min_bit_confidence: float
    segments: Dict[str, SAMEAudioSegment] = field(default_factory=OrderedDict)

    def to_dict(self) -> Dict[str, object]:
        return {
            "raw_text": self.raw_text,
            "headers": [header.to_dict() for header in self.headers],
            "bit_count": self.bit_count,
            "frame_count": self.frame_count,
            "frame_errors": self.frame_errors,
            "duration_seconds": self.duration_seconds,
            "sample_rate": self.sample_rate,
            "bit_confidence": self.bit_confidence,
            "min_bit_confidence": self.min_bit_confidence,
            "segments": {
                name: segment.to_metadata() for name, segment in self.segments.items()
            },
        }

    @property
    def segment_metadata(self) -> Dict[str, Dict[str, object]]:
        return {
            name: segment.to_metadata() for name, segment in self.segments.items()
        }


def _run_ffmpeg_decode(path: str, sample_rate: int) -> bytes:
    """Invoke ffmpeg to normalise an audio file to mono PCM samples."""

    if not shutil.which("ffmpeg"):
        raise AudioDecodeError(
            "ffmpeg is required to decode audio files. Install ffmpeg and try again."
        )

    command = [
        "ffmpeg",
        "-hide_banner",
        "-loglevel",
        "error",
        "-i",
        path,
        "-ar",
        str(sample_rate),
        "-ac",
        "1",
        "-f",
        "s16le",
        "-",
    ]

    try:
        result = subprocess.run(
            command,
            capture_output=True,
            check=True,
        )
    except (OSError, subprocess.CalledProcessError) as exc:  # pragma: no cover - subprocess
        detail = exc.stderr.decode("utf-8", "ignore") if hasattr(exc, "stderr") else ""
        raise AudioDecodeError(
            f"Unable to decode audio with ffmpeg: {exc}" + (f" ({detail.strip()})" if detail else "")
        ) from exc

    if not result.stdout:
        raise AudioDecodeError("ffmpeg produced no audio samples for decoding.")

    return bytes(result.stdout)


def _resample_with_scipy(samples: List[float], orig_rate: int, target_rate: int) -> List[float]:
    """Resample audio using scipy when ffmpeg is unavailable."""
    try:
        from scipy import signal
        import numpy as np

        # Convert to numpy array
        samples_array = np.array(samples, dtype=np.float32)

        # Calculate the number of output samples
        num_samples = int(len(samples_array) * target_rate / orig_rate)

        # Resample using scipy
        resampled = signal.resample(samples_array, num_samples)

        return resampled.tolist()
    except ImportError:
        raise AudioDecodeError(
            "Neither ffmpeg nor scipy is available for audio resampling. "
            "Install ffmpeg or run: pip install scipy"
        )


def _read_audio_samples(path: str, sample_rate: int) -> Tuple[List[float], bytes]:
    """Return normalised PCM samples and raw PCM bytes from an audio file."""

    try:
        with wave.open(path, "rb") as handle:
            params = handle.getparams()
            native_rate = params.framerate

            if params.nchannels == 1 and params.sampwidth == 2:
                pcm = handle.readframes(params.nframes)
                if pcm:
                    samples = _convert_pcm_to_floats(pcm)
                    if native_rate == sample_rate:
                        return samples, pcm

                    try:
                        resampled = _resample_with_scipy(samples, native_rate, sample_rate)
                        return resampled, _floats_to_pcm_bytes(resampled)
                    except (ImportError, AudioDecodeError):
                        pass
    except Exception:
        pass

    pcm_bytes = _run_ffmpeg_decode(path, sample_rate)
    return _convert_pcm_to_floats(pcm_bytes), pcm_bytes


def _floats_to_pcm_bytes(samples: Sequence[float]) -> bytes:
    """Convert floating point samples in range [-1, 1) back to PCM bytes."""

    pcm = array("h")
    for sample in samples:
        clamped = max(-1.0, min(1.0, float(sample)))
        pcm.append(int(clamped * 32767.0))
    return pcm.tobytes()


def _convert_pcm_to_floats(payload: bytes) -> List[float]:
    """Convert 16-bit little-endian PCM bytes into a list of floats."""

    pcm = array("h")
    pcm.frombytes(payload)
    if not pcm:
        raise AudioDecodeError("Audio payload contained no PCM samples to decode.")

    scale = 1.0 / 32768.0
    return [sample * scale for sample in pcm]


def _goertzel(samples: Iterable[float], sample_rate: int, target_freq: float) -> float:
    """Compute the Goertzel power for ``target_freq`` within ``samples``."""

    coeff = 2.0 * math.cos(2.0 * math.pi * target_freq / sample_rate)
    s_prev = 0.0
    s_prev2 = 0.0
    for sample in samples:
        s = sample + coeff * s_prev - s_prev2
        s_prev2 = s_prev
        s_prev = s
    power = s_prev2 ** 2 + s_prev ** 2 - coeff * s_prev * s_prev2
    return power if power > 0.0 else 0.0


def _generate_correlation_tables(sample_rate: int, corr_len: int) -> Tuple[List[float], List[float], List[float], List[float]]:
    """Generate correlation tables for mark and space frequencies (multimon-ng style)."""

    mark_i = []
    mark_q = []
    space_i = []
    space_q = []

    # Generate mark frequency correlation table (2083.3 Hz)
    phase = 0.0
    for i in range(corr_len):
        mark_i.append(math.cos(phase))
        mark_q.append(math.sin(phase))
        phase += 2.0 * math.pi * SAME_MARK_FREQ / sample_rate

    # Generate space frequency correlation table (1562.5 Hz)
    phase = 0.0
    for i in range(corr_len):
        space_i.append(math.cos(phase))
        space_q.append(math.sin(phase))
        phase += 2.0 * math.pi * SAME_SPACE_FREQ / sample_rate

    return mark_i, mark_q, space_i, space_q


def _correlate_and_decode_with_dll(samples: List[float], sample_rate: int) -> Tuple[List[str], float]:
    """
    Decode SAME messages using correlation and DLL timing recovery (multimon-ng algorithm).

    Returns tuple of (decoded_messages, confidence)
    """

    # Constants based on multimon-ng
    SUBSAMP = 2  # Downsampling factor
    PREAMBLE_BYTE = 0xAB  # Preamble pattern
    DLL_GAIN = 0.5  # DLL loop gain
    INTEGRATOR_MAX = 10  # Integrator bounds
    MAX_MSG_LEN = 268  # Maximum message length

    baud_rate = float(SAME_BAUD)
    corr_len = int(sample_rate / baud_rate)  # Samples per bit period

    # Generate correlation tables
    mark_i, mark_q, space_i, space_q = _generate_correlation_tables(sample_rate, corr_len)

    # State variables
    dcd_shreg = 0  # Shift register for bit history
    dcd_integrator = 0  # Integrator for noise immunity
    sphase = 1  # Sampling phase (16-bit fixed point)
    lasts = 0  # Last 8 bits received
    byte_counter = 0  # Bits received in current byte
    synced = False  # Whether we've found preamble

    # Message storage
    messages: List[str] = []
    current_msg = []
    in_message = False

    # Phase increment per sample
    sphaseinc = int(0x10000 * baud_rate * SUBSAMP / sample_rate)

    # Process samples with subsampling
    idx = 0
    bit_confidences: List[float] = []

    while idx + corr_len < len(samples):
        # Compute correlation (mark - space)
        mark_i_corr = sum(samples[idx + i] * mark_i[i] for i in range(corr_len))
        mark_q_corr = sum(samples[idx + i] * mark_q[i] for i in range(corr_len))
        space_i_corr = sum(samples[idx + i] * space_i[i] for i in range(corr_len))
        space_q_corr = sum(samples[idx + i] * space_q[i] for i in range(corr_len))

        mark_power = mark_i_corr**2 + mark_q_corr**2
        space_power = space_i_corr**2 + space_q_corr**2
        correlation = mark_power - space_power
        total_power = mark_power + space_power

        # Update DCD shift register
        dcd_shreg = (dcd_shreg << 1) & 0xFFFFFFFF
        if correlation > 0:
            dcd_shreg |= 1

        # Update integrator
        if correlation > 0 and dcd_integrator < INTEGRATOR_MAX:
            dcd_integrator += 1
        elif correlation < 0 and dcd_integrator > -INTEGRATOR_MAX:
            dcd_integrator -= 1

        # DLL: Check for bit transitions and adjust timing
        if (dcd_shreg ^ (dcd_shreg >> 1)) & 1:
            if sphase < 0x8000:
                if sphase > sphaseinc // 2:
                    adjustment = min(int(sphase * DLL_GAIN), 8192)
                    sphase -= adjustment
            else:
                if sphase < 0x10000 - sphaseinc // 2:
                    adjustment = min(int((0x10000 - sphase) * DLL_GAIN), 8192)
                    sphase += adjustment

        # Advance sampling phase
        sphase += sphaseinc

        # End of bit period?
        if sphase >= 0x10000:
            sphase = 1
            lasts = (lasts >> 1) & 0x7F

            # Make bit decision based on integrator
            if dcd_integrator >= 0:
                lasts |= 0x80

            curbit = (lasts >> 7) & 1

            # Estimate confidence for this bit using correlation energy
            if synced or in_message:
                if total_power > 0:
                    bit_confidence = min(abs(correlation) / total_power, 1.0)
                else:
                    bit_confidence = 0.0
                bit_confidences.append(bit_confidence)

            # Check for preamble sync
            if (lasts & 0xFF) == PREAMBLE_BYTE and not in_message:
                synced = True
                byte_counter = 0
            elif synced:
                byte_counter += 1
                if byte_counter == 8:
                    # Got a complete byte
                    byte_val = lasts & 0xFF

                    # Check if it's a valid ASCII character
                    if 32 <= byte_val <= 126 or byte_val in (10, 13):
                        char = chr(byte_val)

                        if not in_message and char == 'Z':
                            # Possible start of ZCZC
                            in_message = True
                            current_msg = [char]
                        elif in_message:
                            current_msg.append(char)

                            # Check for end of message
                            msg_text = ''.join(current_msg)
                            if char == '\r' or char == '\n':
                                # Carriage return or line feed terminates message
                                if 'ZCZC' in msg_text or 'NNNN' in msg_text:
                                    # Clean up the message - include trailing dash
                                    if '-' in msg_text:
                                        msg_text = msg_text[:msg_text.rfind('-')+1]
                                    messages.append(msg_text.strip())
                                current_msg = []
                                in_message = False
                                synced = False
                            elif char == '-' and len(current_msg) > 40:
                                # Complete SAME message format: ZCZC-ORG-EEE-PSSCCC+TTTT-JJJHHMM-LLLLLLLL-
                                # Counting dashes: ZCZC-ORG-EEE-PSSCCC+TTTT-JJJHHMM-LLLLLLLL-
                                #                      1   2   3+location dashes  N   N+1     N+2 (final)
                                # With 3 location codes: 1+1+1+3+1+1+1 = 9 dashes total
                                # The 8th dash comes after station ID, which is what we want
                                dash_count = msg_text.count('-')
                                location_count = 0
                                if '+' in msg_text:
                                    pre_expiration, _ = msg_text.split('+', 1)
                                    location_segments = pre_expiration.split('-')[3:]
                                    for segment in location_segments:
                                        cleaned = segment.strip()
                                        if len(cleaned) == 6 and cleaned.isdigit():
                                            location_count += 1

                                if location_count <= 0:
                                    min_dashes = 6
                                else:
                                    min_dashes = 6 + max(location_count - 1, 0)

                                if dash_count >= min_dashes:
                                    if 'ZCZC' in msg_text or 'NNNN' in msg_text:
                                        messages.append(msg_text.strip())
                                    current_msg = []
                                    in_message = False
                                    synced = False
                            elif len(current_msg) > MAX_MSG_LEN:
                                # Safety: prevent runaway messages
                                if 'ZCZC' in msg_text or 'NNNN' in msg_text:
                                    messages.append(msg_text.strip())
                                current_msg = []
                                in_message = False
                                synced = False
                    else:
                        # Invalid character, lost sync
                        synced = False
                        in_message = False
                        if current_msg:
                            current_msg = []

                    byte_counter = 0

        # Advance by SUBSAMP samples
        idx += SUBSAMP

    # Calculate average confidence
    if bit_confidences:
        avg_confidence = sum(bit_confidences) / len(bit_confidences)
    else:
        avg_confidence = 0.0

    return messages, avg_confidence


def _extract_bits(
    samples: List[float], sample_rate: int, bit_rate: float
) -> Tuple[List[int], float, float]:
    """Slice PCM audio into SAME bit periods and detect mark/space symbols."""

    bits: List[int] = []
    bit_confidences: List[float] = []
    bit_sample_ranges: List[Tuple[int, int]] = []

    bit_rate = float(bit_rate)
    if bit_rate <= 0:
        raise AudioDecodeError("Bit rate must be positive when decoding SAME audio.")

    samples_per_bit = sample_rate / bit_rate
    carry = 0.0
    index = 0

    while index < len(samples):
        total = samples_per_bit + carry
        chunk_length = int(total)
        if chunk_length <= 0:
            chunk_length = 1
        carry = total - chunk_length
        end = index + chunk_length
        if end > len(samples):
            break

        start_index = index
        chunk = samples[index:end]
        mark_power = _goertzel(chunk, sample_rate, SAME_MARK_FREQ)
        space_power = _goertzel(chunk, sample_rate, SAME_SPACE_FREQ)
        bit = 1 if mark_power >= space_power else 0
        bits.append(bit)

        if mark_power + space_power > 0:
            confidence = abs(mark_power - space_power) / (mark_power + space_power)
        else:
            confidence = 0.0
        bit_confidences.append(confidence)
        bit_sample_ranges.append((start_index, end))

        index = end

    if not bits:
        raise AudioDecodeError("The audio payload did not contain detectable SAME bursts.")

    average_confidence = sum(bit_confidences) / len(bit_confidences)
    minimum_confidence = min(bit_confidences) if bit_confidences else 0.0
    _extract_bits.last_confidence = average_confidence  # type: ignore[attr-defined]
    _extract_bits.min_confidence = minimum_confidence  # type: ignore[attr-defined]
    _extract_bits.bit_confidences = list(bit_confidences)  # type: ignore[attr-defined]
    _extract_bits.bit_sample_ranges = list(bit_sample_ranges)  # type: ignore[attr-defined]
    _extract_bits.samples_per_bit = float(samples_per_bit)  # type: ignore[attr-defined]

    return bits, average_confidence, minimum_confidence


def _extract_bytes_from_bits(
    bits: List[int], start_pos: int, max_bytes: int, *, confidence_threshold: float = 0.3
) -> Tuple[List[int], List[int]]:
    """Extract byte values and their positions from a bit stream starting at start_pos."""

    confidences: List[float] = list(getattr(_extract_bits, "bit_confidences", []))
    byte_values: List[int] = []
    byte_positions: List[int] = []

    i = start_pos
    while i + 10 <= len(bits) and len(byte_values) < max_bytes:
        # Check for valid frame: start bit (0) and stop bit (1)
        if bits[i] != 0:
            i += 1
            continue

        # Check confidence for this frame
        frame_confidence = 0.0
        if i + 10 <= len(confidences):
            frame_confidence = sum(confidences[i:i + 10]) / 10.0
        if frame_confidence < confidence_threshold:
            i += 1
            continue

        if bits[i + 9] != 1:
            i += 1
            continue

        # Extract data bits (7 or 8 bits depending on position)
        # For preamble: 8 bits, for message: 7 bits
        data_bits = bits[i + 1 : i + 9]

        value = 0
        for position, bit in enumerate(data_bits):
            value |= (bit & 1) << position

        byte_values.append(value)
        byte_positions.append(i)
        i += 10

    return byte_values, byte_positions


def _find_same_bursts(bits: List[int]) -> List[int]:
    """Find the starting positions of SAME bursts by looking for ZCZC markers."""

    # Look for 'ZCZC' pattern which marks the start of each SAME header
    # 'Z' = 0x5A, 'C' = 0x43
    # We'll search for sequences that look like ZCZC

    burst_positions: List[int] = []

    # Define character patterns (LSB first, 7 bits, framed)
    # 'Z' = 0x5A = 0101101 (7 bits) -> LSB first = 0101101 -> framed: 0 + 0101101 + 0 + 1
    Z_pattern = [0, 0, 1, 0, 1, 1, 0, 1, 0, 1]
    C_pattern = [0, 1, 1, 0, 0, 0, 1, 1, 0, 1]  # 'C' = 0x43 = 1000011 -> LSB = 1100001

    i = 0
    while i < len(bits) - 40:  # Need at least 4 * 10 bits for ZCZC
        # Check for ZCZC pattern
        z1_matches = sum(1 for j in range(10) if i+j < len(bits) and bits[i+j] == Z_pattern[j])
        c1_matches = sum(1 for j in range(10) if i+10+j < len(bits) and bits[i+10+j] == C_pattern[j])
        z2_matches = sum(1 for j in range(10) if i+20+j < len(bits) and bits[i+20+j] == Z_pattern[j])
        c2_matches = sum(1 for j in range(10) if i+30+j < len(bits) and bits[i+30+j] == C_pattern[j])

        # If we found a reasonably good ZCZC match
        total_matches = z1_matches + c1_matches + z2_matches + c2_matches
        if total_matches >= 28:  # Allow ~30% bit errors (12 out of 40 bits can be wrong)
            # Found a burst! Record the position
            # This is the start of the message (ZCZC position)
            burst_positions.append(i)
            i += 400  # Skip ahead to avoid finding the same burst multiple times
        else:
            i += 10

    return burst_positions


def _find_pattern_positions(
    bits: List[int], pattern: str, *, max_mismatches: Optional[int] = None
) -> List[int]:
    """Locate approximate occurrences of ``pattern`` within the decoded bit stream."""

    pattern_bits = encode_same_bits(pattern, include_preamble=False)
    if not pattern_bits:
        return []

    pattern_length = len(pattern_bits)
    if max_mismatches is None:
        max_mismatches = max(4, pattern_length // 5)

    positions: List[int] = []
    i = 0
    limit = len(bits) - pattern_length

    while i <= limit:
        mismatches = 0
        for j in range(pattern_length):
            if bits[i + j] != pattern_bits[j]:
                mismatches += 1
                if mismatches > max_mismatches:
                    break
        if mismatches <= max_mismatches:
            positions.append(i)
            i += pattern_length
        else:
            i += 1

    return positions


def _process_decoded_text(
    raw_text: str,
    frame_count: int,
    frame_errors: int,
    extra_metadata: Optional[Dict[str, object]] = None,
) -> Dict[str, object]:
    """Process decoded text to extract and clean SAME headers."""

    trimmed_text = raw_text

    if raw_text:
        upper_text = raw_text.upper()

        # Trim to start at ZCZC if found
        start_index = upper_text.find("ZCZC")
        if start_index > 0:
            trimmed_text = raw_text[start_index:]
            upper_text = trimmed_text.upper()

        # Trim to end at NNNN if found
        end_index = upper_text.rfind("NNNN")
        if end_index != -1:
            end_offset = end_index + 4
            if end_offset < len(trimmed_text) and trimmed_text[end_offset] == "\r":
                end_offset += 1
            trimmed_text = trimmed_text[:end_offset]
        else:
            # Otherwise trim at last carriage return
            last_break = trimmed_text.rfind("\r")
            if last_break != -1:
                trimmed_text = trimmed_text[: last_break + 1]

    # Extract headers
    headers: List[str] = []
    for segment in trimmed_text.split("\r"):
        cleaned = segment.strip()
        if not cleaned:
            continue

        upper_segment = cleaned.upper()
        if "ZCZC" not in upper_segment and "NNNN" not in upper_segment:
            continue

        header_start = upper_segment.find("ZCZC")
        if header_start == -1:
            header_start = upper_segment.find("NNNN")

        candidate = cleaned[header_start:]
        if candidate:
            headers.append(candidate)

    if headers:
        trimmed_text = "\r".join(headers) + "\r"

    metadata: Dict[str, object] = {
        "text": trimmed_text,
        "headers": headers,
        "frame_count": frame_count,
        "frame_errors": frame_errors,
    }

    if extra_metadata:
        metadata.update(extra_metadata)

    return metadata


def _vote_on_bytes(burst_bytes: List[List[int]]) -> List[int]:
    """Perform 2-out-of-3 majority voting on byte sequences from multiple bursts."""

    if not burst_bytes:
        return []

    # Find the maximum length among all bursts
    max_len = max(len(burst) for burst in burst_bytes)
    voted_bytes: List[int] = []

    for pos in range(max_len):
        # Collect byte values at this position from all bursts
        candidates: List[int] = []
        for burst in burst_bytes:
            if pos < len(burst):
                candidates.append(burst[pos])

        if not candidates:
            continue

        # Perform majority voting
        if len(candidates) == 1:
            voted_bytes.append(candidates[0])
        elif len(candidates) == 2:
            # With 2 candidates, take the first one (or could average)
            voted_bytes.append(candidates[0])
        else:
            # With 3 candidates, find the majority
            # Count occurrences
            from collections import Counter
            counts = Counter(candidates)
            most_common = counts.most_common(1)[0]

            # If there's a clear majority (at least 2), use it
            if most_common[1] >= 2:
                voted_bytes.append(most_common[0])
            else:
                # No majority, take the first one
                voted_bytes.append(candidates[0])

    return voted_bytes


def _bits_to_text(bits: List[int]) -> Dict[str, object]:
    """Convert mark/space bits into ASCII SAME text and headers with 2-of-3 voting."""

    burst_positions = _find_same_bursts(bits)
    burst_bit_ranges: List[Tuple[int, int]] = []

    if len(burst_positions) >= 2:
        burst_bytes: List[List[int]] = []
        for burst_start in burst_positions[:3]:
            bytes_in_burst, positions = _extract_bytes_from_bits(
                bits, burst_start, max_bytes=200, confidence_threshold=0.3
            )
            burst_bytes.append(bytes_in_burst)
            trimmed_positions = positions
            if positions and bytes_in_burst:
                for idx, value in enumerate(bytes_in_burst):
                    if (value & 0x7F) == 0x0D:  # carriage return
                        trimmed_positions = positions[: idx + 1]
                        break
            if trimmed_positions:
                start_bit = trimmed_positions[0]
                end_bit = trimmed_positions[-1] + 10
                burst_bit_ranges.append((start_bit, end_bit))

        voted_bytes = _vote_on_bytes(burst_bytes)

        characters: List[str] = []
        for byte_val in voted_bytes:
            try:
                char = chr(byte_val & 0x7F)
                characters.append(char)
            except ValueError:
                continue

        raw_text = "".join(characters)

        if "ZCZC" in raw_text.upper() or "NNNN" in raw_text.upper():
            return _process_decoded_text(
                raw_text,
                len(voted_bytes),
                0,
                extra_metadata={"burst_bit_ranges": burst_bit_ranges},
            )

    characters = []
    char_positions: List[int] = []
    error_positions: List[int] = []
    confidences: List[float] = list(getattr(_extract_bits, "bit_confidences", []))
    confidence_threshold = 0.6

    i = 0
    while i + 10 <= len(bits):
        if bits[i] != 0:
            i += 1
            continue

        frame_confidence = 0.0
        if i + 10 <= len(confidences):
            frame_confidence = sum(confidences[i:i + 10]) / 10.0
        if frame_confidence < confidence_threshold:
            error_positions.append(i)
            i += 1
            continue

        stop_bit = bits[i + 9]
        if stop_bit != 1:
            error_positions.append(i)
            i += 1
            continue

        data_bits = bits[i + 1 : i + 8]

        value = 0
        for position, bit in enumerate(data_bits):
            value |= (bit & 1) << position

        try:
            character = chr(value)
        except ValueError:
            error_positions.append(i)
            i += 10
            continue

        characters.append(character)
        char_positions.append(i)
        i += 10

    raw_text = "".join(characters)

    if not burst_bit_ranges and burst_positions:
        for burst_start in burst_positions[:3]:
            bytes_in_burst, positions = _extract_bytes_from_bits(
                bits, burst_start, max_bytes=200, confidence_threshold=0.3
            )
            trimmed_positions = positions
            if positions and bytes_in_burst:
                for idx, value in enumerate(bytes_in_burst):
                    if (value & 0x7F) == 0x0D:
                        trimmed_positions = positions[: idx + 1]
                        break
            if trimmed_positions:
                start_bit = trimmed_positions[0]
                end_bit = trimmed_positions[-1] + 10
                burst_bit_ranges.append((start_bit, end_bit))

    if char_positions:
        first_bit = char_positions[0]
        last_bit = char_positions[-1]
        relevant_errors = [
            pos for pos in error_positions if first_bit <= pos <= last_bit
        ]
    else:
        relevant_errors = list(error_positions)

    frame_errors = len(relevant_errors)
    frame_count = len(characters) + frame_errors

    metadata = _process_decoded_text(
        raw_text,
        frame_count,
        frame_errors,
        extra_metadata={"burst_bit_ranges": burst_bit_ranges},
    )
    metadata["char_bit_positions"] = list(char_positions)
    return metadata


def _score_candidate(metadata: Dict[str, object]) -> float:
    """Return a quality score for decoded SAME metadata."""

    headers = metadata.get("headers") or []
    text = metadata.get("text") or ""
    frame_count = int(metadata.get("frame_count") or 0)
    frame_errors = int(metadata.get("frame_errors") or 0)

    score = float(frame_count - frame_errors)
    score -= float(frame_errors * 2)

    if headers:
        score += 500.0 * len(headers)
        uppercase_headers = [header.upper() for header in headers]
        score += 200.0 * sum(1 for header in uppercase_headers if header.startswith("ZCZC"))
        score += 100.0 * sum(1 for header in uppercase_headers if header.startswith("NNNN"))

    if isinstance(text, str):
        score += 50.0 * text.upper().count("ZCZC")

    return score


def _decode_with_candidate_rates(
    samples: List[float],
    sample_rate: int,
    *,
    base_rate: float,
) -> Tuple[List[int], Dict[str, object], float, float]:
    """Try decoding SAME bits using a range of baud rates."""

    candidate_offsets = [0.0]
    for step in (0.005, 0.01, 0.015, 0.02, 0.025, 0.03, 0.035, 0.04):
        candidate_offsets.extend((-step, step))

    best_bits: Optional[List[int]] = None
    best_metadata: Optional[Dict[str, object]] = None
    best_average: float = 0.0
    best_minimum: float = 0.0
    best_score: Optional[float] = None
    best_rate: Optional[float] = None
    best_bit_sample_ranges: Optional[List[Tuple[int, int]]] = None
    best_bit_confidences: Optional[List[float]] = None

    for offset in candidate_offsets:
        bit_rate = base_rate * (1.0 + offset)
        try:
            bits, average_confidence, minimum_confidence = _extract_bits(
                samples, sample_rate, bit_rate
            )
        except AudioDecodeError:
            continue

        metadata = _bits_to_text(bits)
        score = _score_candidate(metadata)
        bit_sample_ranges = list(getattr(_extract_bits, "bit_sample_ranges", []))
        bit_confidences = list(getattr(_extract_bits, "bit_confidences", []))

        if best_score is None or score > best_score + 1e-6:
            best_bits = bits
            best_metadata = metadata
            best_average = average_confidence
            best_minimum = minimum_confidence
            best_score = score
            best_rate = bit_rate
            best_bit_sample_ranges = bit_sample_ranges
            best_bit_confidences = bit_confidences
        elif (
            best_score is not None
            and abs(score - best_score) <= 1e-6
            and best_rate is not None
            and abs(bit_rate - base_rate) < abs(best_rate - base_rate)
        ):
            best_bits = bits
            best_metadata = metadata
            best_average = average_confidence
            best_minimum = minimum_confidence
            best_rate = bit_rate
            best_bit_sample_ranges = bit_sample_ranges
            best_bit_confidences = bit_confidences

    if best_bits is None or best_metadata is None:
        raise AudioDecodeError("The audio payload did not contain detectable SAME bursts.")

    if best_bit_sample_ranges is not None:
        _extract_bits.bit_sample_ranges = list(best_bit_sample_ranges)  # type: ignore[attr-defined]
    if best_bit_confidences is not None:
        _extract_bits.bit_confidences = list(best_bit_confidences)  # type: ignore[attr-defined]

    return best_bits, best_metadata, best_average, best_minimum


def _bit_range_to_sample_range(
    bit_range: Tuple[int, int],
    bit_sample_ranges: Sequence[Tuple[int, int]],
    total_samples: int,
) -> Optional[Tuple[int, int]]:
    if not bit_sample_ranges:
        return None

    start_bit, end_bit = bit_range
    if start_bit >= len(bit_sample_ranges):
        return None

    if end_bit <= start_bit:
        end_bit = start_bit + 1

    start_index = max(0, min(start_bit, len(bit_sample_ranges) - 1))
    end_index = max(0, min(end_bit - 1, len(bit_sample_ranges) - 1))

    start_sample = bit_sample_ranges[start_index][0]
    end_sample = bit_sample_ranges[end_index][1]
    end_sample = min(end_sample, total_samples)
    start_sample = max(0, min(start_sample, end_sample))

    if end_sample <= start_sample:
        return None

    return start_sample, end_sample


def _clamp_sample_range(start: int, end: int, total: int) -> Tuple[int, int]:
    start = max(0, min(start, total))
    end = max(start, min(end, total))
    return start, end


def _render_wav_segment(
    pcm_bytes: bytes, sample_rate: int, start_sample: int, end_sample: int
) -> bytes:
    start_sample, end_sample = _clamp_sample_range(start_sample, end_sample, len(pcm_bytes) // 2)
    if end_sample <= start_sample:
        return b""

    start_byte = start_sample * 2
    end_byte = end_sample * 2
    segment_pcm = pcm_bytes[start_byte:end_byte]

    buffer = io.BytesIO()
    with wave.open(buffer, "wb") as wav_file:
        wav_file.setnchannels(1)
        wav_file.setsampwidth(2)
        wav_file.setframerate(sample_rate)
        wav_file.writeframes(segment_pcm)

    return buffer.getvalue()


def _create_segment(
    label: str,
    start_sample: int,
    end_sample: int,
    *,
    sample_rate: int,
    pcm_bytes: bytes,
) -> Optional[SAMEAudioSegment]:
    start_sample, end_sample = _clamp_sample_range(start_sample, end_sample, len(pcm_bytes) // 2)
    if end_sample <= start_sample:
        return None

    wav_bytes = _render_wav_segment(pcm_bytes, sample_rate, start_sample, end_sample)
    if not wav_bytes:
        return None

    return SAMEAudioSegment(
        label=label,
        start_sample=start_sample,
        end_sample=end_sample,
        sample_rate=sample_rate,
        wav_bytes=wav_bytes,
    )


def decode_same_audio(path: str, *, sample_rate: int = 22050) -> SAMEAudioDecodeResult:
    """Decode SAME headers from a WAV or MP3 file located at ``path``."""

    if not os.path.exists(path):
        raise AudioDecodeError(f"Audio file does not exist: {path}")

    samples, pcm_bytes = _read_audio_samples(path, sample_rate)
    sample_count = len(samples)
    if sample_count == 0:
        raise AudioDecodeError("Audio payload contained no PCM samples to decode.")
    duration_seconds = sample_count / float(sample_rate)

    correlation_headers: Optional[List[SAMEHeaderDetails]] = None
    correlation_raw_text: Optional[str] = None
    correlation_confidence: Optional[float] = None

    try:
        messages, confidence = _correlate_and_decode_with_dll(samples, sample_rate)

        if messages:
            from collections import Counter

            zczc_messages = [msg for msg in messages if "ZCZC" in msg]
            if zczc_messages:
                counter = Counter(zczc_messages)
                most_common = counter.most_common(1)[0]

                decoded_header: Optional[str] = None
                if most_common[1] >= 2:
                    decoded_header = most_common[0]
                elif len(zczc_messages) == 1:
                    decoded_header = zczc_messages[0]

                if decoded_header:
                    if "ZCZC" in decoded_header:
                        zczc_idx = decoded_header.find("ZCZC")
                        decoded_header = decoded_header[zczc_idx:]

                    raw_text = decoded_header + "\r"
                    fips_lookup = get_same_lookup()
<<<<<<< HEAD
                    correlation_headers = [
=======

                    header_fields = describe_same_header(decoded_header, lookup=fips_lookup)
                    headers = [
>>>>>>> 958259d3
                        SAMEHeaderDetails(
                            header=decoded_header,
                            fields=header_fields,
                            confidence=confidence,
                            summary=build_plain_language_summary(
                                decoded_header, header_fields
                            ),
                        )
                    ]
<<<<<<< HEAD
                    correlation_raw_text = raw_text
                    correlation_confidence = confidence
=======

                    return SAMEAudioDecodeResult(
                        raw_text=raw_text,
                        headers=headers,
                        bit_count=len(samples) // int(sample_rate / float(SAME_BAUD)),
                        frame_count=len(decoded_header),
                        frame_errors=0,
                        duration_seconds=duration_seconds,
                        sample_rate=sample_rate,
                        bit_confidence=confidence,
                        min_bit_confidence=confidence,
                    )
            elif len(zczc_messages) == 1:
                # Got exactly one message - use it
                decoded_header = zczc_messages[0]

                if 'ZCZC' in decoded_header:
                    zczc_idx = decoded_header.find('ZCZC')
                    decoded_header = decoded_header[zczc_idx:]

                raw_text = decoded_header + '\r'

                # Get FIPS code lookup for county names
                fips_lookup = get_same_lookup()

                header_fields = describe_same_header(decoded_header, lookup=fips_lookup)
                headers = [
                    SAMEHeaderDetails(
                        header=decoded_header,
                        fields=header_fields,
                        confidence=confidence,
                        summary=build_plain_language_summary(decoded_header, header_fields),
                    )
                ]

                return SAMEAudioDecodeResult(
                    raw_text=raw_text,
                    headers=headers,
                    bit_count=len(samples) // int(sample_rate / float(SAME_BAUD)),
                    frame_count=len(decoded_header),
                    frame_errors=0,
                    duration_seconds=duration_seconds,
                    sample_rate=sample_rate,
                    bit_confidence=confidence,
                    min_bit_confidence=confidence,
                )
>>>>>>> 958259d3

    except Exception:
        pass

    base_rate = float(SAME_BAUD)
    try:
        bits, metadata, average_confidence, minimum_confidence = _decode_with_candidate_rates(
            samples, sample_rate, base_rate=base_rate
        )
    except AudioDecodeError:
        if correlation_headers:
            return SAMEAudioDecodeResult(
                raw_text=correlation_raw_text or "",
                headers=correlation_headers,
                bit_count=0,
                frame_count=0,
                frame_errors=0,
                duration_seconds=duration_seconds,
                sample_rate=sample_rate,
                bit_confidence=correlation_confidence or 0.0,
                min_bit_confidence=correlation_confidence or 0.0,
                segments=OrderedDict(),
            )
        raise

    raw_text = str(metadata.get("text") or correlation_raw_text or "")

<<<<<<< HEAD
    metadata_headers = [str(item) for item in metadata.get("headers") or []]
    header_confidence = (
        correlation_confidence if correlation_confidence is not None else average_confidence
    )
    if metadata_headers:
        fips_lookup = get_same_lookup()
        headers = [
            SAMEHeaderDetails(
                header=header,
                fields=describe_same_header(header, lookup=fips_lookup),
                confidence=header_confidence,
=======
    headers: List[SAMEHeaderDetails] = []
    for header in metadata["headers"]:
        header_fields = describe_same_header(header, lookup=fips_lookup)
        headers.append(
            SAMEHeaderDetails(
                header=header,
                fields=header_fields,
                confidence=average_confidence,
                summary=build_plain_language_summary(header, header_fields),
>>>>>>> 958259d3
            )
            for header in metadata_headers
        ]
    else:
        headers = correlation_headers or []

    bit_confidence = average_confidence
    min_bit_confidence = minimum_confidence
    if correlation_confidence is not None:
        bit_confidence = max(bit_confidence, correlation_confidence)
        min_bit_confidence = min(min_bit_confidence, correlation_confidence)

    bit_sample_ranges: Sequence[Tuple[int, int]] = list(
        getattr(_extract_bits, "bit_sample_ranges", [])
    )
    header_ranges_bits: Sequence[Tuple[int, int]] = metadata.get("burst_bit_ranges") or []
    header_sample_ranges: List[Tuple[int, int]] = []
    header_last_bit: Optional[int] = None
    for start_bit, end_bit in header_ranges_bits:
        start_bit = int(start_bit)
        end_bit = int(end_bit)
        header_last_bit = max(header_last_bit or start_bit, end_bit)
        sample_range = _bit_range_to_sample_range(
            (start_bit, end_bit), bit_sample_ranges, sample_count
        )
        if sample_range:
            header_sample_ranges.append(sample_range)

    header_segment = None
    if header_sample_ranges:
        header_start = min(start for start, _ in header_sample_ranges)
        header_end = max(end for _, end in header_sample_ranges)
        header_segment = _create_segment(
            "header",
            header_start,
            header_end,
            sample_rate=sample_rate,
            pcm_bytes=pcm_bytes,
        )

    eom_segment = None
    eom_positions = _find_pattern_positions(bits, "NNNN")
    if header_last_bit is not None:
        eom_positions = [pos for pos in eom_positions if pos >= header_last_bit] or eom_positions
    if eom_positions:
        eom_length_bits = len(encode_same_bits("NNNN", include_preamble=False))
        first_eom = eom_positions[0]
        eom_sample_range = _bit_range_to_sample_range(
            (first_eom, first_eom + eom_length_bits), bit_sample_ranges, sample_count
        )
        if eom_sample_range:
            eom_segment = _create_segment(
                "eom",
                eom_sample_range[0],
                eom_sample_range[1],
                sample_rate=sample_rate,
                pcm_bytes=pcm_bytes,
            )

    message_start = header_segment.end_sample if header_segment else 0
    message_end = eom_segment.start_sample if eom_segment else sample_count
    message_segment = _create_segment(
        "message",
        message_start,
        message_end,
        sample_rate=sample_rate,
        pcm_bytes=pcm_bytes,
    )

    buffer_samples = min(sample_count, int(sample_rate * 120))
    buffer_segment = _create_segment(
        "buffer",
        0,
        buffer_samples,
        sample_rate=sample_rate,
        pcm_bytes=pcm_bytes,
    )

    segments: Dict[str, SAMEAudioSegment] = OrderedDict()
    if header_segment:
        segments["header"] = header_segment
    if message_segment:
        segments["message"] = message_segment
    if eom_segment:
        segments["eom"] = eom_segment
    if buffer_segment:
        segments["buffer"] = buffer_segment

    frame_count = int(metadata.get("frame_count") or 0)
    frame_errors = int(metadata.get("frame_errors") or 0)

    return SAMEAudioDecodeResult(
        raw_text=raw_text,
        headers=headers,
        bit_count=len(bits),
        frame_count=frame_count,
        frame_errors=frame_errors,
        duration_seconds=duration_seconds,
        sample_rate=sample_rate,
        bit_confidence=bit_confidence,
        min_bit_confidence=min_bit_confidence,
        segments=segments,
    )


__all__ = [
    "AudioDecodeError",
    "SAMEAudioSegment",
    "SAMEAudioDecodeResult",
    "SAMEHeaderDetails",
    "decode_same_audio",
]<|MERGE_RESOLUTION|>--- conflicted
+++ resolved
@@ -11,18 +11,10 @@
 from array import array
 from collections import OrderedDict
 from dataclasses import dataclass, field
-<<<<<<< HEAD
 from typing import Dict, Iterable, List, Optional, Sequence, Tuple
 
 from .eas import describe_same_header
 from .eas_fsk import SAME_BAUD, SAME_MARK_FREQ, SAME_SPACE_FREQ, encode_same_bits
-=======
-from datetime import datetime, timedelta, timezone
-from typing import Dict, Iterable, List, Optional, Tuple
-
-from .eas import ORIGINATOR_DESCRIPTIONS, describe_same_header
-from .eas_fsk import SAME_BAUD, SAME_MARK_FREQ, SAME_SPACE_FREQ
->>>>>>> 958259d3
 from .fips_codes import get_same_lookup
 from app_utils.event_codes import EVENT_CODE_REGISTRY
 
@@ -1244,13 +1236,7 @@
 
                     raw_text = decoded_header + "\r"
                     fips_lookup = get_same_lookup()
-<<<<<<< HEAD
                     correlation_headers = [
-=======
-
-                    header_fields = describe_same_header(decoded_header, lookup=fips_lookup)
-                    headers = [
->>>>>>> 958259d3
                         SAMEHeaderDetails(
                             header=decoded_header,
                             fields=header_fields,
@@ -1260,57 +1246,8 @@
                             ),
                         )
                     ]
-<<<<<<< HEAD
                     correlation_raw_text = raw_text
                     correlation_confidence = confidence
-=======
-
-                    return SAMEAudioDecodeResult(
-                        raw_text=raw_text,
-                        headers=headers,
-                        bit_count=len(samples) // int(sample_rate / float(SAME_BAUD)),
-                        frame_count=len(decoded_header),
-                        frame_errors=0,
-                        duration_seconds=duration_seconds,
-                        sample_rate=sample_rate,
-                        bit_confidence=confidence,
-                        min_bit_confidence=confidence,
-                    )
-            elif len(zczc_messages) == 1:
-                # Got exactly one message - use it
-                decoded_header = zczc_messages[0]
-
-                if 'ZCZC' in decoded_header:
-                    zczc_idx = decoded_header.find('ZCZC')
-                    decoded_header = decoded_header[zczc_idx:]
-
-                raw_text = decoded_header + '\r'
-
-                # Get FIPS code lookup for county names
-                fips_lookup = get_same_lookup()
-
-                header_fields = describe_same_header(decoded_header, lookup=fips_lookup)
-                headers = [
-                    SAMEHeaderDetails(
-                        header=decoded_header,
-                        fields=header_fields,
-                        confidence=confidence,
-                        summary=build_plain_language_summary(decoded_header, header_fields),
-                    )
-                ]
-
-                return SAMEAudioDecodeResult(
-                    raw_text=raw_text,
-                    headers=headers,
-                    bit_count=len(samples) // int(sample_rate / float(SAME_BAUD)),
-                    frame_count=len(decoded_header),
-                    frame_errors=0,
-                    duration_seconds=duration_seconds,
-                    sample_rate=sample_rate,
-                    bit_confidence=confidence,
-                    min_bit_confidence=confidence,
-                )
->>>>>>> 958259d3
 
     except Exception:
         pass
@@ -1338,7 +1275,6 @@
 
     raw_text = str(metadata.get("text") or correlation_raw_text or "")
 
-<<<<<<< HEAD
     metadata_headers = [str(item) for item in metadata.get("headers") or []]
     header_confidence = (
         correlation_confidence if correlation_confidence is not None else average_confidence
@@ -1350,17 +1286,6 @@
                 header=header,
                 fields=describe_same_header(header, lookup=fips_lookup),
                 confidence=header_confidence,
-=======
-    headers: List[SAMEHeaderDetails] = []
-    for header in metadata["headers"]:
-        header_fields = describe_same_header(header, lookup=fips_lookup)
-        headers.append(
-            SAMEHeaderDetails(
-                header=header,
-                fields=header_fields,
-                confidence=average_confidence,
-                summary=build_plain_language_summary(header, header_fields),
->>>>>>> 958259d3
             )
             for header in metadata_headers
         ]
