"""Decode SAME/EAS headers from audio files containing alert bursts."""

from __future__ import annotations

import math
import os
import shutil
import subprocess
from array import array
from dataclasses import dataclass, field
from typing import Dict, Iterable, List, Optional, Tuple

from .eas import describe_same_header
from .eas_fsk import SAME_BAUD, SAME_MARK_FREQ, SAME_SPACE_FREQ


class AudioDecodeError(RuntimeError):
    """Raised when an audio payload cannot be decoded into SAME headers."""


@dataclass
class SAMEHeaderDetails:
    """Represents a decoded SAME header and the derived metadata."""

    header: str
    fields: Dict[str, object] = field(default_factory=dict)
    confidence: float = 0.0

    def to_dict(self) -> Dict[str, object]:
        return {
            "header": self.header,
            "fields": dict(self.fields),
            "confidence": float(self.confidence),
        }


@dataclass
class SAMEAudioDecodeResult:
    """Container holding the outcome of decoding an audio payload."""

    raw_text: str
    headers: List[SAMEHeaderDetails]
    bit_count: int
    frame_count: int
    frame_errors: int
    duration_seconds: float
    sample_rate: int
    bit_confidence: float
    min_bit_confidence: float

    def to_dict(self) -> Dict[str, object]:
        return {
            "raw_text": self.raw_text,
            "headers": [header.to_dict() for header in self.headers],
            "bit_count": self.bit_count,
            "frame_count": self.frame_count,
            "frame_errors": self.frame_errors,
            "duration_seconds": self.duration_seconds,
            "sample_rate": self.sample_rate,
            "bit_confidence": self.bit_confidence,
            "min_bit_confidence": self.min_bit_confidence,
        }


def _run_ffmpeg_decode(path: str, sample_rate: int) -> bytes:
    """Invoke ffmpeg to normalise an audio file to mono PCM samples."""

    if not shutil.which("ffmpeg"):
        raise AudioDecodeError(
            "ffmpeg is required to decode audio files. Install ffmpeg and try again."
        )

    command = [
        "ffmpeg",
        "-hide_banner",
        "-loglevel",
        "error",
        "-i",
        path,
        "-ar",
        str(sample_rate),
        "-ac",
        "1",
        "-f",
        "s16le",
        "-",
    ]

    try:
        result = subprocess.run(
            command,
            capture_output=True,
            check=True,
        )
    except (OSError, subprocess.CalledProcessError) as exc:  # pragma: no cover - subprocess
        detail = exc.stderr.decode("utf-8", "ignore") if hasattr(exc, "stderr") else ""
        raise AudioDecodeError(
            f"Unable to decode audio with ffmpeg: {exc}" + (f" ({detail.strip()})" if detail else "")
        ) from exc

    if not result.stdout:
        raise AudioDecodeError("ffmpeg produced no audio samples for decoding.")

    return bytes(result.stdout)


def _read_audio_samples(path: str, sample_rate: int) -> List[float]:
    """Return normalised PCM samples from an arbitrary audio file."""

    try:
        import wave

        with wave.open(path, "rb") as handle:
            params = handle.getparams()
            if params.nchannels == 1 and params.sampwidth == 2 and params.framerate == sample_rate:
                pcm = handle.readframes(params.nframes)
                if pcm:
                    return _convert_pcm_to_floats(pcm)
    except Exception:
        pass

    pcm_bytes = _run_ffmpeg_decode(path, sample_rate)
    return _convert_pcm_to_floats(pcm_bytes)


def _convert_pcm_to_floats(payload: bytes) -> List[float]:
    """Convert 16-bit little-endian PCM bytes into a list of floats."""

    pcm = array("h")
    pcm.frombytes(payload)
    if not pcm:
        raise AudioDecodeError("Audio payload contained no PCM samples to decode.")

    scale = 1.0 / 32768.0
    return [sample * scale for sample in pcm]


def _goertzel(samples: Iterable[float], sample_rate: int, target_freq: float) -> float:
    """Compute the Goertzel power for ``target_freq`` within ``samples``."""

    coeff = 2.0 * math.cos(2.0 * math.pi * target_freq / sample_rate)
    s_prev = 0.0
    s_prev2 = 0.0
    for sample in samples:
        s = sample + coeff * s_prev - s_prev2
        s_prev2 = s_prev
        s_prev = s
    power = s_prev2 ** 2 + s_prev ** 2 - coeff * s_prev * s_prev2
    return power if power > 0.0 else 0.0


def _extract_bits(
    samples: List[float], sample_rate: int, bit_rate: float
) -> Tuple[List[int], float, float]:
    """Slice PCM audio into SAME bit periods and detect mark/space symbols."""

    bits: List[int] = []
    bit_confidences: List[float] = []

    bit_rate = float(bit_rate)
    if bit_rate <= 0:
        raise AudioDecodeError("Bit rate must be positive when decoding SAME audio.")

    samples_per_bit = sample_rate / bit_rate
    carry = 0.0
    index = 0

    while index < len(samples):
        total = samples_per_bit + carry
        chunk_length = int(total)
        if chunk_length <= 0:
            chunk_length = 1
        carry = total - chunk_length
        end = index + chunk_length
        if end > len(samples):
            break

        chunk = samples[index:end]
        mark_power = _goertzel(chunk, sample_rate, SAME_MARK_FREQ)
        space_power = _goertzel(chunk, sample_rate, SAME_SPACE_FREQ)
        bit = 1 if mark_power >= space_power else 0
        bits.append(bit)

        if mark_power + space_power > 0:
            confidence = abs(mark_power - space_power) / (mark_power + space_power)
        else:
            confidence = 0.0
        bit_confidences.append(confidence)

        index = end

    if not bits:
        raise AudioDecodeError("The audio payload did not contain detectable SAME bursts.")

    average_confidence = sum(bit_confidences) / len(bit_confidences)
    minimum_confidence = min(bit_confidences) if bit_confidences else 0.0
<<<<<<< HEAD
    _extract_bits.last_confidence = average_confidence  # type: ignore[attr-defined]
    _extract_bits.min_confidence = minimum_confidence  # type: ignore[attr-defined]
    _extract_bits.bit_confidences = list(bit_confidences)  # type: ignore[attr-defined]
=======
>>>>>>> 2069fa8c

    return bits, average_confidence, minimum_confidence


def _bits_to_text(bits: List[int]) -> Dict[str, object]:
    """Convert mark/space bits into ASCII SAME text and headers."""

    characters: List[str] = []
    char_positions: List[int] = []
    error_positions: List[int] = []

    confidences: List[float] = list(getattr(_extract_bits, "bit_confidences", []))
    confidence_threshold = 0.6  # Empirically high enough to isolate real SAME bursts

    i = 0
    while i + 10 <= len(bits):
        if bits[i] != 0:
            i += 1
            continue

        frame_confidence = 0.0
        if i + 10 <= len(confidences):
            frame_confidence = sum(confidences[i:i + 10]) / 10.0
        if frame_confidence < confidence_threshold:
            error_positions.append(i)
            i += 1
            continue

        stop_bit = bits[i + 9]
        if stop_bit != 1:
            error_positions.append(i)
            i += 1
            continue

        data_bits = bits[i + 1 : i + 8]

        value = 0
        for position, bit in enumerate(data_bits):
            value |= (bit & 1) << position

        try:
            character = chr(value)
        except ValueError:
            error_positions.append(i)
            i += 10
            continue

        characters.append(character)
        char_positions.append(i)
        i += 10

    raw_text = "".join(characters)
    trimmed_characters = characters
    trimmed_positions = char_positions

    if raw_text:
        upper_text = raw_text.upper()

        start_index = upper_text.find("ZCZC")
        if start_index > 0:
            trimmed_characters = trimmed_characters[start_index:]
            trimmed_positions = trimmed_positions[start_index:]
            raw_text = "".join(trimmed_characters)
            upper_text = raw_text.upper()

        end_index = upper_text.rfind("NNNN")
        if end_index != -1:
            end_offset = end_index + 4
            if end_offset < len(trimmed_characters) and trimmed_characters[end_offset] == "\r":
                end_offset += 1
            trimmed_characters = trimmed_characters[:end_offset]
            trimmed_positions = trimmed_positions[:end_offset]
            raw_text = "".join(trimmed_characters)
        else:
            last_break = raw_text.rfind("\r")
            if last_break != -1:
                trimmed_characters = trimmed_characters[: last_break + 1]
                trimmed_positions = trimmed_positions[: last_break + 1]
                raw_text = "".join(trimmed_characters)

    headers: List[str] = []
    for segment in raw_text.split("\r"):
        cleaned = segment.strip()
        if not cleaned:
            continue

        upper_segment = cleaned.upper()
        if "ZCZC" not in upper_segment and "NNNN" not in upper_segment:
            continue

        header_start = upper_segment.find("ZCZC")
        if header_start == -1:
            header_start = upper_segment.find("NNNN")

        candidate = cleaned[header_start:]
        if candidate:
            headers.append(candidate)

    valid_frame_count = len(trimmed_characters)

    if headers:
        raw_text = "\r".join(headers) + "\r"

    if trimmed_positions:
        first_bit = trimmed_positions[0]
        last_bit = trimmed_positions[-1]
        relevant_errors = [
            pos for pos in error_positions if first_bit <= pos <= last_bit
        ]
    else:
        relevant_errors = list(error_positions)

    frame_errors = len(relevant_errors)
    frame_count_value = valid_frame_count + frame_errors

    return {
        "text": raw_text,
        "headers": headers,
        "frame_count": frame_count_value,
        "frame_errors": frame_errors,
    }


def _score_candidate(metadata: Dict[str, object]) -> float:
    """Return a quality score for decoded SAME metadata."""

    headers = metadata.get("headers") or []
    text = metadata.get("text") or ""
    frame_count = int(metadata.get("frame_count") or 0)
    frame_errors = int(metadata.get("frame_errors") or 0)

    score = float(frame_count - frame_errors)
    score -= float(frame_errors * 2)

    if headers:
        score += 500.0 * len(headers)
        uppercase_headers = [header.upper() for header in headers]
        score += 200.0 * sum(1 for header in uppercase_headers if header.startswith("ZCZC"))
        score += 100.0 * sum(1 for header in uppercase_headers if header.startswith("NNNN"))

    if isinstance(text, str):
        score += 50.0 * text.upper().count("ZCZC")

    return score


def _decode_with_candidate_rates(
    samples: List[float],
    sample_rate: int,
    *,
    base_rate: float,
) -> Tuple[List[int], Dict[str, object], float, float]:
    """Try decoding SAME bits using a range of baud rates."""

    candidate_offsets = [0.0]
    for step in (0.005, 0.01, 0.015, 0.02, 0.025, 0.03, 0.035, 0.04):
        candidate_offsets.extend((-step, step))

    best_bits: Optional[List[int]] = None
    best_metadata: Optional[Dict[str, object]] = None
    best_average: float = 0.0
    best_minimum: float = 0.0
    best_score: Optional[float] = None
    best_rate: Optional[float] = None

    for offset in candidate_offsets:
        bit_rate = base_rate * (1.0 + offset)
        try:
            bits, average_confidence, minimum_confidence = _extract_bits(
                samples, sample_rate, bit_rate
            )
        except AudioDecodeError:
            continue

        metadata = _bits_to_text(bits)
        score = _score_candidate(metadata)

        if best_score is None or score > best_score + 1e-6:
            best_bits = bits
            best_metadata = metadata
            best_average = average_confidence
            best_minimum = minimum_confidence
            best_score = score
            best_rate = bit_rate
        elif (
            best_score is not None
            and abs(score - best_score) <= 1e-6
            and best_rate is not None
            and abs(bit_rate - base_rate) < abs(best_rate - base_rate)
        ):
            best_bits = bits
            best_metadata = metadata
            best_average = average_confidence
            best_minimum = minimum_confidence
            best_rate = bit_rate

    if best_bits is None or best_metadata is None:
        raise AudioDecodeError("The audio payload did not contain detectable SAME bursts.")

    return best_bits, best_metadata, best_average, best_minimum


def decode_same_audio(path: str, *, sample_rate: int = 44100) -> SAMEAudioDecodeResult:
    """Decode SAME headers from a WAV or MP3 file located at ``path``."""

    if not os.path.exists(path):
        raise AudioDecodeError(f"Audio file does not exist: {path}")

    samples = _read_audio_samples(path, sample_rate)
    base_rate = float(SAME_BAUD)
    bits, metadata, average_confidence, minimum_confidence = _decode_with_candidate_rates(
        samples, sample_rate, base_rate=base_rate
    )

    raw_text = metadata["text"]
    headers: List[SAMEHeaderDetails] = []
    for header in metadata["headers"]:
        headers.append(
            SAMEHeaderDetails(
                header=header,
                fields=describe_same_header(header),
                confidence=average_confidence,
            )
        )

    duration_seconds = len(samples) / float(sample_rate)

    return SAMEAudioDecodeResult(
        raw_text=raw_text,
        headers=headers,
        bit_count=len(bits),
        frame_count=metadata["frame_count"],
        frame_errors=metadata["frame_errors"],
        duration_seconds=duration_seconds,
        sample_rate=sample_rate,
        bit_confidence=average_confidence,
        min_bit_confidence=minimum_confidence,
    )


__all__ = [
    "AudioDecodeError",
    "SAMEAudioDecodeResult",
    "SAMEHeaderDetails",
    "decode_same_audio",
]<|MERGE_RESOLUTION|>--- conflicted
+++ resolved
@@ -194,12 +194,9 @@
 
     average_confidence = sum(bit_confidences) / len(bit_confidences)
     minimum_confidence = min(bit_confidences) if bit_confidences else 0.0
-<<<<<<< HEAD
     _extract_bits.last_confidence = average_confidence  # type: ignore[attr-defined]
     _extract_bits.min_confidence = minimum_confidence  # type: ignore[attr-defined]
     _extract_bits.bit_confidences = list(bit_confidences)  # type: ignore[attr-defined]
-=======
->>>>>>> 2069fa8c
 
     return bits, average_confidence, minimum_confidence
 
