--- conflicted
+++ resolved
@@ -19,11 +19,7 @@
 from dataclasses import dataclass, field
 from datetime import datetime, timezone
 from enum import Enum
-<<<<<<< HEAD
 from typing import Any, Dict, Iterable, List, Optional, Set
-=======
-from typing import Dict, Iterable, List, Optional, Set
->>>>>>> d160af6d
 
 try:  # pragma: no cover - GPIO hardware is optional and platform specific
     from gpiozero import OutputDevice
@@ -316,7 +312,6 @@
         self._current_events: Dict[int, GPIOActivationEvent] = {}
         self._lock = threading.RLock()
         self._watchdog_threads: Dict[int, threading.Thread] = {}
-<<<<<<< HEAD
         self._devices: Dict[int, Any] = {}
         self._initialized = OutputDevice is not None
 
@@ -325,30 +320,6 @@
                 self.logger.info("GPIO controller initialized using gpiozero OutputDevice")
         elif self.logger:
             self.logger.warning("gpiozero OutputDevice not available - GPIO control disabled")
-=======
-        self._initialized = False
-        self._backend: Optional[GPIOBackend] = None
-
-        backend = _create_gpio_backend()
-        if backend is not None:
-            try:
-                backend.setmode(backend.BCM)
-                self._backend = backend
-                self._initialized = True
-                if self.logger:
-                    backend_name = backend.__class__.__name__.lstrip('_').replace('Backend', '')
-                    self.logger.info(
-                        f"GPIO controller initialized using {backend_name} backend in BCM mode"
-                    )
-            except Exception as exc:
-                if self.logger:
-                    self.logger.error(f"Failed to initialize GPIO backend: {exc}")
-                self._backend = None
-                self._initialized = False
-        else:
-            if self.logger:
-                self.logger.warning("No supported GPIO backend available - GPIO control disabled")
->>>>>>> d160af6d
 
     def add_pin(self, config: GPIOPinConfig) -> None:
         """Add a GPIO pin to the controller.
@@ -366,11 +337,7 @@
 
             self._pins[config.pin] = config
 
-<<<<<<< HEAD
             if not self._initialized or OutputDevice is None:
-=======
-            if not self._initialized or self._backend is None:
->>>>>>> d160af6d
                 # Record the configuration even when GPIO hardware isn't available so the
                 # application can still display configured pins in the UI.
                 self._states[config.pin] = GPIOState.ERROR
@@ -380,7 +347,6 @@
                     )
                 return
 
-<<<<<<< HEAD
             try:
                 device = OutputDevice(
                     config.pin,
@@ -390,16 +356,6 @@
                 device.off()
                 self._devices[config.pin] = device
                 self._states[config.pin] = GPIOState.INACTIVE
-=======
-            self._states[config.pin] = GPIOState.INACTIVE
-
-            # Setup the pin
-            active_level = self._backend.HIGH if config.active_high else self._backend.LOW
-            resting_level = self._backend.LOW if config.active_high else self._backend.HIGH
-
-            try:
-                self._backend.setup(config.pin, self._backend.OUT, initial=resting_level)
->>>>>>> d160af6d
                 if self.logger:
                     self.logger.info(
                         f"Configured GPIO pin {config.pin} ({config.name}): "
@@ -425,16 +381,10 @@
                     self.deactivate(pin, force=True)
 
                 # Cleanup the pin
-<<<<<<< HEAD
                 device = self._devices.pop(pin, None)
                 if device is not None:
                     try:
                         device.close()
-=======
-                if self._initialized and self._backend is not None:
-                    try:
-                        self._backend.cleanup(pin)
->>>>>>> d160af6d
                     except Exception as exc:
                         if self.logger:
                             self.logger.warning(f"Error cleaning up pin {pin}: {exc}")
@@ -483,11 +433,7 @@
                     self.logger.warning(f"Pin {pin} is already active")
                 return False
 
-<<<<<<< HEAD
             if not self._initialized or OutputDevice is None:
-=======
-            if not self._initialized or self._backend is None:
->>>>>>> d160af6d
                 if self.logger:
                     self.logger.warning(f"Cannot activate pin {pin}: GPIO not available")
                 return False
@@ -508,12 +454,7 @@
                     self._devices[pin] = device
 
                 # Activate the pin
-<<<<<<< HEAD
                 device.on()
-=======
-                active_level = self._backend.HIGH if config.active_high else self._backend.LOW
-                self._backend.output(pin, active_level)
->>>>>>> d160af6d
 
                 activation_time = time.monotonic()
                 self._activation_times[pin] = activation_time
@@ -586,11 +527,7 @@
                     self.logger.debug(f"Pin {pin} is not active")
                 return True  # Already inactive
 
-<<<<<<< HEAD
             if not self._initialized or OutputDevice is None:
-=======
-            if not self._initialized or self._backend is None:
->>>>>>> d160af6d
                 if self.logger:
                     self.logger.warning(f"Cannot deactivate pin {pin}: GPIO not available")
                 return False
@@ -605,7 +542,6 @@
                             self.logger.debug(f"Waiting {remaining:.2f}s for hold time on pin {pin}")
                         time.sleep(remaining)
 
-<<<<<<< HEAD
                 device = self._devices.get(pin)
                 if device is None and OutputDevice is not None:
                     device = OutputDevice(
@@ -617,11 +553,6 @@
 
                 if device is not None:
                     device.off()
-=======
-                # Deactivate the pin
-                resting_level = self._backend.LOW if config.active_high else self._backend.HIGH
-                self._backend.output(pin, resting_level)
->>>>>>> d160af6d
 
                 self._states[pin] = GPIOState.INACTIVE
 
@@ -830,19 +761,10 @@
                 if self._states.get(pin) == GPIOState.ACTIVE:
                     self.deactivate(pin, force=True)
 
-<<<<<<< HEAD
             # Cleanup GPIO devices
             for pin, device in list(self._devices.items()):
                 try:
                     device.close()
-=======
-            # Cleanup GPIO
-            if self._initialized and self._backend is not None:
-                try:
-                    self._backend.cleanup()
-                    if self.logger:
-                        self.logger.info("GPIO cleanup complete")
->>>>>>> d160af6d
                 except Exception as exc:
                     if self.logger:
                         self.logger.warning(f"Error during GPIO cleanup for pin {pin}: {exc}")
@@ -1469,7 +1391,6 @@
     _device: Optional[Any] = field(default=None, init=False, repr=False)
 
     def __post_init__(self) -> None:  # pragma: no cover - hardware specific
-<<<<<<< HEAD
         if OutputDevice is None:
             raise RuntimeError('gpiozero OutputDevice not available')
         self._device = OutputDevice(
@@ -1483,43 +1404,19 @@
         if self._device is None:
             return
         self._device.on()
-=======
-        backend = _create_gpio_backend()
-        if backend is None:
-            raise RuntimeError('No supported GPIO backend available')
-
-        backend.setmode(backend.BCM)
-        self._backend = backend
-        self._active_level = backend.HIGH if self.active_high else backend.LOW
-        self._resting_level = backend.LOW if self.active_high else backend.HIGH
-        backend.setup(self.pin, backend.OUT, initial=self._resting_level)
-
-    def activate(self, logger) -> None:  # pragma: no cover - hardware specific
-        if self._backend is None:
-            return
-        self._backend.output(self.pin, self._active_level)
->>>>>>> d160af6d
         self.activated_at = time.monotonic()
         if logger:
             logger.debug('Activated GPIO relay on pin %s', self.pin)
 
     def deactivate(self, logger) -> None:  # pragma: no cover - hardware specific
-<<<<<<< HEAD
         if self._device is None:
-=======
-        if self._backend is None:
->>>>>>> d160af6d
             return
         if self.activated_at is not None:
             elapsed = time.monotonic() - self.activated_at
             remaining = max(0.0, self.hold_seconds - elapsed)
             if remaining > 0:
                 time.sleep(remaining)
-<<<<<<< HEAD
         self._device.off()
-=======
-        self._backend.output(self.pin, self._resting_level)
->>>>>>> d160af6d
         self.activated_at = None
         if logger:
             logger.debug('Released GPIO relay on pin %s', self.pin)