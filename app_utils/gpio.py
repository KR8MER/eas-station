--- conflicted
+++ resolved
@@ -18,11 +18,7 @@
 from dataclasses import dataclass, field
 from datetime import datetime, timezone
 from enum import Enum
-<<<<<<< HEAD
 from typing import Dict, List, Optional
-=======
-from typing import Dict, Optional, Protocol
->>>>>>> c8b3ef9d
 
 try:  # pragma: no cover - GPIO hardware is optional and platform specific
     import RPi.GPIO as RPiGPIO  # type: ignore
