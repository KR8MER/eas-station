--- conflicted
+++ resolved
@@ -289,17 +289,12 @@
             # to install a mock fallback instead.
             factory = Device.pin_factory  # type: ignore[attr-defined]
         except Exception as exc:  # pragma: no cover - depends on host environment
-<<<<<<< HEAD
             factory = None
             fallback_exc = exc
         else:
             fallback_exc = None
 
         if factory is None:
-=======
-            if issue_recorder is not None:
-                issue_recorder(str(exc))
->>>>>>> d793eb33
             if MockFactory is not None:
                 try:
                     Device.pin_factory = MockFactory()  # type: ignore[attr-defined]
@@ -705,33 +700,10 @@
             self._pins[config.pin] = config
 
             device = self._get_or_create_device(config)
-<<<<<<< HEAD
         if device is None:
             # Record the configuration even when GPIO hardware isn't available so the
             # application can still display configured pins in the UI.
             self._states[config.pin] = GPIOState.ERROR
-=======
-            if device is None or isinstance(self._backend, _NullGPIOBackend):
-                # Record the configuration even when GPIO hardware isn't available so the
-                # application can still display configured pins in the UI.
-                self._states[config.pin] = GPIOState.ERROR
-                if self.logger:
-                    details = "; ".join(sorted(self._environment_issues))
-                    if details:
-                        self.logger.warning(
-                            "Configured pin %s but GPIO hardware is not available: %s",
-                            config.pin,
-                            details,
-                        )
-                    else:
-                        self.logger.warning(
-                            "Configured pin %s but GPIO hardware is not available",
-                            config.pin,
-                        )
-                return
-
-            self._states[config.pin] = GPIOState.INACTIVE
->>>>>>> d793eb33
             if self.logger:
                 self.logger.warning(
                     f"Configured pin {config.pin} but GPIO hardware is not available"
