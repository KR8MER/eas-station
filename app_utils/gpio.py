"""Unified GPIO control for transmitter keying and peripheral hardware.

This module provides reliable, auditable control over GPIO pins with features including:
- Active-high/low configuration
- Debounce logic
- Watchdog timers for stuck relay detection
- Activation history and audit trails
- Multiple relay/pin management
- Thread-safe operations
"""

from __future__ import annotations

import json
import os
import re
import threading
import time
from dataclasses import dataclass, field
from datetime import datetime, timezone
from enum import Enum
from pathlib import Path
<<<<<<< HEAD
from typing import Any, Callable, Dict, Iterable, List, Optional, Protocol, Set
=======
from typing import Any, Dict, Iterable, List, Optional, Protocol, Set
>>>>>>> d1a30dab

try:  # pragma: no cover - GPIO hardware is optional and platform specific
    from gpiozero import Device, OutputDevice
except Exception:  # pragma: no cover - gracefully handle non-RPi environments
    Device = None  # type: ignore[assignment]
    OutputDevice = None  # type: ignore[assignment]

try:  # pragma: no cover - allow fallback to a mock pin factory when hardware is absent
    from gpiozero.pins.mock import MockFactory
except Exception:  # pragma: no cover - mock factory may be unavailable in minimal installs
    MockFactory = None  # type: ignore[assignment]

try:  # pragma: no cover - Pi 5 prefers lgpio backend
    import lgpio as LGPIO  # type: ignore
except Exception:  # pragma: no cover - not all environments ship with lgpio
    LGPIO = None

# NOTE: The legacy RPi.GPIO library is deprecated upstream and no longer
# supported by this project. We rely on gpiozero's abstractions (with optional
# lgpio support) and a mock factory for non-hardware environments.


class GPIOBackend(Protocol):
    """Protocol describing the backend interface needed by the controller."""

    BCM: object
    OUT: object
    HIGH: int
    LOW: int

    def setmode(self, mode: object) -> None:
        ...

    def setup(self, pin: int, mode: object, *, initial: int) -> None:
        ...

    def output(self, pin: int, value: int) -> None:
        ...

    def cleanup(self, pin: Optional[int] = None) -> None:
        ...


class _LGPIOBackend:
    """Adapter for the modern lgpio library used on Raspberry Pi 5."""

    def __init__(self) -> None:
        if LGPIO is None:  # pragma: no cover - guard in case import fails later
            raise RuntimeError("lgpio module unavailable")
        self.BCM = "BCM"  # Pin numbering hint for logging purposes
        self.OUT = "out"
        self.HIGH = 1
        self.LOW = 0
        self._claimed_pins: set[int] = set()
        self._chip: Optional[int] = None
        self._free = getattr(LGPIO, "gpio_free", getattr(LGPIO, "gpio_release", None))

    def _ensure_chip(self) -> None:
        if self._chip is None:
            # Open the primary gpiochip (0). On Pi boards BCM numbering maps here.
            self._chip = LGPIO.gpiochip_open(0)

    def setmode(self, mode: object) -> None:  # pragma: no cover - lgpio ignores modes
        self._ensure_chip()

    def setup(self, pin: int, mode: object, *, initial: int) -> None:
        self._ensure_chip()
        # Claim the line for output and drive it to the requested resting level.
        LGPIO.gpio_claim_output(self._chip, pin, initial)
        self._claimed_pins.add(pin)

    def output(self, pin: int, value: int) -> None:
        if self._chip is None:
            raise RuntimeError("lgpio chip handle not initialized")
        LGPIO.gpio_write(self._chip, pin, value)

    def cleanup(self, pin: Optional[int] = None) -> None:
        if self._chip is None:
            return

        if pin is None:
            pins = list(self._claimed_pins)
        else:
            pins = [pin] if pin in self._claimed_pins else []

        for line in pins:
            try:
                # Drive the line low before releasing for predictable state.
                LGPIO.gpio_write(self._chip, line, self.LOW)
            except Exception:
                # Ignore failures when releasing (e.g., already freed)
                pass
            if self._free is not None:
                try:
                    self._free(self._chip, line)
                except Exception:
                    pass
            self._claimed_pins.discard(line)

        if pin is None or not self._claimed_pins:
            LGPIO.gpiochip_close(self._chip)
            self._chip = None


class _SysfsGPIOBackend:
    """Fallback backend that drives GPIO via the Linux sysfs interface."""

    def __init__(self) -> None:
        self.BCM = "BCM"
        self.OUT = "out"
        self.HIGH = 1
        self.LOW = 0
        self._base_path = Path("/sys/class/gpio")
        if not self._base_path.exists():
            raise RuntimeError("/sys/class/gpio is not available on this system")
        self._export_path = self._base_path / "export"
        self._unexport_path = self._base_path / "unexport"
        self._active_pins: Set[int] = set()

    def setmode(self, mode: object) -> None:  # pragma: no cover - sysfs ignores modes
        return

    def _write(self, path: Path, value: str) -> None:
        try:
            with path.open("w") as handle:
                handle.write(value)
        except FileNotFoundError as exc:  # pragma: no cover - platform specific
            raise RuntimeError(f"GPIO path {path} not found") from exc
        except PermissionError as exc:  # pragma: no cover - requires elevated perms
            raise RuntimeError(f"Permission denied writing to {path}") from exc
        except OSError as exc:  # pragma: no cover - unexpected IO failure
            raise RuntimeError(f"Failed to write to {path}: {exc}") from exc

    def setup(self, pin: int, mode: object, *, initial: int) -> None:
        if mode != self.OUT:
            raise ValueError("sysfs backend supports output mode only")

        gpio_path = self._base_path / f"gpio{pin}"
        if not gpio_path.exists():
            self._write(self._export_path, f"{pin}")
            deadline = time.monotonic() + 1.0
            while not gpio_path.exists():  # pragma: no cover - timing sensitive
                if time.monotonic() > deadline:
                    raise RuntimeError(f"Timed out waiting for {gpio_path} to appear")
                time.sleep(0.01)

        self._write(gpio_path / "direction", "out")
        self._write(gpio_path / "value", "1" if initial == self.HIGH else "0")
        self._active_pins.add(pin)

    def output(self, pin: int, value: int) -> None:
        if pin not in self._active_pins:
            self.setup(pin, self.OUT, initial=self.LOW)
        gpio_path = self._base_path / f"gpio{pin}" / "value"
        self._write(gpio_path, "1" if value == self.HIGH else "0")

    def cleanup(self, pin: Optional[int] = None) -> None:
        if pin is None:
            pins = list(self._active_pins)
        else:
            pins = [pin] if pin in self._active_pins else []

        for number in pins:
            value_path = self._base_path / f"gpio{number}" / "value"
            try:
                self._write(value_path, "0")
            except Exception:
                pass
            try:
                self._write(self._unexport_path, f"{number}")
            except Exception:
                pass
            self._active_pins.discard(number)


<<<<<<< HEAD
class _NullGPIOBackend:
    """Safe no-op backend for environments without GPIO access."""

    def __init__(self) -> None:
        self.BCM = "BCM"
        self.OUT = "out"
        self.HIGH = 1
        self.LOW = 0
        self._states: Dict[int, int] = {}

    def setmode(self, mode: object) -> None:  # pragma: no cover - no hardware state
        return

    def setup(self, pin: int, mode: object, *, initial: int) -> None:
        if mode != self.OUT:
            raise ValueError("Null backend supports output mode only")
        self._states[pin] = initial

    def output(self, pin: int, value: int) -> None:
        self._states[pin] = value

    def cleanup(self, pin: Optional[int] = None) -> None:
        if pin is None:
            self._states.clear()
        else:
            self._states.pop(pin, None)


=======
>>>>>>> d1a30dab
_PIN_FACTORY_READY = False
_PIN_FACTORY_ATTEMPTED = False


def _ensure_pin_factory(logger=None) -> bool:
    """Ensure gpiozero has a usable pin factory, falling back to MockFactory."""

    global _PIN_FACTORY_READY, _PIN_FACTORY_ATTEMPTED

    if _PIN_FACTORY_READY:
        return True

    if OutputDevice is None or Device is None:
        return False

    if not _PIN_FACTORY_ATTEMPTED:
        _PIN_FACTORY_ATTEMPTED = True
        try:
            # Accessing ``Device.pin_factory`` forces gpiozero to initialize its
            # preferred backend. When that fails (e.g., no GPIO hardware
            # available) the property access raises an exception which we catch
            # to install a mock fallback instead.
            Device.pin_factory  # type: ignore[attr-defined]
            _PIN_FACTORY_READY = True
        except Exception as exc:  # pragma: no cover - depends on host environment
            if MockFactory is not None:
                try:
                    Device.pin_factory = MockFactory()  # type: ignore[attr-defined]
                    _PIN_FACTORY_READY = True
                    if logger:
                        logger.warning(
                            "gpiozero hardware backends unavailable; using MockFactory fallback"
                        )
                except Exception as mock_exc:  # pragma: no cover - unexpected failure
                    if logger:
                        logger.error(
                            "Failed to initialize gpiozero MockFactory fallback: %s",
                            mock_exc,
                        )
            else:
                if logger:
                    logger.error(
                        "gpiozero pin factory initialization failed and MockFactory "
                        "is unavailable: %s",
                        exc,
                    )

    return _PIN_FACTORY_READY


def _create_gpio_backend(exclude: Optional[Set[type]] = None) -> Optional[GPIOBackend]:
    """Return the best available GPIO backend for this platform."""

    exclude_set = exclude if exclude is not None else set()

    candidates: List[tuple[type, Callable[[], GPIOBackend]]] = []
    if LGPIO is not None:
        candidates.append((_LGPIOBackend, _LGPIOBackend))
    candidates.append((_SysfsGPIOBackend, _SysfsGPIOBackend))
    candidates.append((_NullGPIOBackend, _NullGPIOBackend))

    for backend_type, factory in candidates:
        if backend_type in exclude_set:
            continue
        try:
            backend = factory()
        except Exception:
            exclude_set.add(backend_type)
            continue
        return backend

    try:
        return _SysfsGPIOBackend()
    except Exception:
        pass

    return None


class _BackendPinDevice:
    """Adapter that exposes gpiozero-like methods for GPIOBackend instances."""

    def __init__(self, backend: GPIOBackend, pin: int, active_high: bool) -> None:
        self._backend = backend
        self._pin = pin
        self._active_value = backend.HIGH if active_high else backend.LOW
        self._inactive_value = backend.LOW if active_high else backend.HIGH
        self._backend.setup(self._pin, self._backend.OUT, initial=self._inactive_value)

    def on(self) -> None:
        self._backend.output(self._pin, self._active_value)

    def off(self) -> None:
        self._backend.output(self._pin, self._inactive_value)

    def close(self) -> None:
        self._backend.cleanup(self._pin)


class GPIOState(Enum):
    """GPIO pin state enumeration."""
    INACTIVE = "inactive"
    ACTIVE = "active"
    ERROR = "error"
    WATCHDOG_TIMEOUT = "watchdog_timeout"


class GPIOActivationType(Enum):
    """Type of GPIO activation."""
    MANUAL = "manual"  # Manual operator activation
    AUTOMATIC = "automatic"  # Triggered by alert processing
    TEST = "test"  # Test activation
    OVERRIDE = "override"  # Override/emergency activation


class GPIOBehavior(Enum):
    """Lifecycle triggers that can drive GPIO relays."""

    DURATION_OF_ALERT = "duration_of_alert"
    PLAYOUT = "playout"
    FLASH = "flash"
    FIVE_SECONDS = "five_seconds"
    INCOMING_ALERT = "incoming_alert"
    FORWARDING_ALERT = "forwarding_alert"

    @classmethod
    def from_value(cls, value: str) -> Optional["GPIOBehavior"]:
        """Convert a raw string into a :class:`GPIOBehavior` member."""

        if not value:
            return None

        try:
            return cls(value)
        except ValueError:
            normalized = str(value).strip().lower()
            for member in cls:
                if member.value == normalized:
                    return member
        return None


GPIO_BEHAVIOR_LABELS = {
    GPIOBehavior.DURATION_OF_ALERT: "Duration of Alert",
    GPIOBehavior.PLAYOUT: "Audio Playout",
    GPIOBehavior.FLASH: "Flash Beacon",
    GPIOBehavior.FIVE_SECONDS: "5 Second Pulse",
    GPIOBehavior.INCOMING_ALERT: "Incoming Alert",
    GPIOBehavior.FORWARDING_ALERT: "Forwarding Alert",
}


GPIO_BEHAVIOR_PULSE_DEFAULTS = {
    GPIOBehavior.INCOMING_ALERT: 3.0,
    GPIOBehavior.FORWARDING_ALERT: 5.0,
    GPIOBehavior.FIVE_SECONDS: 5.0,
    GPIOBehavior.FLASH: 0.35,
}


@dataclass
class GPIOActivationEvent:
    """Record of a GPIO activation event for audit trail."""
    pin: int
    activation_type: GPIOActivationType
    activated_at: datetime
    deactivated_at: Optional[datetime] = None
    duration_seconds: Optional[float] = None
    operator: Optional[str] = None  # Username if manual/override
    alert_id: Optional[str] = None  # Alert identifier if automatic
    reason: Optional[str] = None  # Human-readable reason
    success: bool = True
    error_message: Optional[str] = None

    def to_dict(self) -> Dict:
        """Convert to dictionary for JSON storage."""
        return {
            'pin': self.pin,
            'activation_type': self.activation_type.value,
            'activated_at': self.activated_at.isoformat(),
            'deactivated_at': self.deactivated_at.isoformat() if self.deactivated_at else None,
            'duration_seconds': self.duration_seconds,
            'operator': self.operator,
            'alert_id': self.alert_id,
            'reason': self.reason,
            'success': self.success,
            'error_message': self.error_message,
        }


@dataclass
class GPIOPinConfig:
    """Configuration for a single GPIO pin."""
    pin: int
    name: str  # Descriptive name (e.g., "Transmitter PTT", "Emergency Relay")
    active_high: bool = True
    debounce_ms: int = 50  # Debounce time in milliseconds
    hold_seconds: float = 5.0  # Minimum hold time before release
    watchdog_seconds: float = 300.0  # Maximum activation time (5 minutes default)
    enabled: bool = True


class GPIOController:
    """Unified GPIO controller with audit logging and safety features.

    This class provides centralized control over GPIO pins with:
    - Thread-safe activation/deactivation
    - Watchdog timers to prevent stuck relays
    - Debounce protection
    - Activation history for audit trails
    - Support for multiple pins with independent configuration

    Example:
        controller = GPIOController(db_session, logger)

        # Configure a pin
        config = GPIOPinConfig(
            pin=17,
            name="Transmitter PTT",
            active_high=True,
            hold_seconds=5.0,
            watchdog_seconds=300.0
        )
        controller.add_pin(config)

        # Activate for an alert
        controller.activate(
            pin=17,
            activation_type=GPIOActivationType.AUTOMATIC,
            alert_id="alert-123",
            reason="Tornado Warning"
        )

        # Deactivate
        controller.deactivate(pin=17)
    """

    def __init__(self, db_session=None, logger=None):
        """Initialize GPIO controller.

        Args:
            db_session: SQLAlchemy session for audit logging (optional)
            logger: Logger instance for diagnostics (optional)
        """
        self.db_session = db_session
        self.logger = logger
        self._pins: Dict[int, GPIOPinConfig] = {}
        self._states: Dict[int, GPIOState] = {}
        self._activation_times: Dict[int, float] = {}
        self._current_events: Dict[int, GPIOActivationEvent] = {}
        self._lock = threading.RLock()
        self._watchdog_threads: Dict[int, threading.Thread] = {}
        self._devices: Dict[int, Any] = {}
        self._backend: Optional[GPIOBackend] = None
<<<<<<< HEAD
        self._backend_failures: Set[type] = set()
=======
>>>>>>> d1a30dab
        self._gpiozero_available = bool(OutputDevice is not None and _ensure_pin_factory(logger))
        self._initialized = self._gpiozero_available

        if self._gpiozero_available:
            if self.logger:
                self.logger.info("GPIO controller initialized using gpiozero OutputDevice")
        elif self._ensure_backend():
            self._initialized = True
            if self.logger:
                self.logger.info(
                    "GPIO controller initialized using %s",
                    self._current_backend_label(),
                )
        elif self.logger:
            self.logger.warning("gpiozero OutputDevice not available - GPIO control disabled")

<<<<<<< HEAD
    def _current_backend_label(self, backend: Optional[GPIOBackend] = None) -> str:
        target = backend if backend is not None else self._backend
        if target is None:
            return "gpiozero OutputDevice"
        name = target.__class__.__name__.lstrip("_")
=======
    def _current_backend_label(self) -> str:
        if self._backend is None:
            return "gpiozero OutputDevice"
        name = self._backend.__class__.__name__.lstrip("_")
>>>>>>> d1a30dab
        if name.lower().endswith("backend"):
            name = name[:-7]
        return f"{name or 'GPIO'} backend"

    def _ensure_backend(self) -> bool:
        if self._backend is not None:
            return True

<<<<<<< HEAD
        while True:
            backend = _create_gpio_backend(self._backend_failures)
            if backend is None:
                return False

            try:
                backend.setmode(backend.BCM)
            except Exception as exc:
                if self.logger:
                    self.logger.error(
                        "Failed to initialize fallback GPIO backend %s: %s",
                        self._current_backend_label(backend),
                        exc,
                    )
                self._backend_failures.add(type(backend))
                continue

            self._backend = backend
            return True
=======
        backend = _create_gpio_backend()
        if backend is None:
            return False

        try:
            backend.setmode(backend.BCM)
        except Exception as exc:
            if self.logger:
                self.logger.error(f"Failed to initialize fallback GPIO backend: {exc}")
            return False

        self._backend = backend
        return True
>>>>>>> d1a30dab

    def _setup_backend_device(
        self, config: GPIOPinConfig, *, fallback_reason: Optional[str] = None
    ) -> Optional[_BackendPinDevice]:
<<<<<<< HEAD
        failure_messages: List[str] = []
        combined_reason = fallback_reason or ""

        while True:
            if not self._ensure_backend():
                if self.logger and (combined_reason or failure_messages):
                    details = "; ".join(filter(None, [combined_reason, *failure_messages]))
                    self.logger.error(
                        "GPIO fallback backend unavailable after previous failures on pin %s: %s",
                        config.pin,
                        details,
                    )
                return None

            assert self._backend is not None
            backend = self._backend

            try:
                device = _BackendPinDevice(backend, config.pin, config.active_high)
            except Exception as exc:
                if self.logger:
                    self.logger.error(
                        "Failed to setup pin %s using %s: %s",
                        config.pin,
                        self._current_backend_label(backend),
                        exc,
                    )
                self._backend_failures.add(type(backend))
                self._backend = None
                failure_messages.append(
                    f"{self._current_backend_label(backend)} error: {exc}"
                )
                if combined_reason:
                    combined_reason = f"{combined_reason}; {exc}"
                else:
                    combined_reason = str(exc)
                continue

            device.off()
            self._initialized = True
            self._gpiozero_available = False

            if self.logger and (fallback_reason or failure_messages):
                details = "; ".join(filter(None, [fallback_reason, *failure_messages]))
                self.logger.warning(
                    "Falling back to %s for pin %s: %s",
                    self._current_backend_label(backend),
                    config.pin,
                    details,
                )

            return device
=======
        if not self._ensure_backend():
            if self.logger and fallback_reason:
                self.logger.error(
                    "GPIO fallback backend unavailable after gpiozero failure on pin %s: %s",
                    config.pin,
                    fallback_reason,
                )
            return None

        assert self._backend is not None

        try:
            device = _BackendPinDevice(self._backend, config.pin, config.active_high)
        except Exception as exc:
            if self.logger:
                self.logger.error(
                    "Failed to setup pin %s using %s: %s",
                    config.pin,
                    self._current_backend_label(),
                    exc,
                )
            return None

        device.off()
        self._initialized = True
        self._gpiozero_available = False

        if self.logger and fallback_reason:
            self.logger.warning(
                "Falling back to %s for pin %s after gpiozero failure: %s",
                self._current_backend_label(),
                config.pin,
                fallback_reason,
            )

        return device
>>>>>>> d1a30dab

    def _get_or_create_device(self, config: GPIOPinConfig) -> Optional[Any]:
        device = self._devices.get(config.pin)
        if device is not None:
            return device

        if self._gpiozero_available and OutputDevice is not None:
            try:
                device = OutputDevice(
                    config.pin,
                    active_high=config.active_high,
                    initial_value=False,
                )
                device.off()
                self._devices[config.pin] = device
                return device
            except Exception as exc:
                if self.logger:
                    self.logger.error(
                        "Failed to initialize gpiozero OutputDevice for pin %s: %s",
                        config.pin,
                        exc,
                    )
                self._gpiozero_available = False
                device = self._setup_backend_device(config, fallback_reason=str(exc))
                if device is not None:
                    self._devices[config.pin] = device
                return device

        device = self._setup_backend_device(config)
        if device is not None:
            self._devices[config.pin] = device
        return device

    def add_pin(self, config: GPIOPinConfig) -> None:
        """Add a GPIO pin to the controller.

        Args:
            config: Pin configuration

        Raises:
            RuntimeError: If GPIO is not available
            ValueError: If pin is already configured
        """
        with self._lock:
            if config.pin in self._pins:
                raise ValueError(f"Pin {config.pin} is already configured")

            self._pins[config.pin] = config

            device = self._get_or_create_device(config)
<<<<<<< HEAD
            if device is None or isinstance(self._backend, _NullGPIOBackend):
=======
            if device is None:
>>>>>>> d1a30dab
                # Record the configuration even when GPIO hardware isn't available so the
                # application can still display configured pins in the UI.
                self._states[config.pin] = GPIOState.ERROR
                if self.logger:
                    self.logger.warning(
                        f"Configured pin {config.pin} but GPIO hardware is not available"
                    )
                return

            self._states[config.pin] = GPIOState.INACTIVE
            if self.logger:
                self.logger.info(
                    f"Configured GPIO pin {config.pin} ({config.name}) using {self._current_backend_label()}: "
                    f"active_{'high' if config.active_high else 'low'}, "
                    f"hold={config.hold_seconds}s, watchdog={config.watchdog_seconds}s"
                )

    def remove_pin(self, pin: int) -> None:
        """Remove a GPIO pin from the controller.

        Args:
            pin: Pin number to remove
        """
        with self._lock:
            if pin in self._pins:
                # Ensure pin is deactivated first
                if self._states.get(pin) == GPIOState.ACTIVE:
                    self.deactivate(pin, force=True)

                # Cleanup the pin
                device = self._devices.pop(pin, None)
                if device is not None:
                    try:
                        device.close()
                    except Exception as exc:
                        if self.logger:
                            self.logger.warning(f"Error cleaning up pin {pin}: {exc}")

                del self._pins[pin]
                del self._states[pin]

                if self.logger:
                    self.logger.info(f"Removed GPIO pin {pin}")

    def activate(
        self,
        pin: int,
        activation_type: GPIOActivationType = GPIOActivationType.AUTOMATIC,
        operator: Optional[str] = None,
        alert_id: Optional[str] = None,
        reason: Optional[str] = None,
    ) -> bool:
        """Activate a GPIO pin.

        Args:
            pin: Pin number to activate
            activation_type: Type of activation (manual, automatic, test, override)
            operator: Username if manual/override activation
            alert_id: Alert identifier if automatic activation
            reason: Human-readable reason for activation

        Returns:
            True if activation succeeded, False otherwise
        """
        with self._lock:
            if pin not in self._pins:
                if self.logger:
                    self.logger.error(f"Cannot activate pin {pin}: not configured")
                return False

            config = self._pins[pin]

            if not config.enabled:
                if self.logger:
                    self.logger.warning(f"Cannot activate pin {pin}: disabled in configuration")
                return False

            if self._states[pin] == GPIOState.ACTIVE:
                if self.logger:
                    self.logger.warning(f"Pin {pin} is already active")
                return False

            try:
                # Apply debounce delay
                if config.debounce_ms > 0:
                    time.sleep(config.debounce_ms / 1000.0)

                device = self._get_or_create_device(config)
                if device is None:
                    if self.logger:
                        self.logger.warning(f"Cannot activate pin {pin}: GPIO not available")
                    return False

                # Activate the pin
                device.on()

                activation_time = time.monotonic()
                self._activation_times[pin] = activation_time
                self._states[pin] = GPIOState.ACTIVE

                # Create activation event for audit trail
                event = GPIOActivationEvent(
                    pin=pin,
                    activation_type=activation_type,
                    activated_at=datetime.now(timezone.utc),
                    operator=operator,
                    alert_id=alert_id,
                    reason=reason,
                    success=True,
                )
                self._current_events[pin] = event

                # Start watchdog timer
                self._start_watchdog(pin, config.watchdog_seconds)

                if self.logger:
                    self.logger.info(
                        f"Activated GPIO pin {pin} ({config.name}): "
                        f"type={activation_type.value}, reason={reason}"
                    )

                return True

            except Exception as exc:
                self._states[pin] = GPIOState.ERROR

                # Log failed activation
                event = GPIOActivationEvent(
                    pin=pin,
                    activation_type=activation_type,
                    activated_at=datetime.now(timezone.utc),
                    operator=operator,
                    alert_id=alert_id,
                    reason=reason,
                    success=False,
                    error_message=str(exc),
                )
                self._save_activation_event(event)

                if self.logger:
                    self.logger.error(f"Failed to activate pin {pin}: {exc}")

                return False

    def deactivate(self, pin: int, force: bool = False) -> bool:
        """Deactivate a GPIO pin.

        Args:
            pin: Pin number to deactivate
            force: If True, ignore hold time and deactivate immediately

        Returns:
            True if deactivation succeeded, False otherwise
        """
        with self._lock:
            if pin not in self._pins:
                if self.logger:
                    self.logger.error(f"Cannot deactivate pin {pin}: not configured")
                return False

            config = self._pins[pin]

            if self._states[pin] != GPIOState.ACTIVE:
                if self.logger:
                    self.logger.debug(f"Pin {pin} is not active")
                return True  # Already inactive

            try:
                # Respect hold time unless forced
                if not force and pin in self._activation_times:
                    elapsed = time.monotonic() - self._activation_times[pin]
                    remaining = max(0.0, config.hold_seconds - elapsed)
                    if remaining > 0:
                        if self.logger:
                            self.logger.debug(f"Waiting {remaining:.2f}s for hold time on pin {pin}")
                        time.sleep(remaining)

                device = self._get_or_create_device(config)
                if device is None:
                    if self.logger:
                        self.logger.warning(f"Cannot deactivate pin {pin}: GPIO not available")
                    return False

                device.off()

                self._states[pin] = GPIOState.INACTIVE

                # Complete activation event
                if pin in self._current_events:
                    event = self._current_events[pin]
                    event.deactivated_at = datetime.now(timezone.utc)
                    event.duration_seconds = (event.deactivated_at - event.activated_at).total_seconds()
                    self._save_activation_event(event)
                    del self._current_events[pin]

                # Stop watchdog
                self._stop_watchdog(pin)

                if pin in self._activation_times:
                    del self._activation_times[pin]

                if self.logger:
                    self.logger.info(f"Deactivated GPIO pin {pin} ({config.name})")

                return True

            except Exception as exc:
                self._states[pin] = GPIOState.ERROR
                if self.logger:
                    self.logger.error(f"Failed to deactivate pin {pin}: {exc}")
                return False

    def get_state(self, pin: int) -> Optional[GPIOState]:
        """Get current state of a GPIO pin.

        Args:
            pin: Pin number

        Returns:
            Current state or None if pin not configured
        """
        with self._lock:
            return self._states.get(pin)

    def get_all_states(self) -> Dict[int, Dict]:
        """Get states of all configured pins.

        Returns:
            Dictionary mapping pin numbers to state info
        """
        with self._lock:
            result = {}
            for pin, config in self._pins.items():
                state = self._states[pin]
                result[pin] = {
                    'pin': pin,
                    'name': config.name,
                    'state': state.value,
                    'enabled': config.enabled,
                    'active_high': config.active_high,
                    'is_active': state == GPIOState.ACTIVE,
                }

                # Include timing info if active
                if state == GPIOState.ACTIVE and pin in self._activation_times:
                    elapsed = time.monotonic() - self._activation_times[pin]
                    result[pin]['active_seconds'] = elapsed
                    result[pin]['watchdog_seconds'] = config.watchdog_seconds

                # Include current event info if active
                if pin in self._current_events:
                    event = self._current_events[pin]
                    result[pin]['activation_type'] = event.activation_type.value
                    result[pin]['reason'] = event.reason
                    result[pin]['alert_id'] = event.alert_id
                    result[pin]['operator'] = event.operator

            return result

    def activate_all(
        self,
        activation_type: GPIOActivationType = GPIOActivationType.AUTOMATIC,
        operator: Optional[str] = None,
        alert_id: Optional[str] = None,
        reason: Optional[str] = None,
    ) -> Dict[int, bool]:
        """Activate all configured pins.

        Args:
            activation_type: Reason for the activation (manual/automatic/test/override)
            operator: Operator username if applicable
            alert_id: Alert identifier when triggered by alert processing
            reason: Human-readable explanation for the activation

        Returns:
            Mapping of pin number to activation success state.
        """

        results: Dict[int, bool] = {}
        with self._lock:
            pins = list(self._pins.keys())

        for pin in pins:
            results[pin] = self.activate(
                pin=pin,
                activation_type=activation_type,
                operator=operator,
                alert_id=alert_id,
                reason=reason,
            )

        return results

    def deactivate_all(self, force: bool = False) -> Dict[int, bool]:
        """Deactivate all configured pins.

        Args:
            force: If ``True`` the hold time is ignored for each pin.

        Returns:
            Mapping of pin number to deactivation success state.
        """

        results: Dict[int, bool] = {}
        with self._lock:
            pins = list(self._pins.keys())

        for pin in pins:
            results[pin] = self.deactivate(pin=pin, force=force)

        return results

    def _start_watchdog(self, pin: int, timeout_seconds: float) -> None:
        """Start watchdog timer for a pin.

        Args:
            pin: Pin number
            timeout_seconds: Watchdog timeout in seconds
        """
        def watchdog():
            time.sleep(timeout_seconds)
            with self._lock:
                if self._states.get(pin) == GPIOState.ACTIVE:
                    if self.logger:
                        self.logger.error(
                            f"Watchdog timeout on pin {pin} after {timeout_seconds}s - forcing deactivation"
                        )
                    # Deactivate first, then mark as watchdog timeout
                    self.deactivate(pin, force=True)
                    # Mark as watchdog timeout after successful deactivation
                    if self._states.get(pin) == GPIOState.INACTIVE:
                        self._states[pin] = GPIOState.WATCHDOG_TIMEOUT

        thread = threading.Thread(target=watchdog, daemon=True, name=f"gpio-watchdog-{pin}")
        self._watchdog_threads[pin] = thread
        thread.start()

    def _stop_watchdog(self, pin: int) -> None:
        """Stop watchdog timer for a pin.

        Args:
            pin: Pin number
        """
        if pin in self._watchdog_threads:
            # Thread will exit naturally when it checks the state
            del self._watchdog_threads[pin]

    def _save_activation_event(self, event: GPIOActivationEvent) -> None:
        """Save activation event to database for audit trail.

        Args:
            event: Activation event to save
        """
        if self.db_session is None:
            return

        try:
            from app_core.models import GPIOActivationLog

            log_entry = GPIOActivationLog(
                pin=event.pin,
                activation_type=event.activation_type.value,
                activated_at=event.activated_at,
                deactivated_at=event.deactivated_at,
                duration_seconds=event.duration_seconds,
                operator=event.operator,
                alert_id=event.alert_id,
                reason=event.reason,
                success=event.success,
                error_message=event.error_message,
            )

            self.db_session.add(log_entry)
            self.db_session.commit()

            if self.logger:
                self.logger.debug(f"Saved GPIO activation log for pin {event.pin}")

        except Exception as exc:
            if self.logger:
                self.logger.error(f"Failed to save GPIO activation log: {exc}")
            if self.db_session:
                self.db_session.rollback()

    def cleanup(self) -> None:
        """Cleanup all GPIO pins and stop watchdogs."""
        with self._lock:
            # Deactivate all active pins
            for pin in list(self._pins.keys()):
                if self._states.get(pin) == GPIOState.ACTIVE:
                    self.deactivate(pin, force=True)

            # Cleanup GPIO devices
            for pin, device in list(self._devices.items()):
                try:
                    device.close()
                except Exception as exc:
                    if self.logger:
                        self.logger.warning(f"Error during GPIO cleanup for pin {pin}: {exc}")
                finally:
                    self._devices.pop(pin, None)

            if self._initialized and self.logger:
                self.logger.info("GPIO cleanup complete")

    def __del__(self):
        """Destructor to ensure cleanup."""
        try:
            self.cleanup()
        except Exception:
            pass  # Suppress exceptions in destructor


def load_gpio_pin_configs_from_env(logger=None) -> List[GPIOPinConfig]:
    """Load GPIO pin configurations from environment variables.

    The loader understands the following environment variables:

    - ``EAS_GPIO_PIN`` / ``EAS_GPIO_ACTIVE_STATE`` / ``EAS_GPIO_HOLD_SECONDS`` /
      ``EAS_GPIO_WATCHDOG_SECONDS`` for the primary transmitter relay.
    - ``GPIO_ADDITIONAL_PINS``: comma or newline separated entries in the form
      ``pin:name:state:hold:watchdog`` where state is ``HIGH``/``LOW``.
    - ``GPIO_PIN_<N>`` variables for pin-specific overrides using
      ``STATE:HOLD:WATCHDOG:NAME`` or a simplified value such as ``HIGH``.

    Args:
        logger: Optional logger used for diagnostic warnings.

    Returns:
        List of :class:`GPIOPinConfig` entries ready to be registered with a
        :class:`GPIOController` instance.
    """

    def _log(level: str, message: str) -> None:
        if logger is None:
            return
        log_method = getattr(logger, level, None)
        if callable(log_method):
            log_method(message)

    def _parse_active_state(value: Optional[str], default: bool = True) -> bool:
        if value is None:
            return default
        return str(value).strip().upper() != "LOW"

    def _parse_float(value: Optional[str], default: float) -> float:
        if value is None or value == "":
            return default
        try:
            return float(value)
        except (TypeError, ValueError):
            return default

    def _add_config(
        configs: List[GPIOPinConfig],
        seen: set,
        pin: int,
        name: str,
        active_high: bool,
        hold_seconds: float,
        watchdog_seconds: float,
    ) -> None:
        if pin in seen:
            _log("warning", f"Duplicate GPIO pin {pin} ignored")
            return
        if pin < 2 or pin > 27:
            _log("error", f"GPIO pin {pin} is outside the supported BCM range (2-27)")
            return

        configs.append(
            GPIOPinConfig(
                pin=pin,
                name=name or f"GPIO Pin {pin}",
                active_high=active_high,
                hold_seconds=max(0.1, hold_seconds or 0.0),
                watchdog_seconds=max(1.0, watchdog_seconds or 0.0),
                enabled=True,
            )
        )
        seen.add(pin)

    configs: List[GPIOPinConfig] = []
    seen_pins: set = set()

    # Primary EAS GPIO pin
    eas_gpio_pin = os.getenv("EAS_GPIO_PIN", "").strip()
    if eas_gpio_pin:
        try:
            pin_number = int(eas_gpio_pin)
        except ValueError:
            _log("error", f"Invalid EAS_GPIO_PIN value '{eas_gpio_pin}' - expected integer")
        else:
            active_high = _parse_active_state(os.getenv("EAS_GPIO_ACTIVE_STATE", "HIGH"))
            hold_seconds = _parse_float(os.getenv("EAS_GPIO_HOLD_SECONDS"), 5.0)
            watchdog_seconds = _parse_float(os.getenv("EAS_GPIO_WATCHDOG_SECONDS"), 300.0)
            _add_config(
                configs,
                seen_pins,
                pin_number,
                "EAS Transmitter PTT",
                active_high,
                hold_seconds,
                watchdog_seconds,
            )

    # Additional pins declared in GPIO_ADDITIONAL_PINS
    additional = os.getenv("GPIO_ADDITIONAL_PINS", "").strip()
    if additional:
        entries = [entry.strip() for entry in re.split(r"[,\n]+", additional) if entry.strip()]
        for entry in entries:
            parts = [part.strip() for part in entry.split(":")]
            if not parts:
                continue
            try:
                pin_number = int(parts[0])
            except ValueError:
                _log("error", f"Invalid GPIO_ADDITIONAL_PINS entry '{entry}' - pin must be numeric")
                continue

            name = parts[1] if len(parts) > 1 and parts[1] else f"GPIO Pin {pin_number}"
            active_high = _parse_active_state(parts[2] if len(parts) > 2 else None)
            hold_seconds = _parse_float(parts[3] if len(parts) > 3 else None, 5.0)
            watchdog_seconds = _parse_float(parts[4] if len(parts) > 4 else None, 300.0)

            _add_config(
                configs,
                seen_pins,
                pin_number,
                name,
                active_high,
                hold_seconds,
                watchdog_seconds,
            )

    # Individual GPIO_PIN_<number> overrides
    pin_pattern = re.compile(r"^GPIO_PIN_(\d+)$")
    for key, value in os.environ.items():
        match = pin_pattern.match(key)
        if not match:
            continue

        pin_number = int(match.group(1))
        raw_value = (value or "").strip()

        active_high = True
        hold_seconds = 5.0
        watchdog_seconds = 300.0
        name = f"GPIO Pin {pin_number}"

        if ":" in raw_value:
            parts = [part.strip() for part in raw_value.split(":")]
            active_high = _parse_active_state(parts[0] if parts else None)
            if len(parts) > 1:
                hold_seconds = _parse_float(parts[1], 5.0)
            if len(parts) > 2:
                watchdog_seconds = _parse_float(parts[2], 300.0)
            if len(parts) > 3 and parts[3]:
                name = parts[3]
        elif raw_value:
            upper_value = raw_value.upper()
            if upper_value in {"HIGH", "LOW"}:
                active_high = upper_value != "LOW"
            else:
                try:
                    int(raw_value)
                except ValueError:
                    _log("warning", f"Ignoring GPIO_PIN_{pin_number} value '{raw_value}' - expected HIGH/LOW or numeric pin")
                # Name defaults; hold/watchdog remain defaults

        _add_config(
            configs,
            seen_pins,
            pin_number,
            name,
            active_high,
            hold_seconds,
            watchdog_seconds,
        )

    return configs


def _stringify_behavior_matrix(matrix: Dict[int, Iterable[GPIOBehavior]]) -> Dict[str, List[str]]:
    """Convert behavior matrix keys/values to JSON-serializable primitives."""

    result: Dict[str, List[str]] = {}
    for pin, behaviors in matrix.items():
        if not behaviors:
            continue
        result[str(pin)] = sorted({behavior.value for behavior in behaviors})
    return result


def serialize_gpio_behavior_matrix(matrix: Dict[int, Iterable[GPIOBehavior]]) -> str:
    """Serialize a behavior matrix to a compact JSON string."""

    if not matrix:
        return ""

    serializable = _stringify_behavior_matrix(matrix)
    if not serializable:
        return ""
    return json.dumps(serializable, separators=(",", ":"), sort_keys=True)


def load_gpio_behavior_matrix_from_env(logger=None) -> Dict[int, Set[GPIOBehavior]]:
    """Load GPIO behavior assignments from ``GPIO_PIN_BEHAVIOR_MATRIX``."""

    raw = os.getenv("GPIO_PIN_BEHAVIOR_MATRIX", "").strip()
    if not raw:
        return {}

    try:
        data = json.loads(raw)
    except json.JSONDecodeError as exc:
        if logger is not None:
            logger.warning(
                "Failed to parse GPIO_PIN_BEHAVIOR_MATRIX: %s", exc
            )
        return {}

    matrix: Dict[int, Set[GPIOBehavior]] = {}
    for key, values in data.items():
        try:
            pin = int(key)
        except (TypeError, ValueError):
            if logger is not None:
                logger.warning("Ignoring invalid GPIO behavior pin key %r", key)
            continue

        behaviors: Set[GPIOBehavior] = set()
        if isinstance(values, (list, tuple, set)):
            iterable: Iterable = values
        else:
            iterable = [values]

        for value in iterable:
            behavior = GPIOBehavior.from_value(value)
            if behavior is None:
                if logger is not None:
                    logger.warning(
                        "Ignoring unknown GPIO behavior %r for pin %s",
                        value,
                        pin,
                    )
                continue
            behaviors.add(behavior)

        if behaviors:
            matrix[pin] = behaviors

    return matrix


class GPIOBehaviorManager:
    """Coordinate GPIO actions tied to alert lifecycle events."""

    FLASH_PULSE_COUNT = 6

    def __init__(
        self,
        controller: Optional["GPIOController"],
        pin_configs: Iterable[GPIOPinConfig],
        behavior_matrix: Optional[Dict[int, Set[GPIOBehavior]]] = None,
        logger=None,
    ) -> None:
        self.controller = controller
        self.logger = logger
        self.behavior_matrix: Dict[int, Set[GPIOBehavior]] = behavior_matrix or {}
        self.pin_configs: Dict[int, GPIOPinConfig] = {
            cfg.pin: cfg for cfg in pin_configs
        }

        self._behavior_to_pins: Dict[GPIOBehavior, Set[int]] = {}
        self._hold_map: Dict[int, Set[GPIOBehavior]] = {}
        self._flash_threads: Dict[int, threading.Event] = {}
        self._warned_unconfigured: Set[int] = set()
        self._lock = threading.RLock()

        self._rebuild_behavior_index()

    @property
    def is_configured(self) -> bool:
        """Return ``True`` if any behaviors have been assigned."""

        return bool(self.controller and self.behavior_matrix)

    def update_pin_configs(self, configs: Iterable[GPIOPinConfig]) -> None:
        """Refresh the active pin configuration mapping."""

        self.pin_configs = {cfg.pin: cfg for cfg in configs}

    def update_behavior_matrix(self, matrix: Dict[int, Set[GPIOBehavior]]) -> None:
        """Replace the behavior matrix and rebuild indexes."""

        self.behavior_matrix = matrix or {}
        self._rebuild_behavior_index()

    def trigger_incoming_alert(
        self,
        *,
        alert_id: Optional[str] = None,
        event_code: Optional[str] = None,
    ) -> None:
        """Pulse pins that should react when an alert arrives."""

        self._pulse_behavior(GPIOBehavior.INCOMING_ALERT, alert_id, event_code)

    def trigger_forwarding_alert(
        self,
        *,
        alert_id: Optional[str] = None,
        event_code: Optional[str] = None,
    ) -> None:
        """Pulse pins that signal an alert forwarding decision."""

        self._pulse_behavior(GPIOBehavior.FORWARDING_ALERT, alert_id, event_code)

    def start_alert(
        self,
        *,
        alert_id: Optional[str] = None,
        event_code: Optional[str] = None,
        reason: Optional[str] = None,
    ) -> bool:
        """Begin alert playout behaviors.

        Returns ``True`` when the manager is actively holding pins and should
        receive a matching :meth:`end_alert` call.
        """

        if not self.controller:
            return False

        reason = reason or "Automatic alert playout"
        hold_started = False

        for behavior in (GPIOBehavior.DURATION_OF_ALERT, GPIOBehavior.PLAYOUT):
            for pin in self._pins_for_behavior(behavior):
                if self._add_hold(pin, behavior, alert_id, event_code, reason):
                    hold_started = True

        flash_started = self._start_flash(alert_id, event_code, reason)

        pulse_triggered = self._pulse_behavior(
            GPIOBehavior.FIVE_SECONDS,
            alert_id,
            event_code,
            pulse_seconds=GPIO_BEHAVIOR_PULSE_DEFAULTS[GPIOBehavior.FIVE_SECONDS],
        )

        return hold_started or flash_started or pulse_triggered

    def end_alert(
        self,
        *,
        alert_id: Optional[str] = None,
        event_code: Optional[str] = None,
        reason: Optional[str] = None,
    ) -> None:
        """Release any pins held for alert playout behaviors."""

        if not self.controller:
            return

        reason = reason or "Alert playout completed"

        for behavior in (GPIOBehavior.DURATION_OF_ALERT, GPIOBehavior.PLAYOUT):
            for pin in self._pins_for_behavior(behavior):
                self._release_hold(pin, behavior, alert_id, event_code, reason)

        self._stop_flash(alert_id, event_code)

    # ------------------------------------------------------------------
    # Internal helpers

    def _rebuild_behavior_index(self) -> None:
        index: Dict[GPIOBehavior, Set[int]] = {behavior: set() for behavior in GPIOBehavior}
        for pin, behaviors in (self.behavior_matrix or {}).items():
            for behavior in behaviors:
                index.setdefault(behavior, set()).add(pin)
        self._behavior_to_pins = index

    def _pins_for_behavior(self, behavior: GPIOBehavior) -> Set[int]:
        pins = self._behavior_to_pins.get(behavior, set())
        if not pins:
            return set()

        valid: Set[int] = set()
        for pin in pins:
            if pin in self.pin_configs:
                valid.add(pin)
            elif pin not in self._warned_unconfigured:
                if self.logger:
                    self.logger.warning(
                        "GPIO behavior configured for pin %s but pin is not active in GPIO settings",
                        pin,
                    )
                self._warned_unconfigured.add(pin)
        return valid

    def _add_hold(
        self,
        pin: int,
        behavior: GPIOBehavior,
        alert_id: Optional[str],
        event_code: Optional[str],
        reason: str,
    ) -> bool:
        with self._lock:
            hold_behaviors = self._hold_map.setdefault(pin, set())
            if behavior in hold_behaviors:
                return True

        label = GPIO_BEHAVIOR_LABELS.get(behavior, behavior.value.replace("_", " ").title())
        activation_reason = f"{label} activation"
        if reason:
            activation_reason = f"{activation_reason} - {reason}"

        success = self.controller.activate(
            pin=pin,
            activation_type=GPIOActivationType.AUTOMATIC,
            alert_id=alert_id,
            reason=activation_reason,
        )
        if success:
            with self._lock:
                self._hold_map.setdefault(pin, set()).add(behavior)
        return success

    def _release_hold(
        self,
        pin: int,
        behavior: GPIOBehavior,
        alert_id: Optional[str],
        event_code: Optional[str],
        reason: str,
    ) -> None:
        with self._lock:
            hold_behaviors = self._hold_map.get(pin)
            if not hold_behaviors or behavior not in hold_behaviors:
                return
            hold_behaviors.discard(behavior)
            if hold_behaviors:
                return
            self._hold_map.pop(pin, None)

        try:
            self.controller.deactivate(pin)
        except Exception as exc:  # pragma: no cover - hardware specific
            if self.logger:
                self.logger.warning(
                    "Failed to release GPIO pin %s after %s: %s",
                    pin,
                    behavior.value,
                    exc,
                )

    def _pulse_behavior(
        self,
        behavior: GPIOBehavior,
        alert_id: Optional[str],
        event_code: Optional[str],
        pulse_seconds: Optional[float] = None,
    ) -> bool:
        if not self.controller:
            return False

        pins = self._pins_for_behavior(behavior)
        if not pins:
            return False

        duration = pulse_seconds or GPIO_BEHAVIOR_PULSE_DEFAULTS.get(behavior, 3.0)
        label = GPIO_BEHAVIOR_LABELS.get(behavior, behavior.value)

        for pin in pins:
            threading.Thread(
                target=self._pulse_pin,
                name=f"gpio-pulse-{pin}-{behavior.value}",
                kwargs={
                    "pin": pin,
                    "duration": duration,
                    "label": label,
                    "alert_id": alert_id,
                },
                daemon=True,
            ).start()

        return True

    def _pulse_pin(
        self,
        *,
        pin: int,
        duration: float,
        label: str,
        alert_id: Optional[str],
    ) -> None:
        success = self.controller.activate(
            pin=pin,
            activation_type=GPIOActivationType.AUTOMATIC,
            alert_id=alert_id,
            reason=f"{label} pulse",
        )
        if not success:
            return

        time.sleep(max(0.1, duration))

        try:
            self.controller.deactivate(pin, force=True)
        except Exception as exc:  # pragma: no cover - hardware specific
            if self.logger:
                self.logger.warning(
                    "Failed to release GPIO pin %s after pulse: %s",
                    pin,
                    exc,
                )

    def _start_flash(
        self,
        alert_id: Optional[str],
        event_code: Optional[str],
        reason: str,
    ) -> bool:
        pins = self._pins_for_behavior(GPIOBehavior.FLASH)
        if not pins or not self.controller:
            return False

        started = False
        for pin in pins:
            with self._lock:
                if pin in self._flash_threads:
                    continue
                stop_event = threading.Event()
                self._flash_threads[pin] = stop_event

            thread = threading.Thread(
                target=self._flash_worker,
                name=f"gpio-flash-{pin}",
                kwargs={
                    "pin": pin,
                    "stop_event": stop_event,
                    "alert_id": alert_id,
                    "reason": reason,
                },
                daemon=True,
            )
            thread.start()
            started = True

        return started

    def _flash_worker(
        self,
        *,
        pin: int,
        stop_event: threading.Event,
        alert_id: Optional[str],
        reason: str,
    ) -> None:
        pulses = self.FLASH_PULSE_COUNT
        interval = GPIO_BEHAVIOR_PULSE_DEFAULTS.get(GPIOBehavior.FLASH, 0.35)
        for _ in range(pulses):
            if stop_event.is_set():
                break
            success = self.controller.activate(
                pin=pin,
                activation_type=GPIOActivationType.AUTOMATIC,
                alert_id=alert_id,
                reason=f"Flash beacon ({reason})",
            )
            if success:
                time.sleep(interval)
                try:
                    self.controller.deactivate(pin, force=True)
                except Exception as exc:  # pragma: no cover - hardware specific
                    if self.logger:
                        self.logger.warning(
                            "Failed to step flash cycle for pin %s: %s",
                            pin,
                            exc,
                        )
            time.sleep(interval)

        stop_event.set()
        with self._lock:
            self._flash_threads.pop(pin, None)

    def _stop_flash(
        self,
        alert_id: Optional[str],
        event_code: Optional[str],
    ) -> None:
        with self._lock:
            items = list(self._flash_threads.items())
            self._flash_threads.clear()

        for pin, event in items:
            event.set()
            try:
                self.controller.deactivate(pin, force=True)
            except Exception:  # pragma: no cover - hardware specific
                pass


# Backwards compatibility wrapper for existing code
@dataclass
class GPIORelayController:
    """Legacy GPIO relay controller for backwards compatibility.

    This class is deprecated. New code should use GPIOController instead.
    """
    pin: int
    active_high: bool
    hold_seconds: float
    activated_at: Optional[float] = field(default=None, init=False)
    _backend: Optional[GPIOBackend] = field(default=None, init=False, repr=False)

    _device: Optional[Any] = field(default=None, init=False, repr=False)

    def __post_init__(self) -> None:  # pragma: no cover - hardware specific
        if OutputDevice is None:
            raise RuntimeError('gpiozero OutputDevice not available')
        self._device = OutputDevice(
            self.pin,
            active_high=self.active_high,
            initial_value=False,
        )
        self._device.off()

    def activate(self, logger) -> None:  # pragma: no cover - hardware specific
        if self._device is None:
            return
        self._device.on()
        self.activated_at = time.monotonic()
        if logger:
            logger.debug('Activated GPIO relay on pin %s', self.pin)

    def deactivate(self, logger) -> None:  # pragma: no cover - hardware specific
        if self._device is None:
            return
        if self.activated_at is not None:
            elapsed = time.monotonic() - self.activated_at
            remaining = max(0.0, self.hold_seconds - elapsed)
            if remaining > 0:
                time.sleep(remaining)
        self._device.off()
        self.activated_at = None
        if logger:
            logger.debug('Released GPIO relay on pin %s', self.pin)<|MERGE_RESOLUTION|>--- conflicted
+++ resolved
@@ -20,11 +20,7 @@
 from datetime import datetime, timezone
 from enum import Enum
 from pathlib import Path
-<<<<<<< HEAD
 from typing import Any, Callable, Dict, Iterable, List, Optional, Protocol, Set
-=======
-from typing import Any, Dict, Iterable, List, Optional, Protocol, Set
->>>>>>> d1a30dab
 
 try:  # pragma: no cover - GPIO hardware is optional and platform specific
     from gpiozero import Device, OutputDevice
@@ -200,7 +196,6 @@
             self._active_pins.discard(number)
 
 
-<<<<<<< HEAD
 class _NullGPIOBackend:
     """Safe no-op backend for environments without GPIO access."""
 
@@ -229,8 +224,6 @@
             self._states.pop(pin, None)
 
 
-=======
->>>>>>> d1a30dab
 _PIN_FACTORY_READY = False
 _PIN_FACTORY_ATTEMPTED = False
 
@@ -485,10 +478,7 @@
         self._watchdog_threads: Dict[int, threading.Thread] = {}
         self._devices: Dict[int, Any] = {}
         self._backend: Optional[GPIOBackend] = None
-<<<<<<< HEAD
         self._backend_failures: Set[type] = set()
-=======
->>>>>>> d1a30dab
         self._gpiozero_available = bool(OutputDevice is not None and _ensure_pin_factory(logger))
         self._initialized = self._gpiozero_available
 
@@ -505,18 +495,11 @@
         elif self.logger:
             self.logger.warning("gpiozero OutputDevice not available - GPIO control disabled")
 
-<<<<<<< HEAD
     def _current_backend_label(self, backend: Optional[GPIOBackend] = None) -> str:
         target = backend if backend is not None else self._backend
         if target is None:
             return "gpiozero OutputDevice"
         name = target.__class__.__name__.lstrip("_")
-=======
-    def _current_backend_label(self) -> str:
-        if self._backend is None:
-            return "gpiozero OutputDevice"
-        name = self._backend.__class__.__name__.lstrip("_")
->>>>>>> d1a30dab
         if name.lower().endswith("backend"):
             name = name[:-7]
         return f"{name or 'GPIO'} backend"
@@ -525,7 +508,6 @@
         if self._backend is not None:
             return True
 
-<<<<<<< HEAD
         while True:
             backend = _create_gpio_backend(self._backend_failures)
             if backend is None:
@@ -545,26 +527,10 @@
 
             self._backend = backend
             return True
-=======
-        backend = _create_gpio_backend()
-        if backend is None:
-            return False
-
-        try:
-            backend.setmode(backend.BCM)
-        except Exception as exc:
-            if self.logger:
-                self.logger.error(f"Failed to initialize fallback GPIO backend: {exc}")
-            return False
-
-        self._backend = backend
-        return True
->>>>>>> d1a30dab
 
     def _setup_backend_device(
         self, config: GPIOPinConfig, *, fallback_reason: Optional[str] = None
     ) -> Optional[_BackendPinDevice]:
-<<<<<<< HEAD
         failure_messages: List[str] = []
         combined_reason = fallback_reason or ""
 
@@ -617,44 +583,6 @@
                 )
 
             return device
-=======
-        if not self._ensure_backend():
-            if self.logger and fallback_reason:
-                self.logger.error(
-                    "GPIO fallback backend unavailable after gpiozero failure on pin %s: %s",
-                    config.pin,
-                    fallback_reason,
-                )
-            return None
-
-        assert self._backend is not None
-
-        try:
-            device = _BackendPinDevice(self._backend, config.pin, config.active_high)
-        except Exception as exc:
-            if self.logger:
-                self.logger.error(
-                    "Failed to setup pin %s using %s: %s",
-                    config.pin,
-                    self._current_backend_label(),
-                    exc,
-                )
-            return None
-
-        device.off()
-        self._initialized = True
-        self._gpiozero_available = False
-
-        if self.logger and fallback_reason:
-            self.logger.warning(
-                "Falling back to %s for pin %s after gpiozero failure: %s",
-                self._current_backend_label(),
-                config.pin,
-                fallback_reason,
-            )
-
-        return device
->>>>>>> d1a30dab
 
     def _get_or_create_device(self, config: GPIOPinConfig) -> Optional[Any]:
         device = self._devices.get(config.pin)
@@ -706,11 +634,7 @@
             self._pins[config.pin] = config
 
             device = self._get_or_create_device(config)
-<<<<<<< HEAD
             if device is None or isinstance(self._backend, _NullGPIOBackend):
-=======
-            if device is None:
->>>>>>> d1a30dab
                 # Record the configuration even when GPIO hardware isn't available so the
                 # application can still display configured pins in the UI.
                 self._states[config.pin] = GPIOState.ERROR
