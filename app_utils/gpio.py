--- conflicted
+++ resolved
@@ -289,17 +289,8 @@
             # to install a mock fallback instead.
             factory = Device.pin_factory  # type: ignore[attr-defined]
         except Exception as exc:  # pragma: no cover - depends on host environment
-<<<<<<< HEAD
             if issue_recorder is not None:
                 issue_recorder(str(exc))
-=======
-            factory = None
-            fallback_exc = exc
-        else:
-            fallback_exc = None
-
-        if factory is None:
->>>>>>> cc8afff2
             if MockFactory is not None:
                 try:
                     Device.pin_factory = MockFactory()  # type: ignore[attr-defined]
