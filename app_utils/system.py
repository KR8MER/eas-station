--- conflicted
+++ resolved
@@ -933,7 +933,6 @@
             "reallocated_sector_count": None,
             "media_errors": None,
             "critical_warnings": None,
-<<<<<<< HEAD
             "data_units_written": None,
             "data_units_written_bytes": None,
             "data_units_read": None,
@@ -944,15 +943,6 @@
             "host_reads_bytes": None,
             "percentage_used": None,
             "unsafe_shutdowns": None,
-=======
-            "data_units_written_bytes": None,
-            "data_units_read_bytes": None,
-            "host_read_commands": None,
-            "host_write_commands": None,
-            "controller_busy_time_minutes": None,
-            "unsafe_shutdowns": None,
-            "percentage_used": None,
->>>>>>> 023aff7d
             "exit_status": None,
             "error": None,
         }
@@ -1207,7 +1197,6 @@
     return None
 
 
-<<<<<<< HEAD
 def _populate_nvme_metrics(device_result: Dict[str, Any], report: Dict[str, Any]) -> None:
     nvme_info = report.get("nvme_smart_health_information_log")
     if not isinstance(nvme_info, dict):
@@ -1264,56 +1253,6 @@
 def _convert_nvme_host_io(units_32mib: int) -> int:
     # smartctl reports host reads/writes in units of 32 MiB.
     return int(units_32mib) * 32 * 1024 * 1024
-=======
-def _extract_nvme_statistics(report: Dict[str, Any]) -> Dict[str, Optional[int]]:
-    """Normalise NVMe-specific counters from smartctl output."""
-
-    stats: Dict[str, Optional[int]] = {
-        "data_units_written_bytes": None,
-        "data_units_read_bytes": None,
-        "host_read_commands": None,
-        "host_write_commands": None,
-        "controller_busy_time_minutes": None,
-        "unsafe_shutdowns": None,
-        "percentage_used": None,
-    }
-
-    nvme_info = report.get("nvme_smart_health_information_log")
-    if not isinstance(nvme_info, dict):
-        return stats
-
-    def pull(*keys: str) -> Optional[int]:
-        for candidate in keys:
-            if candidate in nvme_info:
-                value = _coerce_int(nvme_info.get(candidate))
-                if value is not None:
-                    return value
-        return None
-
-    bytes_written = pull("data_units_written_bytes")
-    if bytes_written is not None:
-        stats["data_units_written_bytes"] = bytes_written
-    else:
-        units_written = pull("data_units_written", "data_units_written_raw")
-        if units_written is not None:
-            stats["data_units_written_bytes"] = units_written * NVME_DATA_UNIT_BYTES
-
-    bytes_read = pull("data_units_read_bytes")
-    if bytes_read is not None:
-        stats["data_units_read_bytes"] = bytes_read
-    else:
-        units_read = pull("data_units_read", "data_units_read_raw")
-        if units_read is not None:
-            stats["data_units_read_bytes"] = units_read * NVME_DATA_UNIT_BYTES
-
-    stats["host_read_commands"] = pull("host_read_commands", "host_reads")
-    stats["host_write_commands"] = pull("host_write_commands", "host_writes")
-    stats["controller_busy_time_minutes"] = pull("controller_busy_time_minutes", "controller_busy_time")
-    stats["unsafe_shutdowns"] = pull("unsafe_shutdowns")
-    stats["percentage_used"] = pull("percentage_used")
-
-    return stats
->>>>>>> 023aff7d
 
 
 def _safe_read_text(path: Path) -> Optional[str]:
