--- conflicted
+++ resolved
@@ -3400,40 +3400,6 @@
     return response
 
 
-<<<<<<< HEAD
-# Flask 3 removed the ``before_first_request`` hook, and some minimal builds do
-# not ship ``before_serving`` either.  We therefore guard database
-# initialisation manually so the application can start even when the database is
-# temporarily unavailable at import time.
-
-
-def ensure_database_initialized():
-    """Create all database tables once per process, caching failures."""
-    global _db_initialized, _db_initialization_error
-
-    if _db_initialized:
-        return
-
-    if _db_initialization_error is not None:
-        # Re-raise the cached exception so callers see the original failure.
-        raise _db_initialization_error
-
-    with _db_init_lock:
-        if _db_initialized:
-            return
-        if _db_initialization_error is not None:
-            raise _db_initialization_error
-
-        try:
-            db.create_all()
-        except Exception as db_error:
-            logger.error("Database initialization failed: %s", db_error)
-            _db_initialization_error = db_error
-            raise
-        else:
-            logger.info("Database tables ensured on first request")
-            _db_initialized = True
-=======
 # Flask 3 removed the ``before_first_request`` hook, so we run our
 # initialization using ``before_serving`` which executes once when the
 # server starts handling requests.
@@ -3455,7 +3421,6 @@
 
 with app.app_context():
     initialize_database()
->>>>>>> 22cd6951
 
 
 # =============================================================================
