#!/usr/bin/env python3
"""
NOAA CAP Alerts and GIS Boundary Mapping System
Flask Web Application with Enhanced Boundary Management and Alerts History

Author: KR8MER Amateur Radio Emergency Communications
Description: Emergency alert system for Putnam County, Ohio with proper timezone handling
Version: 2.0 - Complete with All Routes and Functionality
"""

# =============================================================================
# IMPORTS AND DEPENDENCIES
# =============================================================================

import os
import json
import psutil
import platform
import socket
import subprocess
import shutil
import threading
import time
import threading
import importlib
import importlib.util
import pytz
from dotenv import load_dotenv
from datetime import datetime, timedelta, timezone
from collections import defaultdict
from enum import Enum

# Flask and extensions
from flask import Flask, request, jsonify, render_template, flash, redirect, url_for, render_template_string
from flask_sqlalchemy import SQLAlchemy

# Database imports
from geoalchemy2 import Geometry
from geoalchemy2.functions import ST_GeomFromGeoJSON, ST_Intersects, ST_AsGeoJSON
from sqlalchemy import text, func, or_, desc
from sqlalchemy.exc import OperationalError

# Logging
import logging

# =============================================================================
# CONFIGURATION AND SETUP
# =============================================================================

# Load environment variables early for local CLI usage
load_dotenv()

# Configure logging
logging.basicConfig(level=logging.INFO)
logger = logging.getLogger(__name__)

# Create Flask app
app = Flask(__name__)
app.secret_key = os.environ.get('SECRET_KEY', 'dev-key-change-in-production')

# Database configuration
DATABASE_URL = os.getenv(
    'DATABASE_URL',
    'postgresql+psycopg2://casaos:casaos@postgresql:5432/casaos'
)
app.config['SQLALCHEMY_DATABASE_URI'] = DATABASE_URL
app.config['SQLALCHEMY_TRACK_MODIFICATIONS'] = False

# Initialize database
db = SQLAlchemy(app)

# Guard database schema preparation so we only attempt it once per process.
_db_initialized = False
_db_initialization_error = None
_db_init_lock = threading.Lock()

# Timezone configuration for Putnam County, Ohio (Eastern Time)
PUTNAM_COUNTY_TZ = pytz.timezone('America/New_York')
UTC_TZ = pytz.UTC

logger.info("NOAA Alerts System startup")

# =============================================================================
# LED SIGN CONFIGURATION AND INITIALIZATION
# =============================================================================

# LED Sign Configuration
LED_SIGN_IP = os.getenv('LED_SIGN_IP', '192.168.1.100')
LED_SIGN_PORT = int(os.getenv('LED_SIGN_PORT', '10001'))
LED_AVAILABLE = False
led_controller = None


def _fallback_message_priority():
    class _MessagePriority(Enum):
        EMERGENCY = 0
        URGENT = 1
        NORMAL = 2
        LOW = 3

    return _MessagePriority
try:
    from led_sign_controller import (
        LEDSignController,
        Color,
        FontSize,
        Effect,
        Speed,
        MessagePriority,
    )
except ImportError as e:
    logger.warning(f"LED controller module not found: {e}")
    LED_AVAILABLE = False
    MessagePriority = _fallback_message_priority()
else:
    try:
        led_controller = LEDSignController(LED_SIGN_IP, LED_SIGN_PORT)
        LED_AVAILABLE = True
        logger.info(
            "LED controller initialized successfully for %s:%s",
            LED_SIGN_IP,
            LED_SIGN_PORT,
        )
    except Exception as e:
        logger.error(f"Failed to initialize LED controller: {e}")
        LED_AVAILABLE = False
        MessagePriority = _fallback_message_priority()


# =============================================================================
# TIMEZONE AND DATETIME UTILITIES
# =============================================================================

def utc_now() -> datetime:
    """Return the current timezone-aware UTC timestamp."""

    return datetime.now(UTC_TZ)


def local_now():
    """Get current Putnam County local time"""
    return utc_now().astimezone(PUTNAM_COUNTY_TZ)


def parse_nws_datetime(dt_string):
    """Parse NWS datetime strings which can be in various formats"""
    if not dt_string:
        return None

    dt_string = str(dt_string).strip()

    if dt_string.endswith('Z'):
        try:
            dt = datetime.fromisoformat(dt_string.replace('Z', '+00:00'))
            return dt.astimezone(UTC_TZ)
        except ValueError:
            pass

    try:
        dt = datetime.fromisoformat(dt_string)
        if dt.tzinfo is None:
            dt = dt.replace(tzinfo=UTC_TZ)
        return dt.astimezone(UTC_TZ)
    except ValueError:
        pass

    if 'EDT' in dt_string:
        try:
            dt_clean = dt_string.replace(' EDT', '').replace('EDT', '')
            dt = datetime.fromisoformat(dt_clean)
            # FIXED: Use pytz to properly localize as EDT
            eastern_tz = pytz.timezone('US/Eastern')
            dt = eastern_tz.localize(dt, is_dst=True)  # is_dst=True for EDT
            return dt.astimezone(UTC_TZ)
        except ValueError:
            pass

    if 'EST' in dt_string:
        try:
            dt_clean = dt_string.replace(' EST', '').replace('EST', '')
            dt = datetime.fromisoformat(dt_clean)
            est_tz = pytz.timezone('US/Eastern')
            dt = est_tz.localize(dt)
            return dt.astimezone(UTC_TZ)
        except ValueError:
            pass

    logger.warning(f"Could not parse datetime: {dt_string}")
    return None


def format_local_datetime(dt, include_utc=True):
    """Format datetime in Putnam County local time with optional UTC"""
    if not dt:
        return "Unknown"

    if dt.tzinfo is None:
        dt = dt.replace(tzinfo=UTC_TZ)

    local_dt = dt.astimezone(PUTNAM_COUNTY_TZ)
    local_str = local_dt.strftime('%B %d, %Y at %I:%M %p %Z')

    if include_utc:
        utc_str = dt.astimezone(UTC_TZ).strftime('%H:%M UTC')
        return f"{local_str} ({utc_str})"
    else:
        return local_str


def format_local_date(dt):
    """Format date in Putnam County local time"""
    if not dt:
        return "Unknown"

    if dt.tzinfo is None:
        dt = dt.replace(tzinfo=UTC_TZ)

    local_dt = dt.astimezone(PUTNAM_COUNTY_TZ)
    return local_dt.strftime('%B %d, %Y')


def format_local_time(dt):
    """Format time only in Putnam County local time with UTC"""
    if not dt:
        return "Unknown"

    if dt.tzinfo is None:
        dt = dt.replace(tzinfo=UTC_TZ)

    local_dt = dt.astimezone(PUTNAM_COUNTY_TZ)
    utc_dt = dt.astimezone(UTC_TZ)

    local_str = local_dt.strftime('%I:%M %p %Z')
    utc_str = utc_dt.strftime('%H:%M UTC')

    return f"{local_str} ({utc_str})"


def is_alert_expired(expires_dt):
    """Check if alert is expired using current time"""
    if not expires_dt:
        return False

    if expires_dt.tzinfo is None:
        expires_dt = expires_dt.replace(tzinfo=UTC_TZ)

    return expires_dt < utc_now()


# =============================================================================
# DATABASE MODELS
# =============================================================================

class Boundary(db.Model):
    __tablename__ = 'boundaries'

    id = db.Column(db.Integer, primary_key=True)
    name = db.Column(db.String(255), nullable=False)
    type = db.Column(db.String(50), nullable=False)
    description = db.Column(db.Text)
    geom = db.Column(Geometry('MULTIPOLYGON', srid=4326))
    created_at = db.Column(db.DateTime(timezone=True), default=utc_now)
    updated_at = db.Column(db.DateTime(timezone=True), default=utc_now, onupdate=utc_now)


class CAPAlert(db.Model):
    __tablename__ = 'cap_alerts'

    id = db.Column(db.Integer, primary_key=True)
    identifier = db.Column(db.String(255), unique=True, nullable=False)
    sent = db.Column(db.DateTime(timezone=True), nullable=False)
    expires = db.Column(db.DateTime(timezone=True))
    status = db.Column(db.String(50), nullable=False)
    message_type = db.Column(db.String(50), nullable=False)
    scope = db.Column(db.String(50), nullable=False)
    category = db.Column(db.String(50))
    event = db.Column(db.String(255), nullable=False)
    urgency = db.Column(db.String(50))
    severity = db.Column(db.String(50))
    certainty = db.Column(db.String(50))
    area_desc = db.Column(db.Text)
    headline = db.Column(db.Text)
    description = db.Column(db.Text)
    instruction = db.Column(db.Text)
    raw_json = db.Column(db.JSON)
    geom = db.Column(Geometry('POLYGON', srid=4326))
    created_at = db.Column(db.DateTime(timezone=True), default=utc_now)
    updated_at = db.Column(db.DateTime(timezone=True), default=utc_now, onupdate=utc_now)


class SystemLog(db.Model):
    __tablename__ = 'system_log'

    id = db.Column(db.Integer, primary_key=True)
    timestamp = db.Column(db.DateTime(timezone=True), default=utc_now)
    level = db.Column(db.String(20), nullable=False)
    message = db.Column(db.Text, nullable=False)
    module = db.Column(db.String(100))
    details = db.Column(db.JSON)


class Intersection(db.Model):
    __tablename__ = 'intersections'

    id = db.Column(db.Integer, primary_key=True)
    cap_alert_id = db.Column(db.Integer, db.ForeignKey('cap_alerts.id', ondelete='CASCADE'))
    boundary_id = db.Column(db.Integer, db.ForeignKey('boundaries.id', ondelete='CASCADE'))
    intersection_area = db.Column(db.Float)
    created_at = db.Column(db.DateTime(timezone=True), default=utc_now)


class PollHistory(db.Model):
    __tablename__ = 'poll_history'

    id = db.Column(db.Integer, primary_key=True)
    timestamp = db.Column(db.DateTime(timezone=True), default=utc_now)
    status = db.Column(db.String(20), nullable=False)
    alerts_fetched = db.Column(db.Integer, default=0)
    alerts_new = db.Column(db.Integer, default=0)
    alerts_updated = db.Column(db.Integer, default=0)
    execution_time_ms = db.Column(db.Integer)
    error_message = db.Column(db.Text)


# =============================================================================
# LED SIGN DATABASE MODELS
# =============================================================================

class LEDMessage(db.Model):
    __tablename__ = 'led_messages'

    id = db.Column(db.Integer, primary_key=True)
    message_type = db.Column(db.String(50), nullable=False)
    content = db.Column(db.Text, nullable=False)
    priority = db.Column(db.Integer, default=2)
    color = db.Column(db.String(20))
    font_size = db.Column(db.String(20))
    effect = db.Column(db.String(20))
    speed = db.Column(db.String(20))
    display_time = db.Column(db.Integer)
    scheduled_time = db.Column(db.DateTime(timezone=True))
    sent_at = db.Column(db.DateTime(timezone=True))
    is_active = db.Column(db.Boolean, default=True)
    alert_id = db.Column(db.Integer, db.ForeignKey('cap_alerts.id'))
    repeat_interval = db.Column(db.Integer)
    created_at = db.Column(db.DateTime(timezone=True), default=utc_now)


class LEDSignStatus(db.Model):
    __tablename__ = 'led_sign_status'

    id = db.Column(db.Integer, primary_key=True)
    sign_ip = db.Column(db.String(15), nullable=False)
    brightness_level = db.Column(db.Integer, default=10)
    error_count = db.Column(db.Integer, default=0)
    last_error = db.Column(db.Text)
    last_update = db.Column(db.DateTime(timezone=True), default=utc_now)
    is_connected = db.Column(db.Boolean, default=False)


# =============================================================================
# DATABASE HELPER FUNCTIONS
# =============================================================================

def get_active_alerts_query():
    """Get query for active (non-expired) alerts - preserves all data"""
    now = utc_now()
    return CAPAlert.query.filter(
        or_(
            CAPAlert.expires.is_(None),
            CAPAlert.expires > now
        )
    ).filter(
        CAPAlert.status != 'Expired'
    )


def get_expired_alerts_query():
    """Get query for expired alerts"""
    now = utc_now()
    return CAPAlert.query.filter(CAPAlert.expires < now)


# =============================================================================
# GEOJSON AND BOUNDARY PROCESSING UTILITIES
# =============================================================================

def get_field_mappings():
    """Define field mappings for different boundary types"""
    return {
        'electric': {
            'name_fields': ['COMPNAME', 'Company', 'Provider', 'Utility'],
            'description_fields': ['COMPCODE', 'COMPTYPE', 'Shape_Leng', 'SHAPE_STAr']
        },
        'villages': {
            'name_fields': ['CORPORATIO', 'VILLAGE', 'NAME', 'Municipality'],
            'description_fields': ['POP_2020', 'POP_2010', 'POP_2000', 'SQMI']
        },
        'school': {
            'name_fields': ['District', 'DISTRICT', 'SCHOOL_DIS', 'NAME'],
            'description_fields': ['STUDENTS', 'Shape_Area', 'ENROLLMENT']
        },
        'fire': {
            'name_fields': ['DEPT', 'DEPARTMENT', 'STATION', 'FIRE_DEPT'],
            'description_fields': ['STATION_NUM', 'TYPE', 'SERVICE_AREA']
        },
        'ems': {
            'name_fields': ['DEPT', 'DEPARTMENT', 'SERVICE', 'PROVIDER'],
            'description_fields': ['STATION', 'Area', 'Shape_Area', 'SERVICE_TYPE']
        },
        'township': {
            'name_fields': ['TOWNSHIP_N', 'TOWNSHIP', 'TWP_NAME', 'NAME'],
            'description_fields': ['POPULATION', 'AREA_SQMI', 'POP_2010', 'COUNTY_COD']
        },
        'telephone': {
            'name_fields': ['TELNAME', 'PROVIDER', 'COMPANY', 'TELECOM', 'CARRIER'],
            'description_fields': ['TELCO', 'NAME', 'LATA', 'SERVICE_TYPE']
        },
        'county': {
            'name_fields': ['COUNTY', 'COUNTY_NAME', 'NAME'],
            'description_fields': ['FIPS_CODE', 'POPULATION', 'AREA_SQMI']
        }
    }


def extract_name_and_description(properties, boundary_type):
    """Extract name and description from feature properties"""
    mappings = get_field_mappings()
    type_mapping = mappings.get(boundary_type, {})

    # Extract name
    name = None
    for field in type_mapping.get('name_fields', []):
        if field in properties and properties[field]:
            name = str(properties[field]).strip()
            break

    # Fallback name extraction
    if not name:
        for field in ['name', 'NAME', 'Name', 'OBJECTID', 'ID', 'FID']:
            if field in properties and properties[field]:
                name = str(properties[field]).strip()
                break

    if not name:
        name = "Unknown"

    # Extract description
    description_parts = []
    for field in type_mapping.get('description_fields', []):
        if field in properties and properties[field] is not None:
            value = properties[field]
            if isinstance(value, (int, float)):
                if field.upper().startswith('POP'):
                    description_parts.append(f"Population {field[-4:]}: {value:,}")
                elif field == 'AREA_SQMI':
                    description_parts.append(f"Area: {value:.2f} sq mi")
                elif field == 'SQMI':
                    description_parts.append(f"Area: {value:.2f} sq mi")
                elif field == 'Area':
                    description_parts.append(f"Area: {value:.2f} sq mi")
                elif field in ['Shape_Area', 'SHAPE_STAr', 'ShapeSTArea']:
                    if 'Area' in properties and properties['Area']:
                        continue
                    sq_miles = value / 2589988.11
                    if sq_miles > 500:
                        sq_feet_to_sq_miles = value / 27878400
                        if sq_feet_to_sq_miles <= 500:
                            description_parts.append(f"Area: {sq_feet_to_sq_miles:.2f} sq mi")
                        else:
                            continue
                    else:
                        description_parts.append(f"Area: {sq_miles:.2f} sq mi")
                elif field == 'STATION' and boundary_type == 'ems':
                    description_parts.append(f"Station: {value}")
                elif field.upper() in ['SHAPE_LENG', 'PERIMETER', 'Shape_Length', 'ShapeSTLength']:
                    miles = value * 0.000621371
                    description_parts.append(f"Perimeter: {miles:.2f} miles")
                else:
                    description_parts.append(f"{field}: {value}")
            else:
                description_parts.append(f"{field}: {value}")

    # Add common geographic info
    for field in ['county_nam', 'COUNTY', 'County', 'COUNTY_COD']:
        if field in properties and properties[field]:
            description_parts.append(f"County: {properties[field]}")
            break

    description = "; ".join(description_parts) if description_parts else ""
    return name, description


def ensure_multipolygon(geometry):
    """Convert Polygon to MultiPolygon if needed"""
    if geometry['type'] == 'Polygon':
        return {
            'type': 'MultiPolygon',
            'coordinates': [geometry['coordinates']]
        }
    return geometry


# =============================================================================
# SYSTEM MONITORING UTILITIES
# =============================================================================


def check_service_status(service_name):
    """Return a friendly service status string even when systemd is unavailable."""
    systemctl_path = shutil.which('systemctl')
    if not systemctl_path:
        return 'unavailable (systemctl not found)'

    try:
        result = subprocess.run(
            [systemctl_path, 'is-active', service_name],
            capture_output=True,
            text=True,
            timeout=5,
            check=False,
        )
    except subprocess.TimeoutExpired:
        return 'timeout contacting systemd'
    except FileNotFoundError:
        return 'unavailable (systemctl missing)'
    except Exception as exc:
        logger.debug('Service status probe failed for %s: %s', service_name, exc)
        return 'unknown'

    stdout = (result.stdout or '').strip()
    stderr = (result.stderr or '').strip()

    if result.returncode == 0:
        return stdout or 'active'

    combined = stdout or stderr
    if combined:
        lower_combined = combined.lower()
        if 'system has not been booted with systemd' in lower_combined or 'failed to connect to bus' in lower_combined:
            return 'unavailable (systemd not running)'
        return combined

    if result.returncode == 3:
        return 'inactive'

    return 'unknown'


def get_system_health():
    """Get comprehensive system health information"""
    try:
        uname = platform.uname()
        boot_time = psutil.boot_time()

        cpu_info = {
            'physical_cores': psutil.cpu_count(logical=False),
            'total_cores': psutil.cpu_count(logical=True),
            'max_frequency': psutil.cpu_freq().max if psutil.cpu_freq() else 0,
            'current_frequency': psutil.cpu_freq().current if psutil.cpu_freq() else 0,
            'cpu_usage_percent': psutil.cpu_percent(interval=1),
            'cpu_usage_per_core': psutil.cpu_percent(interval=1, percpu=True)
        }

        memory = psutil.virtual_memory()
        swap = psutil.swap_memory()
        memory_info = {
            'total': memory.total,
            'available': memory.available,
            'used': memory.used,
            'free': memory.free,
            'percentage': memory.percent,
            'swap_total': swap.total,
            'swap_used': swap.used,
            'swap_free': swap.free,
            'swap_percentage': swap.percent
        }

        disk_info = []
        try:
            partitions = psutil.disk_partitions()
            for partition in partitions:
                try:
                    partition_usage = psutil.disk_usage(partition.mountpoint)
                    disk_info.append({
                        'device': partition.device,
                        'mountpoint': partition.mountpoint,
                        'fstype': partition.fstype,
                        'total': partition_usage.total,
                        'used': partition_usage.used,
                        'free': partition_usage.free,
                        'percentage': (partition_usage.used / partition_usage.total) * 100
                    })
                except PermissionError:
                    continue
        except:
            disk_usage = psutil.disk_usage('/')
            disk_info.append({
                'device': '/',
                'mountpoint': '/',
                'fstype': 'unknown',
                'total': disk_usage.total,
                'used': disk_usage.used,
                'free': disk_usage.free,
                'percentage': (disk_usage.used / disk_usage.total) * 100
            })

        network_info = {
            'hostname': socket.gethostname(),
            'interfaces': []
        }

        try:
            net_if_addrs = psutil.net_if_addrs()
            net_if_stats = psutil.net_if_stats()

            for interface_name, interface_addresses in net_if_addrs.items():
                interface_info = {
                    'name': interface_name,
                    'addresses': [],
                    'is_up': net_if_stats[interface_name].isup if interface_name in net_if_stats else False
                }

                for address in interface_addresses:
                    if address.family == socket.AF_INET:
                        interface_info['addresses'].append({
                            'type': 'IPv4',
                            'address': address.address,
                            'netmask': address.netmask,
                            'broadcast': address.broadcast
                        })
                    elif address.family == socket.AF_INET6:
                        interface_info['addresses'].append({
                            'type': 'IPv6',
                            'address': address.address,
                            'netmask': address.netmask
                        })

                if interface_info['addresses']:
                    network_info['interfaces'].append(interface_info)
        except:
            pass

        process_info = {
            'total_processes': len(psutil.pids()),
            'running_processes': len(
                [p for p in psutil.process_iter(['status']) if p.info['status'] == psutil.STATUS_RUNNING]),
            'top_processes': []
        }

        try:
            processes = []
            for proc in psutil.process_iter(['pid', 'name', 'cpu_percent', 'memory_percent', 'username']):
                try:
                    proc.cpu_percent()
                except (psutil.NoSuchProcess, psutil.AccessDenied):
                    continue

            time.sleep(0.1)

            for proc in psutil.process_iter(['pid', 'name', 'cpu_percent', 'memory_percent', 'username']):
                try:
                    pinfo = proc.as_dict(attrs=['pid', 'name', 'cpu_percent', 'memory_percent', 'username'])
                    if pinfo['cpu_percent'] is not None:
                        processes.append(pinfo)
                except (psutil.NoSuchProcess, psutil.AccessDenied):
                    continue

            processes.sort(key=lambda x: x['cpu_percent'] or 0, reverse=True)
            process_info['top_processes'] = processes[:10]
        except:
            pass

        load_averages = None
        try:
            if hasattr(os, 'getloadavg'):
                load_averages = os.getloadavg()
        except:
            pass

        db_status = 'unknown'
        db_info = {}
        try:
            result = db.session.execute(text('SELECT version()')).fetchone()
            if result:
                db_status = 'connected'
                db_info['version'] = result[0] if result[0] else 'Unknown'

                try:
                    size_result = db.session.execute(text(
                        "SELECT pg_size_pretty(pg_database_size(current_database()))"
                    )).fetchone()
                    if size_result:
                        db_info['size'] = size_result[0]
                except:
                    db_info['size'] = 'Unknown'

                try:
                    conn_result = db.session.execute(text(
                        "SELECT count(*) FROM pg_stat_activity WHERE state = 'active'"
                    )).fetchone()
                    if conn_result:
                        db_info['active_connections'] = conn_result[0]
                except:
                    db_info['active_connections'] = 'Unknown'
        except Exception as e:
            db_status = f'error: {str(e)}'

        services_status = {
            'apache2': check_service_status('apache2'),
            'postgresql': check_service_status('postgresql')
        }

        temperature_info = {}
        try:
            temps = psutil.sensors_temperatures()
            if temps:
                for name, entries in temps.items():
                    temperature_info[name] = []
                    for entry in entries:
                        temperature_info[name].append({
                            'label': entry.label or 'Unknown',
                            'current': entry.current,
                            'high': entry.high,
                            'critical': entry.critical
                        })
        except:
            pass

        return {
            'timestamp': utc_now().isoformat(),
            'local_timestamp': local_now().isoformat(),
            'system': {
                'hostname': uname.node,
                'system': uname.system,
                'release': uname.release,
                'version': uname.version,
                'machine': uname.machine,
                'processor': uname.processor,
                'boot_time': datetime.fromtimestamp(boot_time, UTC_TZ).isoformat(),
                'uptime_seconds': time.time() - boot_time
            },
            'cpu': cpu_info,
            'memory': memory_info,
            'disk': disk_info,
            'network': network_info,
            'processes': process_info,
            'load_averages': load_averages,
            'database': {
                'status': db_status,
                'info': db_info
            },
            'services': services_status,
            'temperature': temperature_info
        }

    except Exception as e:
        logger.error(f"Error getting system health: {str(e)}")
        return {
            'error': str(e),
            'timestamp': utc_now().isoformat(),
            'local_timestamp': local_now().isoformat()
        }


def format_bytes(bytes_value):
    """Format bytes into human readable format"""
    if bytes_value == 0:
        return "0 B"

    size_names = ["B", "KB", "MB", "GB", "TB", "PB"]
    import math
    i = int(math.floor(math.log(bytes_value, 1024)))
    p = math.pow(1024, i)
    s = round(bytes_value / p, 2)
    return f"{s} {size_names[i]}"


def format_uptime(seconds):
    """Format uptime seconds into human readable format"""
    days = int(seconds // 86400)
    hours = int((seconds % 86400) // 3600)
    minutes = int((seconds % 3600) // 60)

    if days > 0:
        return f"{days}d {hours}h {minutes}m"
    elif hours > 0:
        return f"{hours}h {minutes}m"
    else:
        return f"{minutes}m"


# =============================================================================
# INTERSECTION CALCULATION HELPER FUNCTIONS
# =============================================================================

def calculate_alert_intersections(alert):
    """Calculate intersections between an alert and all boundaries"""
    if not alert.geom:
        return 0

    intersections_created = 0

    try:
        boundaries = Boundary.query.all()

        for boundary in boundaries:
            if not boundary.geom:
                continue

            try:
                intersection_result = db.session.execute(
                    text("""
                        SELECT ST_Intersects(:alert_geom, :boundary_geom) as intersects,
                               ST_Area(ST_Intersection(:alert_geom, :boundary_geom)) as area
                    """),
                    {
                        'alert_geom': alert.geom,
                        'boundary_geom': boundary.geom
                    }
                ).fetchone()

                if intersection_result and intersection_result.intersects:
                    db.session.query(Intersection).filter_by(
                        cap_alert_id=alert.id,
                        boundary_id=boundary.id
                    ).delete()

                    intersection = Intersection(
                        cap_alert_id=alert.id,
                        boundary_id=boundary.id,
                        intersection_area=float(intersection_result.area) if intersection_result.area else 0.0,
                        created_at=utc_now()
                    )
                    db.session.add(intersection)
                    intersections_created += 1

                    logger.debug(f"Created intersection: Alert {alert.identifier} <-> Boundary {boundary.name}")

            except Exception as e:
                logger.error(f"Error calculating intersection for boundary {boundary.id}: {str(e)}")
                continue

    except Exception as e:
        logger.error(f"Error in calculate_alert_intersections for alert {alert.identifier}: {str(e)}")
        raise

    return intersections_created


# =============================================================================
# TEMPLATE FILTERS AND GLOBALS
# =============================================================================

@app.template_filter('nl2br')
def nl2br_filter(text):
    """Convert newlines to HTML br tags"""
    if not text:
        return ""
    return text.replace('\n', '<br>\n')


@app.template_filter('format_local_datetime')
def format_local_datetime_filter(dt, include_utc=True):
    """Template filter for formatting local datetime"""
    return format_local_datetime(dt, include_utc)


@app.template_filter('format_local_date')
def format_local_date_filter(dt):
    """Template filter for formatting local date"""
    return format_local_date(dt)


@app.template_filter('format_local_time')
def format_local_time_filter(dt):
    """Template filter for formatting local time"""
    return format_local_time(dt)


@app.template_filter('is_expired')
def is_expired_filter(expires_date):
    """Check if an alert has expired"""
    return is_alert_expired(expires_date)


@app.template_global()
def current_time():
    """Provide current datetime to templates"""
    return utc_now()


@app.template_global()
def local_current_time():
    """Provide current local datetime to templates"""
    return local_now()


# =============================================================================
# MAIN PAGE ROUTES
# =============================================================================

@app.route('/')
def index():
    """Main dashboard with interactive map"""
    try:
        return render_template('index.html')
    except Exception as e:
        logger.error(f"Error rendering index template: {str(e)}")
        return f"<h1>NOAA CAP Alerts System</h1><p>Map interface loading...</p><p><a href='/stats'>📊 Statistics</a> | <a href='/alerts'>📝 Alerts History</a> | <a href='/admin'>⚙️ Admin</a></p>"


@app.route('/stats')
def stats():
    """Enhanced system statistics page"""
    try:
        stats_data = {}

        # Basic counts
        try:
            stats_data.update({
                'total_boundaries': Boundary.query.count(),
                'total_alerts': CAPAlert.query.count(),
                'active_alerts': get_active_alerts_query().count(),
                'expired_alerts': get_expired_alerts_query().count()
            })
        except Exception as e:
            logger.error(f"Error getting basic counts: {str(e)}")
            stats_data.update({
                'total_boundaries': 0, 'total_alerts': 0,
                'active_alerts': 0, 'expired_alerts': 0
            })

        # Boundary stats
        try:
            boundary_stats = db.session.query(
                Boundary.type, func.count(Boundary.id).label('count')
            ).group_by(Boundary.type).all()
            stats_data['boundary_stats'] = [{'type': t, 'count': c} for t, c in boundary_stats]
        except Exception as e:
            logger.error(f"Error getting boundary stats: {str(e)}")
            stats_data['boundary_stats'] = []

        # Alert category stats
        try:
            alert_by_status = db.session.query(
                CAPAlert.status, func.count(CAPAlert.id).label('count')
            ).group_by(CAPAlert.status).all()
            stats_data['alert_by_status'] = [{'status': s, 'count': c} for s, c in alert_by_status]

            alert_by_severity = db.session.query(
                CAPAlert.severity, func.count(CAPAlert.id).label('count')
            ).filter(CAPAlert.severity.isnot(None)).group_by(CAPAlert.severity).all()
            stats_data['alert_by_severity'] = [{'severity': s, 'count': c} for s, c in alert_by_severity]

            alert_by_event = db.session.query(
                CAPAlert.event, func.count(CAPAlert.id).label('count')
            ).group_by(CAPAlert.event).order_by(func.count(CAPAlert.id).desc()).limit(10).all()
            stats_data['alert_by_event'] = [{'event': e, 'count': c} for e, c in alert_by_event]
        except Exception as e:
            logger.error(f"Error getting alert category stats: {str(e)}")
            stats_data.update({
                'alert_by_status': [], 'alert_by_severity': [], 'alert_by_event': []
            })

        # Time-based stats
        try:
            alert_by_hour = db.session.query(
                func.extract('hour', CAPAlert.sent).label('hour'),
                func.count(CAPAlert.id).label('count')
            ).group_by(func.extract('hour', CAPAlert.sent)).all()

            hourly_data = [0] * 24
            for hour, count in alert_by_hour:
                if hour is not None:
                    hourly_data[int(hour)] = count
            stats_data['alert_by_hour'] = hourly_data

            alert_by_dow = db.session.query(
                func.extract('dow', CAPAlert.sent).label('dow'),
                func.count(CAPAlert.id).label('count')
            ).group_by(func.extract('dow', CAPAlert.sent)).all()

            dow_data = [0] * 7
            for dow, count in alert_by_dow:
                if dow is not None:
                    dow_data[int(dow)] = count
            stats_data['alert_by_dow'] = dow_data

            alert_by_month = db.session.query(
                func.extract('month', CAPAlert.sent).label('month'),
                func.count(CAPAlert.id).label('count')
            ).group_by(func.extract('month', CAPAlert.sent)).all()

            monthly_data = [0] * 12
            for month, count in alert_by_month:
                if month is not None:
                    monthly_data[int(month) - 1] = count
            stats_data['alert_by_month'] = monthly_data

            alert_by_year = db.session.query(
                func.extract('year', CAPAlert.sent).label('year'),
                func.count(CAPAlert.id).label('count')
            ).group_by(func.extract('year', CAPAlert.sent)).order_by(func.extract('year', CAPAlert.sent)).all()
            stats_data['alert_by_year'] = [{'year': int(y), 'count': c} for y, c in alert_by_year if y]
        except Exception as e:
            logger.error(f"Error getting time-based stats: {str(e)}")
            stats_data.update({
                'alert_by_hour': [0] * 24,
                'alert_by_dow': [0] * 7,
                'alert_by_month': [0] * 12,
                'alert_by_year': []
            })

        # Most affected boundaries
        try:
            most_affected = db.session.query(
                Boundary.name, Boundary.type, func.count(Intersection.id).label('alert_count')
            ).join(Intersection, Boundary.id == Intersection.boundary_id) \
                .group_by(Boundary.id, Boundary.name, Boundary.type) \
                .order_by(func.count(Intersection.id).desc()).limit(10).all()
            stats_data['most_affected_boundaries'] = [
                {'name': n, 'type': t, 'count': c} for n, t, c in most_affected
            ]
        except Exception as e:
            logger.error(f"Error getting affected boundaries: {str(e)}")
            stats_data['most_affected_boundaries'] = []

        # Duration analysis
        try:
            durations = db.session.query(
                CAPAlert.event,
                (func.extract('epoch', CAPAlert.expires) - func.extract('epoch', CAPAlert.sent)).label(
                    'duration_seconds')
            ).filter(CAPAlert.expires.isnot(None), CAPAlert.sent.isnot(None)).all()

            duration_by_event = defaultdict(list)
            for event, duration in durations:
                if duration and duration > 0:
                    duration_by_event[event].append(duration / 3600)

            avg_durations = [
                {'event': event, 'avg_hours': sum(durs) / len(durs)}
                for event, durs in duration_by_event.items() if durs
            ]
            stats_data['avg_durations'] = sorted(avg_durations, key=lambda x: x['avg_hours'], reverse=True)[:10]
        except Exception as e:
            logger.error(f"Error calculating durations: {str(e)}")
            stats_data['avg_durations'] = []

        # Recent activity (using timezone-aware date calculation)
        try:
            thirty_days_ago = utc_now() - timedelta(days=30)
            recent_alerts = CAPAlert.query.filter(CAPAlert.sent >= thirty_days_ago).count()
            recent_by_day = db.session.query(
                func.date(CAPAlert.sent).label('date'),
                func.count(CAPAlert.id).label('count')
            ).filter(CAPAlert.sent >= thirty_days_ago) \
                .group_by(func.date(CAPAlert.sent)) \
                .order_by(func.date(CAPAlert.sent)).all()

            stats_data['recent_alerts'] = recent_alerts
            stats_data['recent_by_day'] = [
                {'date': str(d), 'count': c} for d, c in recent_by_day
            ]
        except Exception as e:
            logger.error(f"Error getting recent activity: {str(e)}")
            stats_data.update({'recent_alerts': 0, 'recent_by_day': []})

        # Polling statistics
        try:
            poll_stats_query = db.session.query(
                func.count(PollHistory.id).label('total_polls'),
                func.avg(PollHistory.alerts_fetched).label('avg_fetched'),
                func.max(PollHistory.alerts_fetched).label('max_fetched'),
                func.avg(PollHistory.execution_time_ms).label('avg_time_ms')
            ).first()

            successful_polls = PollHistory.query.filter(PollHistory.status == 'SUCCESS').count()
            failed_polls = PollHistory.query.filter(PollHistory.status == 'ERROR').count()
            total_polls_from_history = poll_stats_query.total_polls or 0

            if total_polls_from_history == 0:
                cap_poller_logs = SystemLog.query.filter(
                    SystemLog.module == 'cap_poller',
                    SystemLog.message.like('%CAP polling successful%')
                ).count()

                manual_polls = SystemLog.query.filter(
                    SystemLog.module == 'admin',
                    SystemLog.message.like('%Manual CAP poll triggered%')
                ).count()

                total_polls_from_logs = cap_poller_logs + manual_polls

                stats_data['polling'] = {
                    'total_polls': total_polls_from_logs,
                    'avg_fetched': 0,
                    'max_fetched': 0,
                    'avg_time_ms': 0,
                    'successful_polls': cap_poller_logs,
                    'failed_polls': 0,
                    'success_rate': round((cap_poller_logs / total_polls_from_logs * 100),
                                          1) if total_polls_from_logs > 0 else 0,
                    'data_source': 'system_logs'
                }
            else:
                stats_data['polling'] = {
                    'total_polls': total_polls_from_history,
                    'avg_fetched': round(poll_stats_query.avg_fetched or 0, 1),
                    'max_fetched': poll_stats_query.max_fetched or 0,
                    'avg_time_ms': round(poll_stats_query.avg_time_ms or 0, 1),
                    'successful_polls': successful_polls,
                    'failed_polls': failed_polls,
                    'success_rate': round((successful_polls / (successful_polls + failed_polls) * 100), 1) if (
                                                                                                                      successful_polls + failed_polls) > 0 else 0,
                    'data_source': 'poll_history'
                }

        except Exception as e:
            logger.error(f"Error getting polling stats: {str(e)}")
            try:
                emergency_count = SystemLog.query.filter(SystemLog.module == 'cap_poller').count()
                stats_data['polling'] = {
                    'total_polls': emergency_count,
                    'avg_fetched': 0,
                    'max_fetched': 0,
                    'avg_time_ms': 0,
                    'successful_polls': emergency_count,
                    'failed_polls': 0,
                    'success_rate': 100 if emergency_count > 0 else 0,
                    'data_source': 'emergency_fallback'
                }
            except:
                stats_data['polling'] = {
                    'total_polls': 0, 'avg_fetched': 0, 'max_fetched': 0,
                    'avg_time_ms': 0, 'successful_polls': 0, 'failed_polls': 0, 'success_rate': 0,
                    'data_source': 'error'
                }

        # Fun statistics
        try:
            longest_headline = db.session.query(
                func.max(func.length(CAPAlert.headline)).label('max_length')
            ).scalar() or 0

            most_common_word = db.session.query(
                CAPAlert.event
            ).group_by(CAPAlert.event).order_by(func.count(CAPAlert.event).desc()).first()

            stats_data['fun_stats'] = {
                'longest_headline': longest_headline,
                'most_common_event': most_common_word[0] if most_common_word else 'None'
            }
        except Exception as e:
            logger.error(f"Error getting fun stats: {str(e)}")
            stats_data['fun_stats'] = {'longest_headline': 0, 'most_common_event': 'None'}

        # Add utility functions to template context
        stats_data['format_bytes'] = format_bytes
        stats_data['format_uptime'] = format_uptime

        return render_template('stats.html', **stats_data)

    except Exception as e:
        logger.error(f"Error loading statistics: {str(e)}")
        return f"<h1>Error loading statistics</h1><p>{str(e)}</p><p><a href='/'>← Back to Main</a></p>"


@app.route('/system_health')
def system_health_page():
    """Dedicated system health monitoring page"""
    try:
        health_data = get_system_health()
        health_data['format_bytes'] = format_bytes
        health_data['format_uptime'] = format_uptime
        return render_template('system_health.html', **health_data)
    except Exception as e:
        logger.error(f"Error loading system health page: {str(e)}")
        return f"<h1>Error loading system health</h1><p>{str(e)}</p><p><a href='/'>← Back to Main</a></p>"


# =============================================================================
# ALERT MANAGEMENT ROUTES
# =============================================================================

@app.route('/alerts')
def alerts():
    """Alerts history page - list all alerts"""
    try:
        page = request.args.get('page', 1, type=int)
        per_page = request.args.get('per_page', 25, type=int)
        per_page = min(max(per_page, 10), 100)

        search = request.args.get('search', '').strip()
        status_filter = request.args.get('status', '').strip()
        severity_filter = request.args.get('severity', '').strip()
        event_filter = request.args.get('event', '').strip()
        show_expired = request.args.get('show_expired') == 'true'

        query = CAPAlert.query

        if search:
            search_term = f'%{search}%'
            query = query.filter(
                or_(
                    CAPAlert.headline.ilike(search_term),
                    CAPAlert.description.ilike(search_term),
                    CAPAlert.event.ilike(search_term),
                    CAPAlert.area_desc.ilike(search_term)
                )
            )

        if status_filter:
            query = query.filter(CAPAlert.status == status_filter)
        if severity_filter:
            query = query.filter(CAPAlert.severity == severity_filter)
        if event_filter:
            query = query.filter(CAPAlert.event == event_filter)

        if not show_expired:
            query = query.filter(
                or_(
                    CAPAlert.expires.is_(None),
                    CAPAlert.expires > utc_now()
                )
            ).filter(CAPAlert.status != 'Expired')

        query = query.order_by(CAPAlert.sent.desc())

        try:
            pagination = query.paginate(
                page=page,
                per_page=per_page,
                error_out=False
            )
            alerts_list = pagination.items

        except Exception as paginate_error:
            logger.warning(f"Pagination error: {str(paginate_error)}")

            total_count = query.count()
            offset = (page - 1) * per_page
            alerts_list = query.offset(offset).limit(per_page).all()

            class MockPagination:
                def __init__(self, page, per_page, total, items):
                    self.page = page
                    self.per_page = per_page
                    self.total = total
                    self.items = items
                    self.pages = (total + per_page - 1) // per_page if per_page > 0 else 1
                    self.has_prev = page > 1
                    self.has_next = page < self.pages
                    self.prev_num = page - 1 if self.has_prev else None
                    self.next_num = page + 1 if self.has_next else None

                def iter_pages(self, left_edge=2, left_current=2, right_current=3, right_edge=2):
                    last = self.pages
                    for num in range(1, last + 1):
                        if num <= left_edge or \
                                (self.page - left_current - 1 < num < self.page + right_current) or \
                                num > last - right_edge:
                            yield num
                        elif num == left_edge + 1 or num == self.page + right_current:
                            yield None

            pagination = MockPagination(page, per_page, total_count, alerts_list)

        try:
            total_alerts = CAPAlert.query.count()
            active_alerts = get_active_alerts_query().count()
            expired_alerts = get_expired_alerts_query().count()
        except Exception as stats_error:
            logger.warning(f"Error getting stats: {str(stats_error)}")
            total_alerts = 0
            active_alerts = 0
            expired_alerts = 0

        try:
            statuses = db.session.query(CAPAlert.status).distinct().order_by(CAPAlert.status).all()
            statuses = [s[0] for s in statuses if s[0]]

            severities = db.session.query(CAPAlert.severity).filter(
                CAPAlert.severity.isnot(None)
            ).distinct().order_by(CAPAlert.severity).all()
            severities = [s[0] for s in severities if s[0]]

            events = db.session.query(CAPAlert.event).distinct().order_by(CAPAlert.event).limit(50).all()
            events = [e[0] for e in events if e[0]]

        except Exception as filter_error:
            logger.warning(f"Error getting filter options: {str(filter_error)}")
            statuses = []
            severities = []
            events = []

        current_filters = {
            'search': search,
            'status': status_filter,
            'severity': severity_filter,
            'event': event_filter,
            'per_page': per_page,
            'show_expired': show_expired
        }

        return render_template('alerts.html',
                               alerts=alerts_list,
                               pagination=pagination,
                               total_alerts=total_alerts,
                               active_alerts=active_alerts,
                               expired_alerts=expired_alerts,
                               statuses=statuses,
                               severities=severities,
                               events=events,
                               current_filters=current_filters)

    except Exception as e:
        logger.error(f"Error loading alerts page: {str(e)}")
        import traceback
        logger.error(f"Full traceback: {traceback.format_exc()}")

        return render_template_string("""
        <h1>Error Loading Alerts</h1>
        <div class="alert alert-danger">
            <strong>Error:</strong> {{ error }}
        </div>
        <p><a href="/" class="btn btn-primary">← Back to Main</a></p>
        {% if debug %}
        <details class="mt-3">
            <summary>Debug Information</summary>
            <pre>{{ debug }}</pre>
        </details>
        {% endif %}
        """, error=str(e), debug=traceback.format_exc() if app.debug else None)

@app.route('/api/alerts/<int:alert_id>/geometry')
def get_alert_geometry(alert_id):
    """Get specific alert geometry and intersecting boundaries as GeoJSON"""
    try:
        # Get the alert with geometry
        alert = db.session.query(
            CAPAlert.id, CAPAlert.identifier, CAPAlert.event, CAPAlert.severity,
            CAPAlert.urgency, CAPAlert.headline, CAPAlert.description, CAPAlert.expires,
            CAPAlert.sent, CAPAlert.area_desc, CAPAlert.status,
            func.ST_AsGeoJSON(CAPAlert.geom).label('geometry')
        ).filter(CAPAlert.id == alert_id).first()

        if not alert:
            return jsonify({'error': 'Alert not found'}), 404

        # Get county boundary for fallback
        county_boundary = None
        try:
            county_geom = db.session.query(
                func.ST_AsGeoJSON(Boundary.geom).label('geometry')
            ).filter(Boundary.type == 'county').first()

            if county_geom and county_geom.geometry:
                county_boundary = json.loads(county_geom.geometry)
        except Exception as e:
            logger.warning(f"Could not get county boundary: {str(e)}")

        # Determine geometry and county-wide status
        geometry = None
        is_county_wide = False

        if alert.geometry:
            geometry = json.loads(alert.geometry)
        elif alert.area_desc:
            area_lower = alert.area_desc.lower()
            if any(county_term in area_lower for county_term in ['county', 'putnam', 'ohio']):
                if county_boundary:
                    geometry = county_boundary
                    is_county_wide = True

        # Get intersecting boundaries
        intersecting_boundaries = []
        if geometry:
            intersections = db.session.query(Intersection, Boundary).join(
                Boundary, Intersection.boundary_id == Boundary.id
            ).filter(Intersection.cap_alert_id == alert_id).all()

            # Convert intersecting boundaries to GeoJSON features
            for intersection, boundary in intersections:
                boundary_geom = db.session.query(
                    func.ST_AsGeoJSON(Boundary.geom).label('geometry')
                ).filter(Boundary.id == boundary.id).first()

                if boundary_geom and boundary_geom.geometry:
                    intersecting_boundaries.append({
                        'type': 'Feature',
                        'properties': {
                            'id': boundary.id,
                            'name': boundary.name,
                            'type': boundary.type,
                            'description': boundary.description,
                            'intersection_area': intersection.intersection_area
                        },
                        'geometry': json.loads(boundary_geom.geometry)
                    })

        # Format dates
        expires_iso = None
        if alert.expires:
            if alert.expires.tzinfo is None:
                expires_dt = alert.expires.replace(tzinfo=UTC_TZ)
            else:
                expires_dt = alert.expires.astimezone(UTC_TZ)
            expires_iso = expires_dt.isoformat()

        sent_iso = None
        if alert.sent:
            if alert.sent.tzinfo is None:
                sent_dt = alert.sent.replace(tzinfo=UTC_TZ)
            else:
                sent_dt = alert.sent.astimezone(UTC_TZ)
            sent_iso = sent_dt.isoformat()

        # Build response
        response_data = {
            'alert': {
                'type': 'Feature',
                'properties': {
                    'id': alert.id,
                    'identifier': alert.identifier,
                    'event': alert.event,
                    'severity': alert.severity,
                    'urgency': alert.urgency,
                    'headline': alert.headline,
                    'description': alert.description,
                    'sent': sent_iso,
                    'expires': expires_iso,
                    'area_desc': alert.area_desc,
                    'status': alert.status,
                    'is_county_wide': is_county_wide
                },
                'geometry': geometry
            } if geometry else None,
            'intersecting_boundaries': {
                'type': 'FeatureCollection',
                'features': intersecting_boundaries
            }
        }

        return jsonify(response_data)

    except Exception as e:
        logger.error(f"Error getting alert geometry: {str(e)}")
        return jsonify({'error': str(e)}), 500

@app.route('/alerts/<int:alert_id>')
def alert_detail(alert_id):
    """Show detailed information about a specific alert with accurate coverage calculation"""
    try:
        alert = CAPAlert.query.get_or_404(alert_id)

        # Get intersections
        intersections = db.session.query(Intersection, Boundary).join(
            Boundary, Intersection.boundary_id == Boundary.id
        ).filter(Intersection.cap_alert_id == alert_id).all()

        # Determine if this should be considered county-wide based on area description
        is_county_wide = False
        if alert.area_desc:
            area_lower = alert.area_desc.lower()
            is_county_wide = (
                'putnam county' in area_lower or
                'entire county' in area_lower or
                ('county' in area_lower and 'ohio' in area_lower) or
                ('putnam' in area_lower and (area_lower.count(';') >= 2 or area_lower.count(',') >= 2))
            )

        # Calculate actual coverage percentages
        coverage_data = calculate_coverage_percentages(alert_id, intersections)

        # Determine actual coverage status
        county_coverage = coverage_data.get('county', {}).get('coverage_percentage', 0)
        is_actually_county_wide = county_coverage >= 95.0  # Consider 95%+ as county-wide

        return render_template('alert_detail.html',
                             alert=alert,
                             intersections=intersections,
                             is_county_wide=is_county_wide,
                             is_actually_county_wide=is_actually_county_wide,
                             coverage_data=coverage_data)

    except Exception as e:
        logger.error(f"Error in alert_detail route: {str(e)}")
        flash(f'Error loading alert details: {str(e)}', 'error')
        return redirect(url_for('index'))


# =============================================================================
# API ROUTES
# =============================================================================

@app.route('/api/alerts')
def get_alerts():
    """Get CAP alerts as GeoJSON with optional inclusion of expired alerts"""
    try:
        # Check if we should include expired alerts
        include_expired = request.args.get('include_expired', 'false').lower() == 'true'

        # Use different query based on whether expired alerts are requested
        if include_expired:
            # Get ALL alerts (active and expired)
            alerts_query = CAPAlert.query
            logger.info("Including expired alerts in API response")
        else:
            # Get only active alerts (existing behavior)
            alerts_query = get_active_alerts_query()
            logger.info("Including only active alerts in API response")

        alerts = db.session.query(
            CAPAlert.id, CAPAlert.identifier, CAPAlert.event, CAPAlert.severity,
            CAPAlert.urgency, CAPAlert.headline, CAPAlert.description, CAPAlert.expires,
            CAPAlert.area_desc, func.ST_AsGeoJSON(CAPAlert.geom).label('geometry')
        ).filter(
            CAPAlert.id.in_(alerts_query.with_entities(CAPAlert.id).subquery())
        ).all()

        # Get the actual county boundary geometry for fallback
        county_boundary = None
        try:
            county_geom = db.session.query(
                func.ST_AsGeoJSON(Boundary.geom).label('geometry')
            ).filter(
                Boundary.type == 'county'
            ).first()

            if county_geom and county_geom.geometry:
                county_boundary = json.loads(county_geom.geometry)
        except Exception as e:
            logger.warning(f"Could not get county boundary: {str(e)}")

        features = []
        for alert in alerts:
            # Use existing geometry or fall back to county boundary
            geometry = None
            is_county_wide = False

            if alert.geometry:
                geometry = json.loads(alert.geometry)
            elif alert.area_desc and any(county_term in alert.area_desc.lower()
                                         for county_term in ['county', 'putnam', 'ohio']):
                # Use actual county boundary if available
                if county_boundary:
                    geometry = county_boundary
                    is_county_wide = True

            # Check if this should be marked as county-wide based on area description
            if not is_county_wide and alert.area_desc:
                area_lower = alert.area_desc.lower()

                # Multi-county alerts that include Putnam should be treated as county-wide for Putnam
                if 'putnam' in area_lower:
                    # Count counties (semicolons or commas usually separate them)
                    separator_count = max(area_lower.count(';'), area_lower.count(','))
                    if separator_count >= 2:  # 3+ counties = treat as county-wide
                        is_county_wide = True

                # Direct county-wide keywords
                county_keywords = ['county', 'putnam county', 'entire county']
                if any(keyword in area_lower for keyword in county_keywords):
                    is_county_wide = True

            if geometry:
                # Convert expires to ISO format for JavaScript (will be in UTC)
                expires_iso = None
                if alert.expires:
                    if alert.expires.tzinfo is None:
                        expires_dt = alert.expires.replace(tzinfo=UTC_TZ)
                    else:
                        expires_dt = alert.expires.astimezone(UTC_TZ)
                    expires_iso = expires_dt.isoformat()

                features.append({
                    'type': 'Feature',
                    'properties': {
                        'id': alert.id,
                        'identifier': alert.identifier,
                        'event': alert.event,
                        'severity': alert.severity,
                        'urgency': alert.urgency,
                        'headline': alert.headline,
                        'description': alert.description[:500] + '...' if len(
                            alert.description) > 500 else alert.description,
                        'area_desc': alert.area_desc,
                        'expires_iso': expires_iso,
                        'is_county_wide': is_county_wide,
                        'is_expired': is_alert_expired(alert.expires)  # Add expiration status
                    },
                    'geometry': geometry
                })

        logger.info(f"Returning {len(features)} alerts (include_expired={include_expired})")

        return jsonify({
            'type': 'FeatureCollection',
            'features': features,
            'metadata': {
                'total_features': len(features),
                'include_expired': include_expired,
                'generated_at': utc_now().isoformat()
            }
        })

    except Exception as e:
        logger.error(f"Error getting alerts: {str(e)}")
        return jsonify({'error': str(e)}), 500

@app.route('/api/alerts/historical')
def get_historical_alerts():
    """Get historical alerts as GeoJSON with date filtering"""
    try:
        # Get query parameters
        start_date = request.args.get('start_date')
        end_date = request.args.get('end_date')
        include_active = request.args.get('include_active', 'false').lower() == 'true'

        # Base query - all alerts or just expired
        if include_active:
            query = CAPAlert.query
        else:
            query = get_expired_alerts_query()

        # Apply date filters
        if start_date:
            start_dt = datetime.fromisoformat(start_date).replace(tzinfo=UTC_TZ)
            query = query.filter(CAPAlert.sent >= start_dt)

        if end_date:
            end_dt = datetime.fromisoformat(end_date).replace(tzinfo=UTC_TZ)
            query = query.filter(CAPAlert.sent <= end_dt)

        # Get alerts with geometry
        alerts = db.session.query(
            CAPAlert.id, CAPAlert.identifier, CAPAlert.event, CAPAlert.severity,
            CAPAlert.urgency, CAPAlert.headline, CAPAlert.description, CAPAlert.expires,
            CAPAlert.sent, CAPAlert.area_desc, func.ST_AsGeoJSON(CAPAlert.geom).label('geometry')
        ).filter(
            CAPAlert.id.in_(query.with_entities(CAPAlert.id).subquery())
        ).all()

        # Get county boundary for fallback
        county_boundary = None
        try:
            county_geom = db.session.query(
                func.ST_AsGeoJSON(Boundary.geom).label('geometry')
            ).filter(Boundary.type == 'county').first()

            if county_geom and county_geom.geometry:
                county_boundary = json.loads(county_geom.geometry)
        except Exception as e:
            logger.warning(f"Could not get county boundary: {str(e)}")

        # Build GeoJSON features
        features = []
        for alert in alerts:
            geometry = None
            is_county_wide = False

            if alert.geometry:
                geometry = json.loads(alert.geometry)
            elif alert.area_desc and any(county_term in alert.area_desc.lower()
                                         for county_term in ['county', 'putnam', 'ohio']):
                if county_boundary:
                    geometry = county_boundary
                    is_county_wide = True

            if geometry:
                expires_iso = None
                if alert.expires:
                    if alert.expires.tzinfo is None:
                        expires_dt = alert.expires.replace(tzinfo=UTC_TZ)
                    else:
                        expires_dt = alert.expires.astimezone(UTC_TZ)
                    expires_iso = expires_dt.isoformat()

                sent_iso = None
                if alert.sent:
                    if alert.sent.tzinfo is None:
                        sent_dt = alert.sent.replace(tzinfo=UTC_TZ)
                    else:
                        sent_dt = alert.sent.astimezone(UTC_TZ)
                    sent_iso = sent_dt.isoformat()

                features.append({
                    'type': 'Feature',
                    'properties': {
                        'id': alert.id,
                        'identifier': alert.identifier,
                        'event': alert.event,
                        'severity': alert.severity,
                        'urgency': alert.urgency,
                        'headline': alert.headline,
                        'description': alert.description[:500] + '...' if len(
                            alert.description) > 500 else alert.description,
                        'sent': sent_iso,
                        'expires': expires_iso,
                        'area_desc': alert.area_desc,
                        'is_historical': True,
                        'is_county_wide': is_county_wide
                    },
                    'geometry': geometry
                })

        return jsonify({
            'type': 'FeatureCollection',
            'features': features
        })

    except Exception as e:
        logger.error(f"Error getting historical alerts: {str(e)}")
        return jsonify({'error': str(e)}), 500

@app.route('/api/boundaries')
def get_boundaries():
    """Get all boundaries as GeoJSON"""
    try:
        page = request.args.get('page', 1, type=int)
        per_page = request.args.get('per_page', 1000, type=int)
        boundary_type = request.args.get('type')
        search = request.args.get('search')

        query = db.session.query(
            Boundary.id, Boundary.name, Boundary.type, Boundary.description,
            func.ST_AsGeoJSON(Boundary.geom).label('geometry')
        )

        if boundary_type:
            query = query.filter(Boundary.type == boundary_type)

        if search:
            query = query.filter(Boundary.name.ilike(f'%{search}%'))

        boundaries = query.paginate(
            page=page, per_page=per_page, error_out=False
        ).items

        features = []
        for boundary in boundaries:
            if boundary.geometry:
                features.append({
                    'type': 'Feature',
                    'properties': {
                        'id': boundary.id,
                        'name': boundary.name,
                        'type': boundary.type,
                        'description': boundary.description
                    },
                    'geometry': json.loads(boundary.geometry)
                })

        return jsonify({
            'type': 'FeatureCollection',
            'features': features
        })
    except Exception as e:
        logger.error(f"Error fetching boundaries: {str(e)}")
        return jsonify({'error': str(e)}), 500


@app.route('/api/system_status')
def api_system_status():
    """Get system status information using new helper functions with timezone support"""
    try:
        total_boundaries = Boundary.query.count()
        active_alerts = get_active_alerts_query().count()

        last_poll = PollHistory.query.order_by(desc(PollHistory.timestamp)).first()

        cpu = psutil.cpu_percent(interval=1)
        memory = psutil.virtual_memory()
        disk = psutil.disk_usage('/')

        current_utc = utc_now()
        current_local = local_now()

        return jsonify({
            'status': 'online',
            'timestamp': current_utc.isoformat(),
            'local_timestamp': current_local.isoformat(),
            'timezone': str(PUTNAM_COUNTY_TZ),
            'boundaries_count': total_boundaries,
            'active_alerts_count': active_alerts,
            'database_status': 'connected',
            'last_poll': {
                'timestamp': last_poll.timestamp.isoformat() if last_poll else None,
                'local_timestamp': last_poll.timestamp.astimezone(PUTNAM_COUNTY_TZ).isoformat() if last_poll else None,
                'status': last_poll.status if last_poll else None,
                'alerts_fetched': last_poll.alerts_fetched if last_poll else 0,
                'alerts_new': last_poll.alerts_new if last_poll else 0
            } if last_poll else None,
            'system_resources': {
                'cpu_usage_percent': cpu,
                'memory_usage_percent': memory.percent,
                'disk_usage_percent': disk.percent,
                'disk_free_gb': disk.free // (1024 * 1024 * 1024)
            }
        })
    except Exception as e:
        logger.error(f"Error getting system status: {str(e)}")
        return jsonify({'error': f'Failed to get system status: {str(e)}'}), 500


@app.route('/api/system_health')
def api_system_health():
    """Get comprehensive system health information via API"""
    try:
        health_data = get_system_health()
        return jsonify(health_data)
    except Exception as e:
        logger.error(f"Error getting system health via API: {str(e)}")
        return jsonify({'error': str(e)}), 500


# =============================================================================
# ADMINISTRATIVE ROUTES
# =============================================================================

@app.route('/admin')
def admin():
    """Admin interface"""
    try:
        total_boundaries = Boundary.query.count()
        total_alerts = CAPAlert.query.count()
        active_alerts = get_active_alerts_query().count()
        expired_alerts = get_expired_alerts_query().count()

        boundary_stats = db.session.query(
            Boundary.type, func.count(Boundary.id).label('count')
        ).group_by(Boundary.type).all()

        return render_template('admin.html',
                               total_boundaries=total_boundaries,
                               total_alerts=total_alerts,
                               active_alerts=active_alerts,
                               expired_alerts=expired_alerts,
                               boundary_stats=boundary_stats
                               )
    except Exception as e:
        logger.error(f"Error rendering admin template: {str(e)}")
        return f"<h1>Admin Interface</h1><p>Admin panel loading...</p><p><a href='/'>← Back to Main</a></p>"


@app.route('/logs')
def logs():
    """View system logs"""
    try:
        logs = SystemLog.query.order_by(SystemLog.timestamp.desc()).limit(100).all()
        return render_template('logs.html', logs=logs)
    except Exception as e:
        logger.error(f"Error loading logs: {str(e)}")
        return f"<h1>Error loading logs</h1><p>{str(e)}</p><p><a href='/'>← Back to Main</a></p>"


@app.route('/admin/trigger_poll', methods=['POST'])
def trigger_poll():
    """Manually trigger CAP alert polling with timezone logging"""
    try:
        log_entry = SystemLog(
            level='INFO',
            message='Manual CAP poll triggered',
            module='admin',
            details={
                'triggered_at_utc': utc_now().isoformat(),
                'triggered_at_local': local_now().isoformat()
            }
        )
        db.session.add(log_entry)
        db.session.commit()

        return jsonify({'message': 'CAP poll triggered successfully'})
    except Exception as e:
        logger.error(f"Error triggering poll: {str(e)}")
        return jsonify({'error': str(e)}), 500


@app.route('/admin/mark_expired', methods=['POST'])
def mark_expired():
    """Mark expired alerts as inactive without deleting them (SAFE OPTION)"""
    try:
        now = utc_now()

        expired_alerts = CAPAlert.query.filter(
            CAPAlert.expires < now,
            CAPAlert.status != 'Expired'
        ).all()

        count = len(expired_alerts)

        if count == 0:
            return jsonify({'message': 'No alerts need to be marked as expired'})

        for alert in expired_alerts:
            alert.status = 'Expired'
            alert.updated_at = now

        db.session.commit()

        log_entry = SystemLog(
            level='INFO',
            message=f'Marked {count} alerts as expired (data preserved)',
            module='admin',
            details={
                'marked_at_utc': now.isoformat(),
                'marked_at_local': local_now().isoformat(),
                'count': count
            }
        )
        db.session.add(log_entry)
        db.session.commit()

        return jsonify({
            'message': f'Marked {count} alerts as expired',
            'note': 'Alert data has been preserved in the database',
            'marked_count': count
        })

    except Exception as e:
        db.session.rollback()
        logger.error(f"Error marking expired alerts: {str(e)}")
        return jsonify({'error': str(e)}), 500


# =============================================================================
# INTERSECTION CALCULATION ROUTES
# =============================================================================

@app.route('/admin/fix_county_intersections', methods=['POST'])
def fix_county_intersections():
    """Recalculate intersection areas for all active alerts"""
    try:
        active_alerts = get_active_alerts_query().all()
        total_updated = 0

        for alert in active_alerts:
            if not alert.geom:
                continue

            # Delete existing intersections
            Intersection.query.filter_by(cap_alert_id=alert.id).delete()

            # Find all intersecting boundaries
            intersecting_boundaries = db.session.query(
                Boundary.id,
                func.ST_Area(func.ST_Intersection(alert.geom, Boundary.geom)).label('intersection_area')
            ).filter(
                func.ST_Intersects(alert.geom, Boundary.geom),
                func.ST_Area(func.ST_Intersection(alert.geom, Boundary.geom)) > 0
            ).all()

            # Create new intersection records
            for boundary_id, intersection_area in intersecting_boundaries:
                intersection = Intersection(
                    cap_alert_id=alert.id,
                    boundary_id=boundary_id,
                    intersection_area=intersection_area
                )
                db.session.add(intersection)
                total_updated += 1

        db.session.commit()

        return jsonify({
            'success': f'Successfully recalculated intersections for {len(active_alerts)} alerts. Updated {total_updated} intersection records.',
            'alerts_processed': len(active_alerts),
            'intersections_updated': total_updated
        })

    except Exception as e:
        db.session.rollback()
        logger.error(f"Error fixing county intersections: {str(e)}")
        return jsonify({'error': f'Failed to fix intersections: {str(e)}'}), 500


@app.route('/admin/recalculate_intersections', methods=['POST'])
def recalculate_intersections():
    """Recalculate all alert-boundary intersections"""
    try:
        logger.info("Starting full intersection recalculation")

        deleted_count = db.session.query(Intersection).delete()
        logger.info(f"Cleared {deleted_count} existing intersections")

        alerts_with_geometry = db.session.query(CAPAlert).filter(
            CAPAlert.geom.isnot(None)
        ).all()

        stats = {
            'alerts_processed': 0,
            'intersections_created': 0,
            'errors': 0,
            'deleted_intersections': deleted_count
        }

        for alert in alerts_with_geometry:
            try:
                intersections_created = calculate_alert_intersections(alert)
                stats['alerts_processed'] += 1
                stats['intersections_created'] += intersections_created
            except Exception as e:
                stats['errors'] += 1
                logger.error(f"Error processing alert {alert.identifier}: {str(e)}")

        db.session.commit()

        message = f"Recalculated intersections for {stats['alerts_processed']} alerts, created {stats['intersections_created']} new intersections"
        if stats['errors'] > 0:
            message += f" ({stats['errors']} errors)"

        logger.info(message)
        return jsonify({
            'success': message,
            'stats': stats
        })

    except Exception as e:
        logger.error(f"Error in recalculate_intersections: {str(e)}")
        db.session.rollback()
        return jsonify({'error': f'Failed to recalculate intersections: {str(e)}'}), 500


@app.route('/admin/calculate_intersections/<int:alert_id>', methods=['POST'])
def calculate_intersections_for_alert(alert_id):
    """Calculate and store intersections for a specific alert"""
    try:
        alert = CAPAlert.query.get_or_404(alert_id)

        if not alert.geom:
            return jsonify({'error': f'Alert {alert_id} has no geometry'}), 400

        # Remove existing intersections for this alert
        existing_count = Intersection.query.filter_by(cap_alert_id=alert_id).count()
        if existing_count > 0:
            Intersection.query.filter_by(cap_alert_id=alert_id).delete()
            logger.info(f"Removed {existing_count} existing intersections for alert {alert_id}")

        # Get all boundaries
        boundaries = Boundary.query.all()

        intersections_created = 0
        intersections_with_area = 0

        for boundary in boundaries:
            if not boundary.geom:
                continue

            # Calculate intersection using PostGIS
            intersection_result = db.session.query(
                func.ST_Intersects(alert.geom, boundary.geom).label('intersects'),
                func.ST_Area(func.ST_Intersection(alert.geom, boundary.geom)).label('intersection_area')
            ).first()

            if intersection_result.intersects:
                # Create intersection record
                intersection = Intersection(
                    cap_alert_id=alert_id,
                    boundary_id=boundary.id,
                    intersection_area=intersection_result.intersection_area or 0
                )
                db.session.add(intersection)
                intersections_created += 1

                if intersection_result.intersection_area and intersection_result.intersection_area > 0:
                    intersections_with_area += 1

        db.session.commit()

        # Log the operation
        log_entry = SystemLog(
            level='INFO',
            message=f'Calculated intersections for alert {alert_id}',
            module='admin',
            details={
                'alert_id': alert_id,
                'alert_event': alert.event,
                'intersections_created': intersections_created,
                'intersections_with_area': intersections_with_area,
                'boundaries_checked': len(boundaries),
                'calculated_at': utc_now().isoformat()
            }
        )
        db.session.add(log_entry)
        db.session.commit()

        return jsonify({
            'success': f'Calculated intersections for alert {alert_id}',
            'intersections_created': intersections_created,
            'intersections_with_area': intersections_with_area,
            'boundaries_checked': len(boundaries),
            'alert_event': alert.event
        })

    except Exception as e:
        db.session.rollback()
        logger.error(f"Error calculating intersections for alert {alert_id}: {str(e)}")
        return jsonify({'error': str(e)}), 500


@app.route('/admin/calculate_all_intersections', methods=['POST'])
def calculate_all_intersections():
    """Calculate intersections for all alerts"""
    try:
        # Get all alerts with geometry
        alerts_with_geom = CAPAlert.query.filter(CAPAlert.geom.isnot(None)).all()

        total_alerts = len(alerts_with_geom)
        total_intersections = 0
        processed_alerts = 0

        for alert in alerts_with_geom:
            # Remove existing intersections for this alert
            Intersection.query.filter_by(cap_alert_id=alert.id).delete()

            # Get all boundaries
            boundaries = Boundary.query.all()

            alert_intersections = 0
            for boundary in boundaries:
                if not boundary.geom:
                    continue

                # Calculate intersection using PostGIS
                intersection_result = db.session.query(
                    func.ST_Intersects(alert.geom, boundary.geom).label('intersects'),
                    func.ST_Area(func.ST_Intersection(alert.geom, boundary.geom)).label('intersection_area')
                ).first()

                if intersection_result.intersects:
                    intersection = Intersection(
                        cap_alert_id=alert.id,
                        boundary_id=boundary.id,
                        intersection_area=intersection_result.intersection_area or 0
                    )
                    db.session.add(intersection)
                    alert_intersections += 1

            total_intersections += alert_intersections
            processed_alerts += 1

            # Commit every 10 alerts to avoid memory issues
            if processed_alerts % 10 == 0:
                db.session.commit()
                logger.info(f"Processed {processed_alerts}/{total_alerts} alerts")

        # Final commit
        db.session.commit()

        # Log the operation
        log_entry = SystemLog(
            level='INFO',
            message=f'Calculated intersections for all alerts',
            module='admin',
            details={
                'total_alerts_processed': processed_alerts,
                'total_intersections_created': total_intersections,
                'calculated_at': utc_now().isoformat()
            }
        )
        db.session.add(log_entry)
        db.session.commit()

        return jsonify({
            'success': f'Calculated intersections for all alerts',
            'alerts_processed': processed_alerts,
            'total_intersections_created': total_intersections
        })

    except Exception as e:
        db.session.rollback()
        logger.error(f"Error calculating all intersections: {str(e)}")
        return jsonify({'error': str(e)}), 500


def calculate_coverage_percentages(alert_id, intersections):
    """
    Calculate actual coverage percentages for each boundary type and overall county coverage
    """
    coverage_data = {}

    try:
        # Get the alert polygon
        alert = CAPAlert.query.get(alert_id)
        if not alert or not alert.geom:
            return coverage_data

        # Group intersections by boundary type
        boundary_types = {}
        for intersection, boundary in intersections:
            if boundary.type not in boundary_types:
                boundary_types[boundary.type] = []
            boundary_types[boundary.type].append((intersection, boundary))

        # Calculate coverage for each boundary type
        for boundary_type, boundaries in boundary_types.items():
            # Get all boundaries of this type in the county
            all_boundaries_of_type = Boundary.query.filter_by(type=boundary_type).all()

            if not all_boundaries_of_type:
                continue

            # Calculate total area for this boundary type
            total_area_query = db.session.query(
                func.sum(func.ST_Area(Boundary.geom)).label('total_area')
            ).filter(Boundary.type == boundary_type).first()

            total_area = total_area_query.total_area if total_area_query.total_area else 0

            # Calculate intersected area
            intersected_area = sum(
                intersection.intersection_area or 0
                for intersection, boundary in boundaries
            )

            # Calculate coverage percentage
            coverage_percentage = 0.0
            if total_area > 0:
                coverage_percentage = (intersected_area / total_area) * 100
                coverage_percentage = min(100.0, max(0.0, coverage_percentage))  # Clamp to 0-100%

            coverage_data[boundary_type] = {
                'total_boundaries': len(all_boundaries_of_type),
                'affected_boundaries': len(boundaries),
                'coverage_percentage': round(coverage_percentage, 1),
                'total_area_sqm': total_area,
                'intersected_area_sqm': intersected_area
            }

        # Calculate overall county coverage
        county_boundary = Boundary.query.filter_by(type='county').first()
        if county_boundary and county_boundary.geom:
            # Calculate intersection area between alert and county
            county_intersection_query = db.session.query(
                func.ST_Area(
                    func.ST_Intersection(alert.geom, county_boundary.geom)
                ).label('intersection_area'),
                func.ST_Area(county_boundary.geom).label('total_county_area')
            ).first()

            if county_intersection_query:
                county_coverage = 0.0
                if county_intersection_query.total_county_area > 0:
                    county_coverage = (
                                              county_intersection_query.intersection_area /
                                              county_intersection_query.total_county_area
                                      ) * 100
                    county_coverage = min(100.0, max(0.0, county_coverage))

                coverage_data['county'] = {
                    'coverage_percentage': round(county_coverage, 1),
                    'total_area_sqm': county_intersection_query.total_county_area,
                    'intersected_area_sqm': county_intersection_query.intersection_area
                }

    except Exception as e:
        logger.error(f"Error calculating coverage percentages: {str(e)}")

    return coverage_data


@app.route('/admin/calculate_single_alert/<int:alert_id>', methods=['POST'])
def calculate_single_alert(alert_id):
    """Calculate intersections for a single alert"""
    try:
        alert = CAPAlert.query.get_or_404(alert_id)

        if not alert.geom:
            return jsonify({'error': 'Alert has no geometry data'}), 400

        deleted_count = Intersection.query.filter_by(cap_alert_id=alert_id).delete()

        boundaries = Boundary.query.all()

        if not boundaries:
            return jsonify({'error': 'No boundaries found in database. Upload some boundary files first.'}), 400

        intersections_created = 0
        errors = []

        for boundary in boundaries:
            try:
                intersection_query = db.session.query(
                    func.ST_Area(
                        func.ST_Intersection(alert.geom, boundary.geom)
                    ).label('intersection_area')
                ).filter(
                    func.ST_Intersects(alert.geom, boundary.geom)
                ).first()

                if intersection_query and intersection_query.intersection_area > 0:
                    intersection = Intersection(
                        cap_alert_id=alert_id,
                        boundary_id=boundary.id,
                        intersection_area=intersection_query.intersection_area
                    )
                    db.session.add(intersection)
                    intersections_created += 1

            except Exception as boundary_error:
                error_msg = f"Boundary {boundary.id}: {str(boundary_error)}"
                errors.append(error_msg)
                logger.warning(error_msg)

        db.session.commit()

        return jsonify({
            'success': f'Successfully calculated {intersections_created} boundary intersections',
            'intersections_created': intersections_created,
            'boundaries_tested': len(boundaries),
            'deleted_intersections': deleted_count,
            'errors': errors
        })

    except Exception as e:
        db.session.rollback()
        logger.error(f"Error calculating single alert: {str(e)}")
        return jsonify({'error': f'Failed to calculate intersections: {str(e)}'}), 500


# =============================================================================
# BOUNDARY MANAGEMENT ROUTES
# =============================================================================

@app.route('/admin/upload_boundaries', methods=['POST'])
def upload_boundaries():
    """Upload GeoJSON boundary file with enhanced processing"""
    try:
        if 'file' not in request.files:
            return jsonify({'error': 'No file provided'}), 400

        file = request.files['file']
        boundary_type = request.form.get('boundary_type', 'unknown')

        if file.filename == '':
            return jsonify({'error': 'No file selected'}), 400

        if not file.filename.lower().endswith('.geojson'):
            return jsonify({'error': 'File must be a GeoJSON file'}), 400

        try:
            geojson_data = json.loads(file.read().decode('utf-8'))
        except json.JSONDecodeError:
            return jsonify({'error': 'Invalid GeoJSON format'}), 400

        features = geojson_data.get('features', [])
        boundaries_added = 0
        errors = []

        for i, feature in enumerate(features):
            try:
                properties = feature.get('properties', {})
                geometry = feature.get('geometry')

                if not geometry:
                    errors.append(f"Feature {i + 1}: No geometry")
                    continue

                name, description = extract_name_and_description(properties, boundary_type)

                geometry_json = json.dumps(geometry)

                boundary = Boundary(
                    name=name,
                    type=boundary_type,
                    description=description,
                    created_at=utc_now(),
                    updated_at=utc_now()
                )

                boundary.geom = db.session.execute(
                    text("SELECT ST_GeomFromGeoJSON(:geom)"),
                    {"geom": geometry_json}
                ).scalar()

                db.session.add(boundary)
                boundaries_added += 1

            except Exception as e:
                errors.append(f"Feature {i + 1}: {str(e)}")

        try:
            db.session.commit()
            logger.info(f"Successfully uploaded {boundaries_added} {boundary_type} boundaries")
        except Exception as e:
            db.session.rollback()
            return jsonify({'error': f'Database error: {str(e)}'}), 500

        response_data = {
            'success': f'Successfully uploaded {boundaries_added} {boundary_type} boundaries',
            'boundaries_added': boundaries_added,
            'total_features': len(features),
            'errors': errors[:10] if errors else []
        }

        if errors:
            response_data['warning'] = f'{len(errors)} features had errors'

        return jsonify(response_data)

    except Exception as e:
        logger.error(f"Error uploading boundaries: {str(e)}")
        return jsonify({'error': f'Upload failed: {str(e)}'}), 500


@app.route('/admin/clear_boundaries/<boundary_type>', methods=['DELETE'])
def clear_boundaries(boundary_type):
    """Clear all boundaries of a specific type"""
    try:
        if boundary_type == 'all':
            deleted_count = Boundary.query.delete()
            message = f'Deleted all {deleted_count} boundaries'
        else:
            deleted_count = Boundary.query.filter_by(type=boundary_type).delete()
            message = f'Deleted {deleted_count} {boundary_type} boundaries'

        db.session.commit()

        log_entry = SystemLog(
            level='WARNING',
            message=message,
            module='admin',
            details={
                'boundary_type': boundary_type,
                'deleted_count': deleted_count,
                'deleted_at_utc': utc_now().isoformat(),
                'deleted_at_local': local_now().isoformat()
            }
        )
        db.session.add(log_entry)
        db.session.commit()

        return jsonify({'success': message, 'deleted_count': deleted_count})

    except Exception as e:
        db.session.rollback()
        logger.error(f"Error clearing boundaries: {str(e)}")
        return jsonify({'error': f'Failed to clear boundaries: {str(e)}'}), 500


@app.route('/admin/clear_all_boundaries', methods=['DELETE'])
def clear_all_boundaries():
    """Clear all boundaries (requires confirmation)"""
    try:
        data = request.get_json() or {}

        confirmation_level = data.get('confirmation_level', 0)
        text_confirmation = data.get('text_confirmation', '')

        if confirmation_level < 2 or text_confirmation != 'DELETE ALL BOUNDARIES':
            return jsonify({'error': 'Invalid confirmation. This action requires proper confirmation.'}), 400

        deleted_count = Boundary.query.delete()
        db.session.commit()

        log_entry = SystemLog(
            level='CRITICAL',
            message=f'DELETED ALL BOUNDARIES: {deleted_count} boundaries permanently removed',
            module='admin',
            details={
                'deleted_count': deleted_count,
                'confirmation_level': confirmation_level,
                'deleted_at_utc': utc_now().isoformat(),
                'deleted_at_local': local_now().isoformat()
            }
        )
        db.session.add(log_entry)
        db.session.commit()

        return jsonify({
            'success': f'Successfully deleted all {deleted_count} boundaries',
            'deleted_count': deleted_count
        })

    except Exception as e:
        db.session.rollback()
        logger.error(f"Error clearing all boundaries: {str(e)}")
        return jsonify({'error': f'Failed to clear all boundaries: {str(e)}'}), 500


# =============================================================================
# DEBUG AND TESTING ROUTES
# =============================================================================

@app.route('/debug/alert/<int:alert_id>')
def debug_alert(alert_id):
    """Debug route to inspect alert geometry and intersections"""
    try:
        alert = CAPAlert.query.get_or_404(alert_id)

        geometry_info = None
        if alert.geom:
            geom_result = db.session.execute(
                text("""
                    SELECT 
                        ST_GeometryType(:geom) as type,
                        ST_SRID(:geom) as srid,
                        ST_Area(:geom) as area
                """),
                {"geom": alert.geom}
            ).fetchone()

            geometry_info = {
                'type': geom_result.type,
                'srid': geom_result.srid,
                'area': float(geom_result.area)
            }

        intersection_results = []
        if alert.geom:
            boundaries = Boundary.query.all()
            for boundary in boundaries:
                if boundary.geom:
                    try:
                        intersection_result = db.session.execute(
                            text("""
                                SELECT ST_Intersects(:alert_geom, :boundary_geom) as intersects,
                                       ST_Area(ST_Intersection(:alert_geom, :boundary_geom)) as area
                            """),
                            {
                                'alert_geom': alert.geom,
                                'boundary_geom': boundary.geom
                            }
                        ).fetchone()

                        intersection_results.append({
                            'boundary_id': boundary.id,
                            'boundary_name': boundary.name,
                            'boundary_type': boundary.type,
                            'intersects': bool(intersection_result.intersects),
                            'intersection_area': float(intersection_result.area) if intersection_result.area else 0
                        })
                    except Exception as e:
                        logger.error(f"Error checking intersection with boundary {boundary.id}: {e}")

        existing_intersections = db.session.query(Intersection).filter_by(cap_alert_id=alert_id).count()
        boundaries_in_db = Boundary.query.count()

        debug_info = {
            'alert_id': alert_id,
            'alert_event': alert.event,
            'alert_area_desc': alert.area_desc,
            'has_geometry': alert.geom is not None,
            'geometry_info': geometry_info,
            'boundaries_in_db': boundaries_in_db,
            'existing_intersections': existing_intersections,
            'intersection_results': intersection_results,
            'intersections_found': len([r for r in intersection_results if r['intersects']]),
            'errors': []
        }

        return jsonify(debug_info)

    except Exception as e:
        logger.error(f"Error debugging alert {alert_id}: {str(e)}")
        return jsonify({'error': f'Debug failed: {str(e)}'}), 500


@app.route('/debug/boundaries/<int:alert_id>')
def debug_boundaries(alert_id):
    """Debug boundary intersections for a specific alert"""
    try:
        alert = CAPAlert.query.get_or_404(alert_id)

        debug_info = {
            'alert_id': alert_id,
            'alert_event': alert.event,
            'alert_area_desc': alert.area_desc,
            'has_geometry': alert.geom is not None,
            'boundaries_in_db': Boundary.query.count(),
            'existing_intersections': Intersection.query.filter_by(cap_alert_id=alert_id).count(),
            'errors': []
        }

        if not alert.geom:
            debug_info['errors'].append('Alert has no geometry data')
            return jsonify(debug_info)

        boundaries = Boundary.query.all()
        intersection_results = []

        for boundary in boundaries:
            try:
                intersection_test = db.session.query(
                    func.ST_Intersects(alert.geom, boundary.geom).label('intersects'),
                    func.ST_Area(func.ST_Intersection(alert.geom, boundary.geom)).label('area')
                ).first()

                intersection_results.append({
                    'boundary_id': boundary.id,
                    'boundary_name': boundary.name,
                    'boundary_type': boundary.type,
                    'intersects': bool(
                        intersection_test.intersects) if intersection_test.intersects is not None else False,
                    'intersection_area': float(intersection_test.area) if intersection_test.area else 0
                })

            except Exception as boundary_error:
                debug_info['errors'].append(f'Error testing boundary {boundary.id}: {str(boundary_error)}')

        debug_info['intersection_results'] = intersection_results
        debug_info['intersections_found'] = len([r for r in intersection_results if r['intersects']])

        try:
            geom_info = db.session.query(
                func.ST_GeometryType(alert.geom).label('geom_type'),
                func.ST_SRID(alert.geom).label('srid'),
                func.ST_Area(alert.geom).label('area')
            ).first()

            debug_info['geometry_info'] = {
                'type': geom_info.geom_type if geom_info else 'Unknown',
                'srid': geom_info.srid if geom_info else 'Unknown',
                'area': float(geom_info.area) if geom_info and geom_info.area else 0
            }
        except Exception as geom_error:
            debug_info['errors'].append(f'Error getting geometry info: {str(geom_error)}')

        return jsonify(debug_info)

    except Exception as e:
        logger.error(f"Error in debug_boundaries: {str(e)}")
        return jsonify({'error': str(e), 'alert_id': alert_id}), 500


# =============================================================================
# LED CONTROL ROUTES
# =============================================================================

@app.route('/led')
def led_redirect():
    """Maintain legacy /led URL by redirecting to the control dashboard."""
    return redirect(url_for('led_control'))
@app.route('/led_control')
def led_control():
    """LED sign control interface"""
    try:
        ensure_led_tables()

        led_status = None
        if led_controller:
            led_status = led_controller.get_status()

        recent_messages = []
        try:
            recent_messages = LEDMessage.query.order_by(
                LEDMessage.created_at.desc()
            ).limit(10).all()
        except OperationalError as db_error:
            if 'led_messages' in str(db_error.orig):
                logger.warning("LED messages table missing; creating tables now")
                db.create_all()
                recent_messages = LEDMessage.query.order_by(
                    LEDMessage.created_at.desc()
                ).limit(10).all()
            else:
                raise

        canned_messages = []
        if led_controller:
            for name, config in led_controller.canned_messages.items():
                lines = config.get('lines') or config.get('text') or []
                if isinstance(lines, str):
                    lines = [lines]

                canned_messages.append({
                    'name': name,
                    'lines': lines,
                    'color': getattr(config.get('color'), 'name', str(config.get('color'))),
                    'font': getattr(config.get('font'), 'name', str(config.get('font'))),
                    'mode': getattr(config.get('mode'), 'name', str(config.get('mode'))),
                    'speed': getattr(config.get('speed'), 'name', str(config.get('speed', Speed.SPEED_3))),
                    'hold_time': config.get('hold_time', 5),
                    'priority': getattr(config.get('priority'), 'name', str(config.get('priority', MessagePriority.NORMAL)))
                })

        return render_template('led_control.html',
                               led_status=led_status,
                               recent_messages=recent_messages,
                               canned_messages=canned_messages,
                               led_available=LED_AVAILABLE)

    except Exception as e:
        logger.error(f"Error loading LED control page: {e}")
        return f"<h1>LED Control Error</h1><p>{str(e)}</p><p><a href='/'>← Back to Main</a></p>"


# =============================================================================
# LED SIGN API ROUTES
# =============================================================================

@app.route('/api/led/send_message', methods=['POST'])
def api_led_send_message():
    """Send custom message to LED sign"""
    try:
        ensure_led_tables()

        data = request.get_json()

        if not led_controller:
            return jsonify({'success': False, 'error': 'LED controller not available'})

        lines = data.get('lines')
        if isinstance(lines, str):
            lines = [line for line in lines.splitlines() if line.strip()]

        if not lines:
            return jsonify({'success': False, 'error': 'At least one line of text is required'})

        color_name = data.get('color', 'GREEN')
        font_name = data.get('font', 'FONT_7x9')
        mode_name = data.get('mode', 'HOLD')
        speed_name = data.get('speed', 'SPEED_3')
        hold_time = int(data.get('hold_time', 5))
        priority_value = int(data.get('priority', MessagePriority.NORMAL.value))

        try:
            color = Color[color_name.upper()]
            font = Font[font_name.upper()]
            mode = DisplayMode[mode_name.upper()]
            speed = Speed[speed_name.upper()]
            priority = MessagePriority(priority_value)
        except (KeyError, ValueError) as e:
            return jsonify({'success': False, 'error': f'Invalid parameter: {str(e)}'})

        special_functions_raw = data.get('special_functions', []) or []
        special_functions = []
        special_enum = getattr(led_module, 'SpecialFunction', None) if led_module else None
        if special_enum:
            for func_name in special_functions_raw:
                try:
                    special_functions.append(special_enum[func_name.upper()])
                except KeyError:
                    logger.warning("Ignoring unknown special function: %s", func_name)

        led_message = LEDMessage(
            message_type='custom',
            content='\n'.join(lines),
            priority=priority.value,
            color=color.name,
            font_size=font.name,
            effect=mode.name,
            speed=speed.name,
            display_time=hold_time,
            scheduled_time=utc_now()
        )
        db.session.add(led_message)
        db.session.commit()

        result = led_controller.send_message(
            lines=lines,
            color=color,
            font=font,
            mode=mode,
            speed=speed,
            hold_time=hold_time,
            special_functions=special_functions or None,
            priority=priority
        )

        if result:
            led_message.sent_at = utc_now()
            db.session.commit()

        return jsonify({
            'success': result,
            'message_id': led_message.id,
            'timestamp': utc_now().isoformat()
        })

    except Exception as e:
        logger.error(f"Error sending LED message: {e}")
        return jsonify({'success': False, 'error': str(e)})


@app.route('/api/led/send_canned', methods=['POST'])
def api_led_send_canned():
    """Send canned message to LED sign"""
    try:
        ensure_led_tables()

        data = request.get_json()
        message_name = data.get('message_name')
        parameters = data.get('parameters', {})

        if not message_name:
            return jsonify({'success': False, 'error': 'Message name is required'})

        if not led_controller:
            return jsonify({'success': False, 'error': 'LED controller not available'})

        led_message = LEDMessage(
            message_type='canned',
            content=message_name,
            priority=2,
            scheduled_time=utc_now()
        )
        db.session.add(led_message)
        db.session.commit()

        result = led_controller.send_canned_message(message_name, **parameters)

        if result:
            led_message.sent_at = utc_now()
            db.session.commit()

        return jsonify({
            'success': result,
            'message_id': led_message.id,
            'timestamp': utc_now().isoformat()
        })

    except Exception as e:
        logger.error(f"Error sending canned message: {e}")
        return jsonify({'success': False, 'error': str(e)})


@app.route('/api/led/clear', methods=['POST'])
def api_led_clear():
    """Clear LED display"""
    try:
        ensure_led_tables()

        if not led_controller:
            return jsonify({'success': False, 'error': 'LED controller not available'})

        result = led_controller.clear_display()

        if result:
            led_message = LEDMessage(
                message_type='system',
                content='DISPLAY_CLEARED',
                priority=1,
                scheduled_time=utc_now(),
                sent_at=utc_now()
            )
            db.session.add(led_message)
            db.session.commit()

        return jsonify({'success': result, 'timestamp': utc_now().isoformat()})

    except Exception as e:
        logger.error(f"Error clearing LED display: {e}")
        return jsonify({'success': False, 'error': str(e)})


@app.route('/api/led/brightness', methods=['POST'])
def api_led_brightness():
    """Set LED display brightness"""
    try:
        ensure_led_tables()

        data = request.get_json()
        brightness = int(data.get('brightness', 10))

        if not 1 <= brightness <= 16:
            return jsonify({'success': False, 'error': 'Brightness must be between 1 and 16'})

        if not led_controller:
            return jsonify({'success': False, 'error': 'LED controller not available'})

        result = led_controller.set_brightness(brightness)

        if result:
            status = LEDSignStatus.query.filter_by(sign_ip=LED_SIGN_IP).first()
            if status:
                status.brightness_level = brightness
                status.last_update = utc_now()
                db.session.commit()

        return jsonify({'success': result, 'brightness': brightness})

    except Exception as e:
        logger.error(f"Error setting LED brightness: {e}")
        return jsonify({'success': False, 'error': str(e)})


@app.route('/api/led/test', methods=['POST'])
def api_led_test():
    """Run LED sign feature test"""
    try:
        if not led_controller:
            return jsonify({'success': False, 'error': 'LED controller not available'})

        result = led_controller.test_all_features()

        led_message = LEDMessage(
            message_type='system',
            content='FEATURE_TEST',
            priority=1,
            scheduled_time=utc_now(),
            sent_at=utc_now() if result else None
        )
        db.session.add(led_message)
        db.session.commit()

        return jsonify({'success': result, 'message': 'Test sequence started'})

    except Exception as e:
        logger.error(f"Error running LED test: {e}")
        return jsonify({'success': False, 'error': str(e)})


@app.route('/api/led/emergency', methods=['POST'])
def api_led_emergency():
    """Send emergency override message"""
    try:
        data = request.get_json()
        message = data.get('message', 'EMERGENCY ALERT')
        duration = int(data.get('duration', 30))

        if not led_controller:
            return jsonify({'success': False, 'error': 'LED controller not available'})

        led_message = LEDMessage(
            message_type='emergency',
            content=message,
            priority=0,
            display_time=duration,
            scheduled_time=utc_now()
        )
        db.session.add(led_message)
        db.session.commit()

        result = led_controller.emergency_override(message, duration)

        if result:
            led_message.sent_at = utc_now()
            db.session.commit()

        return jsonify({
            'success': result,
            'message_id': led_message.id,
            'duration': duration
        })

    except Exception as e:
        logger.error(f"Error sending emergency message: {e}")
        return jsonify({'success': False, 'error': str(e)})


@app.route('/api/led/status')
def api_led_status():
    """Get LED sign status"""
    try:
        ensure_led_tables()

        status = {
            'controller_available': led_controller is not None,
            'sign_ip': LED_SIGN_IP,
            'sign_port': LED_SIGN_PORT,
            'led_library_available': LED_AVAILABLE
        }

        if led_controller:
            status.update(led_controller.get_status())

        db_status = LEDSignStatus.query.filter_by(sign_ip=LED_SIGN_IP).first()
        if db_status:
            status.update({
                'brightness_level': db_status.brightness_level,
                'error_count': db_status.error_count,
                'last_error': db_status.last_error,
                'last_database_update': db_status.last_update.isoformat() if db_status.last_update else None
            })

        return jsonify(status)

    except Exception as e:
        logger.error(f"Error getting LED status: {e}")
        return jsonify({'error': str(e)})


@app.route('/api/led/messages')
def api_led_messages():
    """Get LED message history"""
    try:
        ensure_led_tables()

        page = request.args.get('page', 1, type=int)
        per_page = request.args.get('per_page', 20, type=int)

        messages = LEDMessage.query.order_by(
            LEDMessage.created_at.desc()
        ).paginate(page=page, per_page=per_page, error_out=False)

        return jsonify({
            'messages': [
                {
                    'id': msg.id,
                    'type': msg.message_type,
                    'content': msg.content,
                    'priority': msg.priority,
                    'color': msg.color,
                    'font_size': msg.font_size,
                    'effect': msg.effect,
                    'speed': msg.speed,
                    'display_time': msg.display_time,
                    'created_at': msg.created_at.isoformat(),
                    'sent_at': msg.sent_at.isoformat() if msg.sent_at else None,
                    'is_active': msg.is_active,
                    'alert_id': msg.alert_id
                }
                for msg in messages.items
            ],
            'total': messages.total,
            'pages': messages.pages,
            'current_page': page
        })

    except Exception as e:
        logger.error(f"Error getting LED messages: {e}")
        return jsonify({'error': str(e)})


@app.route('/api/led/canned_messages')
def api_led_canned_messages():
    """Get available canned messages"""
    try:
        if not led_controller:
            return jsonify({'canned_messages': []})

        canned_messages = []
        for name, config in led_controller.canned_messages.items():
            lines = config.get('lines') or config.get('text') or []
            if isinstance(lines, str):
                lines = [lines]

            canned_messages.append({
                'name': name,
                'lines': lines,
                'color': getattr(config.get('color'), 'name', str(config.get('color'))),
                'font': getattr(config.get('font'), 'name', str(config.get('font'))),
                'mode': getattr(config.get('mode'), 'name', str(config.get('mode'))),
                'speed': getattr(config.get('speed'), 'name', str(config.get('speed', Speed.SPEED_3))),
                'hold_time': config.get('hold_time', 5),
                'priority': getattr(config.get('priority'), 'name', str(config.get('priority', MessagePriority.NORMAL)))
            })

        return jsonify({'canned_messages': canned_messages})

    except Exception as e:
        logger.error(f"Error getting canned messages: {e}")
        return jsonify({'error': str(e)})


# =============================================================================
# DATA EXPORT ROUTES
# =============================================================================

@app.route('/export/alerts')
def export_alerts():
    """Export alerts data to Excel with proper timezone formatting"""
    try:
        alerts = CAPAlert.query.order_by(CAPAlert.sent.desc()).all()

        alerts_data = []
        for alert in alerts:
            sent_local = format_local_datetime(alert.sent, include_utc=False) if alert.sent else ''
            expires_local = format_local_datetime(alert.expires, include_utc=False) if alert.expires else ''
            created_local = format_local_datetime(alert.created_at, include_utc=False) if alert.created_at else ''

            alerts_data.append({
                'ID': alert.id,
                'Identifier': alert.identifier,
                'Event': alert.event,
                'Status': alert.status,
                'Severity': alert.severity or '',
                'Urgency': alert.urgency or '',
                'Certainty': alert.certainty or '',
                'Sent_Local_Time': sent_local,
                'Expires_Local_Time': expires_local,
                'Sent_UTC': alert.sent.isoformat() if alert.sent else '',
                'Expires_UTC': alert.expires.isoformat() if alert.expires else '',
                'Headline': alert.headline or '',
                'Area_Description': alert.area_desc or '',
                'Created_Local_Time': created_local,
                'Is_Expired': is_alert_expired(alert.expires)
            })

        return jsonify({
            'data': alerts_data,
            'total': len(alerts_data),
            'exported_at': utc_now().isoformat(),
            'exported_at_local': local_now().isoformat(),
            'timezone': str(PUTNAM_COUNTY_TZ)
        })

    except Exception as e:
        logger.error(f"Error exporting alerts: {str(e)}")
        return jsonify({'error': 'Failed to export alerts data'}), 500


@app.route('/export/boundaries')
def export_boundaries():
    """Export boundaries data to Excel with timezone formatting"""
    try:
        boundaries = Boundary.query.order_by(Boundary.type, Boundary.name).all()

        boundaries_data = []
        for boundary in boundaries:
            created_local = format_local_datetime(boundary.created_at, include_utc=False) if boundary.created_at else ''
            updated_local = format_local_datetime(boundary.updated_at, include_utc=False) if boundary.updated_at else ''

            boundaries_data.append({
                'ID': boundary.id,
                'Name': boundary.name,
                'Type': boundary.type,
                'Description': boundary.description or '',
                'Created_Local_Time': created_local,
                'Updated_Local_Time': updated_local,
                'Created_UTC': boundary.created_at.isoformat() if boundary.created_at else '',
                'Updated_UTC': boundary.updated_at.isoformat() if boundary.updated_at else ''
            })

        return jsonify({
            'data': boundaries_data,
            'total': len(boundaries_data),
            'exported_at': utc_now().isoformat(),
            'exported_at_local': local_now().isoformat(),
            'timezone': str(PUTNAM_COUNTY_TZ)
        })

    except Exception as e:
        logger.error(f"Error exporting boundaries: {str(e)}")
        return jsonify({'error': 'Failed to export boundaries data'}), 500


@app.route('/export/statistics')
def export_statistics():
    """Export current statistics to Excel with timezone info"""
    try:
        stats_data = [{
            'Metric': 'Total Alerts',
            'Value': CAPAlert.query.count(),
            'Category': 'Alerts'
        }, {
            'Metric': 'Active Alerts',
            'Value': get_active_alerts_query().count(),
            'Category': 'Alerts'
        }, {
            'Metric': 'Expired Alerts',
            'Value': get_expired_alerts_query().count(),
            'Category': 'Alerts'
        }, {
            'Metric': 'Total Boundaries',
            'Value': Boundary.query.count(),
            'Category': 'Boundaries'
        }]

        severity_stats = db.session.query(
            CAPAlert.severity, func.count(CAPAlert.id).label('count')
        ).filter(CAPAlert.severity.isnot(None)).group_by(CAPAlert.severity).all()

        for severity, count in severity_stats:
            stats_data.append({
                'Metric': f'Alerts - {severity}',
                'Value': count,
                'Category': 'Severity'
            })

        boundary_stats = db.session.query(
            Boundary.type, func.count(Boundary.id).label('count')
        ).group_by(Boundary.type).all()

        for btype, count in boundary_stats:
            stats_data.append({
                'Metric': f'Boundaries - {btype.title()}',
                'Value': count,
                'Category': 'Boundary Types'
            })

        return jsonify({
            'data': stats_data,
            'total': len(stats_data),
            'exported_at': utc_now().isoformat(),
            'exported_at_local': local_now().isoformat(),
            'timezone': str(PUTNAM_COUNTY_TZ)
        })

    except Exception as e:
        logger.error(f"Error exporting statistics: {str(e)}")
        return jsonify({'error': 'Failed to export statistics data'}), 500


@app.route('/export/intersections')
def export_intersections():
    """Export intersection data with full details"""
    try:
        intersections = db.session.query(
            Intersection, CAPAlert, Boundary
        ).join(
            CAPAlert, Intersection.cap_alert_id == CAPAlert.id
        ).join(
            Boundary, Intersection.boundary_id == Boundary.id
        ).all()

        intersection_data = []
        for intersection, alert, boundary in intersections:
            created_local = format_local_datetime(intersection.created_at,
                                                  include_utc=False) if intersection.created_at else ''
            alert_sent_local = format_local_datetime(alert.sent, include_utc=False) if alert.sent else ''

            intersection_data.append({
                'Intersection_ID': intersection.id,
                'Alert_ID': alert.id,
                'Alert_Identifier': alert.identifier,
                'Alert_Event': alert.event,
                'Alert_Severity': alert.severity or '',
                'Alert_Sent_Local': alert_sent_local,
                'Boundary_ID': boundary.id,
                'Boundary_Name': boundary.name,
                'Boundary_Type': boundary.type,
                'Intersection_Area': intersection.intersection_area or 0,
                'Created_Local_Time': created_local,
                'Created_UTC': intersection.created_at.isoformat() if intersection.created_at else ''
            })

        return jsonify({
            'data': intersection_data,
            'total': len(intersection_data),
            'exported_at': utc_now().isoformat(),
            'exported_at_local': local_now().isoformat(),
            'timezone': str(PUTNAM_COUNTY_TZ)
        })

    except Exception as e:
        logger.error(f"Error exporting intersections: {str(e)}")
        return jsonify({'error': 'Failed to export intersection data'}), 500


# =============================================================================
# ERROR HANDLERS
# =============================================================================

@app.errorhandler(404)
def not_found_error(error):
    """Enhanced 404 error page"""
    return render_template_string("""
    <h1>404 - Page Not Found</h1>
    <p>The page you're looking for doesn't exist.</p>
    <p><a href='/'>← Back to Main</a> | <a href='/admin'>Admin</a> | <a href='/alerts'>Alerts</a></p>
    """), 404


@app.errorhandler(500)
def internal_error(error):
    """Enhanced 500 error page"""
    if hasattr(db, 'session') and db.session:
        db.session.rollback()

    return render_template_string("""
    <h1>500 - Internal Server Error</h1>
    <p>Something went wrong on our end. Please try again later.</p>
    <p><a href='/'>← Back to Main</a> | <a href='/admin'>Admin</a></p>
    """), 500


@app.errorhandler(403)
def forbidden_error(error):
    """403 Forbidden error page"""
    return render_template_string("""
    <h1>403 - Forbidden</h1>
    <p>You don't have permission to access this resource.</p>
    <p><a href='/'>← Back to Main</a></p>
    """), 403


@app.errorhandler(400)
def bad_request_error(error):
    """400 Bad Request error page"""
    return render_template_string("""
    <h1>400 - Bad Request</h1>
    <p>The request was malformed or invalid.</p>
    <p><a href='/'>← Back to Main</a></p>
    """), 400


# =============================================================================
# HEALTH CHECK AND MONITORING ROUTES
# =============================================================================

@app.route('/health')
def health_check():
    """Simple health check endpoint"""
    try:
        # Test database connection
        db.session.execute(text('SELECT 1')).fetchone()

        return jsonify({
            'status': 'healthy',
            'timestamp': utc_now().isoformat(),
            'local_timestamp': local_now().isoformat(),
            'version': '2.0',
            'database': 'connected',
            'led_available': LED_AVAILABLE
        })
    except Exception as e:
        return jsonify({
            'status': 'unhealthy',
            'error': str(e),
            'timestamp': utc_now().isoformat(),
            'local_timestamp': local_now().isoformat()
        }), 500


@app.route('/ping')
def ping():
    """Simple ping endpoint"""
    return jsonify({
        'pong': True,
        'timestamp': utc_now().isoformat(),
        'local_timestamp': local_now().isoformat()
    })


@app.route('/version')
def version():
    """Version information endpoint"""
    return jsonify({
        'version': '2.0',
        'name': 'NOAA CAP Alerts System',
        'author': 'KR8MER Amateur Radio Emergency Communications',
        'description': 'Emergency alert system for Putnam County, Ohio',
        'timezone': str(PUTNAM_COUNTY_TZ),
        'led_available': LED_AVAILABLE,
        'timestamp': utc_now().isoformat(),
        'local_timestamp': local_now().isoformat()
    })


# =============================================================================
# ADDITIONAL UTILITY ROUTES
# =============================================================================

@app.route('/favicon.ico')
def favicon():
    """Serve favicon"""
    return '', 204


@app.route('/robots.txt')
def robots():
    """Robots.txt for web crawlers"""
    return """User-agent: *
Disallow: /admin/
Disallow: /api/
Disallow: /debug/
Allow: /
""", 200, {'Content-Type': 'text/plain'}


# =============================================================================
# CONTEXT PROCESSORS FOR TEMPLATES
# =============================================================================

@app.context_processor
def inject_global_vars():
    """Inject global variables into all templates"""
    return {
        'current_utc_time': utc_now(),
        'current_local_time': local_now(),
        'timezone_name': str(PUTNAM_COUNTY_TZ),
        'led_available': LED_AVAILABLE,
        'system_version': '2.0'
    }


# =============================================================================
# REQUEST HOOKS
# =============================================================================

@app.before_request
def before_request():
    """Before request hook for logging and setup"""
    # Log API requests for debugging
    if request.path.startswith('/api/') and request.method in ['POST', 'PUT', 'DELETE']:
        logger.info(f"{request.method} {request.path} from {request.remote_addr}")

    # Ensure the database schema exists before handling the request.
    ensure_database_initialized()


@app.after_request
def after_request(response):
    """After request hook for headers and cleanup"""
    # Add CORS headers for API endpoints
    if request.path.startswith('/api/'):
        response.headers.add('Access-Control-Allow-Origin', '*')
        response.headers.add('Access-Control-Allow-Headers', 'Content-Type,Authorization')
        response.headers.add('Access-Control-Allow-Methods', 'GET,PUT,POST,DELETE,OPTIONS')

    # Add security headers
    response.headers.add('X-Content-Type-Options', 'nosniff')
    response.headers.add('X-Frame-Options', 'DENY')
    response.headers.add('X-XSS-Protection', '1; mode=block')

    return response


# Flask 3 removed the ``before_first_request`` hook in favour of
# ``before_serving``.  Older Flask releases (including the one bundled with
# this project) do not provide ``before_serving`` though, so we register the
# handler dynamically depending on which hook is available.  If neither hook is
# present we fall back to running the initialization immediately within an
# application context.
def initialize_database():
    """Create all database tables, logging any initialization failure."""
    global _db_initialized, _db_initialization_error

    if _db_initialized:
        return

    try:
        db.create_all()
    except Exception as db_error:
        _db_initialization_error = db_error
        logger.error("Database initialization failed: %s", db_error)
        raise
    else:
        _db_initialized = True
        _db_initialization_error = None
        logger.info("Database tables ensured on startup")


<<<<<<< HEAD
def ensure_database_initialized(force: bool = False):
    """Ensure the database schema has been created, caching failures."""
    global _db_initialized, _db_initialization_error

    if force:
        _db_initialized = False
        _db_initialization_error = None

    if _db_initialized:
        return

    if _db_initialization_error is not None:
        raise _db_initialization_error

    with _db_init_lock:
        if _db_initialized:
            return

        if _db_initialization_error is not None:
            raise _db_initialization_error

        initialize_database()


if hasattr(app, "before_serving"):
    app.before_serving(ensure_database_initialized)
elif hasattr(app, "before_first_request"):
    app.before_first_request(ensure_database_initialized)
else:
    with app.app_context():
        ensure_database_initialized()
=======
if hasattr(app, "before_serving"):
    app.before_serving(initialize_database)
elif hasattr(app, "before_first_request"):
    app.before_first_request(initialize_database)
else:
    with app.app_context():
        initialize_database()
>>>>>>> 76840a3d


# =============================================================================
# CLI COMMANDS (for future use with Flask CLI)
# =============================================================================

@app.cli.command()
def init_db():
    """Initialize the database tables"""
    ensure_database_initialized()
    logger.info("Database tables created successfully")


@app.cli.command()
def test_led():
    """Test LED controller connection"""
    if led_controller:
        try:
            status = led_controller.get_status()
            logger.info(f"LED Status: {status}")

            # Send test message
            result = led_controller.send_message("TEST MESSAGE")
            logger.info(f"Test message sent: {result}")
        except Exception as e:
            logger.error(f"LED test failed: {e}")
    else:
        logger.warning("LED controller not available")


@app.cli.command()
def cleanup_expired():
    """Mark expired alerts as expired (safe cleanup)"""
    try:
        now = utc_now()
        expired_alerts = CAPAlert.query.filter(
            CAPAlert.expires < now,
            CAPAlert.status != 'Expired'
        ).all()

        count = 0
        for alert in expired_alerts:
            alert.status = 'Expired'
            alert.updated_at = now
            count += 1

        db.session.commit()
        logger.info(f"Marked {count} alerts as expired")

    except Exception as e:
        logger.error(f"Error in cleanup: {e}")
        db.session.rollback()


# =============================================================================
# APPLICATION STARTUP AND CONFIGURATION
# =============================================================================

def create_app(config=None):
    """Application factory pattern for testing"""
    if config:
        app.config.update(config)

    with app.app_context():
        db.create_all()

    return app


# =============================================================================
# APPLICATION STARTUP
# =============================================================================

if __name__ == '__main__':
    with app.app_context():
        db.create_all()

    app.run(debug=True, host='0.0.0.0', port=5000)<|MERGE_RESOLUTION|>--- conflicted
+++ resolved
@@ -3425,39 +3425,6 @@
         logger.info("Database tables ensured on startup")
 
 
-<<<<<<< HEAD
-def ensure_database_initialized(force: bool = False):
-    """Ensure the database schema has been created, caching failures."""
-    global _db_initialized, _db_initialization_error
-
-    if force:
-        _db_initialized = False
-        _db_initialization_error = None
-
-    if _db_initialized:
-        return
-
-    if _db_initialization_error is not None:
-        raise _db_initialization_error
-
-    with _db_init_lock:
-        if _db_initialized:
-            return
-
-        if _db_initialization_error is not None:
-            raise _db_initialization_error
-
-        initialize_database()
-
-
-if hasattr(app, "before_serving"):
-    app.before_serving(ensure_database_initialized)
-elif hasattr(app, "before_first_request"):
-    app.before_first_request(ensure_database_initialized)
-else:
-    with app.app_context():
-        ensure_database_initialized()
-=======
 if hasattr(app, "before_serving"):
     app.before_serving(initialize_database)
 elif hasattr(app, "before_first_request"):
@@ -3465,7 +3432,6 @@
 else:
     with app.app_context():
         initialize_database()
->>>>>>> 76840a3d
 
 
 # =============================================================================
