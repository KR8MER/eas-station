#!/usr/bin/env python3
"""
NOAA CAP Alerts and GIS Boundary Mapping System
Flask Web Application with Enhanced Boundary Management and Alerts History

Author: KR8MER Amateur Radio Emergency Communications
Description: Emergency alert system for Putnam County, Ohio with proper timezone handling
Version: 2.0 - Complete with All Routes and Functionality
"""

# =============================================================================
# IMPORTS AND DEPENDENCIES
# =============================================================================

import os
import json
import psutil
import platform
import socket
import subprocess
import shutil
import threading
import time
import importlib
import importlib.util
import pytz
from dotenv import load_dotenv
from datetime import datetime, timedelta, timezone
from collections import defaultdict
from enum import Enum

# Flask and extensions
from flask import Flask, request, jsonify, render_template, flash, redirect, url_for, render_template_string
from flask_sqlalchemy import SQLAlchemy

# Database imports
from geoalchemy2 import Geometry
from geoalchemy2.functions import ST_GeomFromGeoJSON, ST_Intersects, ST_AsGeoJSON
from sqlalchemy import text, func, or_, desc
from sqlalchemy.exc import OperationalError

# Logging
import logging

# =============================================================================
# CONFIGURATION AND SETUP
# =============================================================================

# Load environment variables early for local CLI usage
load_dotenv()

# Configure logging
logging.basicConfig(level=logging.INFO)
logger = logging.getLogger(__name__)

# Create Flask app
app = Flask(__name__)
app.secret_key = os.environ.get('SECRET_KEY', 'dev-key-change-in-production')

# Database configuration
DATABASE_URL = os.getenv(
    'DATABASE_URL',
    'postgresql+psycopg2://casaos:casaos@postgresql:5432/casaos'
)
app.config['SQLALCHEMY_DATABASE_URI'] = DATABASE_URL
app.config['SQLALCHEMY_TRACK_MODIFICATIONS'] = False

# Initialize database
db = SQLAlchemy(app)

# Timezone configuration for Putnam County, Ohio (Eastern Time)
PUTNAM_COUNTY_TZ = pytz.timezone('America/New_York')
UTC_TZ = pytz.UTC

logger.info("NOAA Alerts System startup")

# =============================================================================
# LED SIGN CONFIGURATION AND INITIALIZATION
# =============================================================================

# LED Sign Configuration
LED_SIGN_IP = os.getenv('LED_SIGN_IP', '192.168.1.100')
LED_SIGN_PORT = int(os.getenv('LED_SIGN_PORT', '10001'))
LED_AVAILABLE = False
led_controller = None


def _fallback_message_priority():
    class _MessagePriority(Enum):
        EMERGENCY = 0
        URGENT = 1
        NORMAL = 2
        LOW = 3

    return _MessagePriority
try:
    from led_sign_controller import (
        LEDSignController,
        Color,
        FontSize,
        Effect,
        Speed,
        MessagePriority,
    )
except ImportError as e:
    logger.warning(f"LED controller module not found: {e}")
    LED_AVAILABLE = False
    MessagePriority = _fallback_message_priority()
else:
    try:
        led_controller = LEDSignController(LED_SIGN_IP, LED_SIGN_PORT)
        LED_AVAILABLE = True
        logger.info(
            "LED controller initialized successfully for %s:%s",
            LED_SIGN_IP,
            LED_SIGN_PORT,
        )
    except Exception as e:
        logger.error(f"Failed to initialize LED controller: {e}")
        LED_AVAILABLE = False
        MessagePriority = _fallback_message_priority()


# =============================================================================
# TIMEZONE AND DATETIME UTILITIES
# =============================================================================

def utc_now() -> datetime:
    """Return the current timezone-aware UTC timestamp."""

    return datetime.now(UTC_TZ)


def local_now():
    """Get current Putnam County local time"""
    return utc_now().astimezone(PUTNAM_COUNTY_TZ)


def parse_nws_datetime(dt_string):
    """Parse NWS datetime strings which can be in various formats"""
    if not dt_string:
        return None

    dt_string = str(dt_string).strip()

    if dt_string.endswith('Z'):
        try:
            dt = datetime.fromisoformat(dt_string.replace('Z', '+00:00'))
            return dt.astimezone(UTC_TZ)
        except ValueError:
            pass

    try:
        dt = datetime.fromisoformat(dt_string)
        if dt.tzinfo is None:
            dt = dt.replace(tzinfo=UTC_TZ)
        return dt.astimezone(UTC_TZ)
    except ValueError:
        pass

    if 'EDT' in dt_string:
        try:
            dt_clean = dt_string.replace(' EDT', '').replace('EDT', '')
            dt = datetime.fromisoformat(dt_clean)
            # FIXED: Use pytz to properly localize as EDT
            eastern_tz = pytz.timezone('US/Eastern')
            dt = eastern_tz.localize(dt, is_dst=True)  # is_dst=True for EDT
            return dt.astimezone(UTC_TZ)
        except ValueError:
            pass

    if 'EST' in dt_string:
        try:
            dt_clean = dt_string.replace(' EST', '').replace('EST', '')
            dt = datetime.fromisoformat(dt_clean)
            est_tz = pytz.timezone('US/Eastern')
            dt = est_tz.localize(dt)
            return dt.astimezone(UTC_TZ)
        except ValueError:
            pass

    logger.warning(f"Could not parse datetime: {dt_string}")
    return None


def format_local_datetime(dt, include_utc=True):
    """Format datetime in Putnam County local time with optional UTC"""
    if not dt:
        return "Unknown"

    if dt.tzinfo is None:
        dt = dt.replace(tzinfo=UTC_TZ)

    local_dt = dt.astimezone(PUTNAM_COUNTY_TZ)
    local_str = local_dt.strftime('%B %d, %Y at %I:%M %p %Z')

    if include_utc:
        utc_str = dt.astimezone(UTC_TZ).strftime('%H:%M UTC')
        return f"{local_str} ({utc_str})"
    else:
        return local_str


def format_local_date(dt):
    """Format date in Putnam County local time"""
    if not dt:
        return "Unknown"

    if dt.tzinfo is None:
        dt = dt.replace(tzinfo=UTC_TZ)

    local_dt = dt.astimezone(PUTNAM_COUNTY_TZ)
    return local_dt.strftime('%B %d, %Y')


def format_local_time(dt):
    """Format time only in Putnam County local time with UTC"""
    if not dt:
        return "Unknown"

    if dt.tzinfo is None:
        dt = dt.replace(tzinfo=UTC_TZ)

    local_dt = dt.astimezone(PUTNAM_COUNTY_TZ)
    utc_dt = dt.astimezone(UTC_TZ)

    local_str = local_dt.strftime('%I:%M %p %Z')
    utc_str = utc_dt.strftime('%H:%M UTC')

    return f"{local_str} ({utc_str})"


def is_alert_expired(expires_dt):
    """Check if alert is expired using current time"""
    if not expires_dt:
        return False

    if expires_dt.tzinfo is None:
        expires_dt = expires_dt.replace(tzinfo=UTC_TZ)

    return expires_dt < utc_now()


# =============================================================================
# DATABASE MODELS
# =============================================================================

class Boundary(db.Model):
    __tablename__ = 'boundaries'

    id = db.Column(db.Integer, primary_key=True)
    name = db.Column(db.String(255), nullable=False)
    type = db.Column(db.String(50), nullable=False)
    description = db.Column(db.Text)
    geom = db.Column(Geometry('MULTIPOLYGON', srid=4326))
    created_at = db.Column(db.DateTime(timezone=True), default=utc_now)
    updated_at = db.Column(db.DateTime(timezone=True), default=utc_now, onupdate=utc_now)


class CAPAlert(db.Model):
    __tablename__ = 'cap_alerts'

    id = db.Column(db.Integer, primary_key=True)
    identifier = db.Column(db.String(255), unique=True, nullable=False)
    sent = db.Column(db.DateTime(timezone=True), nullable=False)
    expires = db.Column(db.DateTime(timezone=True))
    status = db.Column(db.String(50), nullable=False)
    message_type = db.Column(db.String(50), nullable=False)
    scope = db.Column(db.String(50), nullable=False)
    category = db.Column(db.String(50))
    event = db.Column(db.String(255), nullable=False)
    urgency = db.Column(db.String(50))
    severity = db.Column(db.String(50))
    certainty = db.Column(db.String(50))
    area_desc = db.Column(db.Text)
    headline = db.Column(db.Text)
    description = db.Column(db.Text)
    instruction = db.Column(db.Text)
    raw_json = db.Column(db.JSON)
    geom = db.Column(Geometry('POLYGON', srid=4326))
    created_at = db.Column(db.DateTime(timezone=True), default=utc_now)
    updated_at = db.Column(db.DateTime(timezone=True), default=utc_now, onupdate=utc_now)


class SystemLog(db.Model):
    __tablename__ = 'system_log'

    id = db.Column(db.Integer, primary_key=True)
    timestamp = db.Column(db.DateTime(timezone=True), default=utc_now)
    level = db.Column(db.String(20), nullable=False)
    message = db.Column(db.Text, nullable=False)
    module = db.Column(db.String(100))
    details = db.Column(db.JSON)


class Intersection(db.Model):
    __tablename__ = 'intersections'

    id = db.Column(db.Integer, primary_key=True)
    cap_alert_id = db.Column(db.Integer, db.ForeignKey('cap_alerts.id', ondelete='CASCADE'))
    boundary_id = db.Column(db.Integer, db.ForeignKey('boundaries.id', ondelete='CASCADE'))
    intersection_area = db.Column(db.Float)
    created_at = db.Column(db.DateTime(timezone=True), default=utc_now)


class PollHistory(db.Model):
    __tablename__ = 'poll_history'

    id = db.Column(db.Integer, primary_key=True)
    timestamp = db.Column(db.DateTime(timezone=True), default=utc_now)
    status = db.Column(db.String(20), nullable=False)
    alerts_fetched = db.Column(db.Integer, default=0)
    alerts_new = db.Column(db.Integer, default=0)
    alerts_updated = db.Column(db.Integer, default=0)
    execution_time_ms = db.Column(db.Integer)
    error_message = db.Column(db.Text)


# =============================================================================
# LED SIGN DATABASE MODELS
# =============================================================================

class LEDMessage(db.Model):
    __tablename__ = 'led_messages'

    id = db.Column(db.Integer, primary_key=True)
    message_type = db.Column(db.String(50), nullable=False)
    content = db.Column(db.Text, nullable=False)
    priority = db.Column(db.Integer, default=2)
    color = db.Column(db.String(20))
    font_size = db.Column(db.String(20))
    effect = db.Column(db.String(20))
    speed = db.Column(db.String(20))
    display_time = db.Column(db.Integer)
    scheduled_time = db.Column(db.DateTime(timezone=True))
    sent_at = db.Column(db.DateTime(timezone=True))
    is_active = db.Column(db.Boolean, default=True)
    alert_id = db.Column(db.Integer, db.ForeignKey('cap_alerts.id'))
    repeat_interval = db.Column(db.Integer)
    created_at = db.Column(db.DateTime(timezone=True), default=utc_now)


class LEDSignStatus(db.Model):
    __tablename__ = 'led_sign_status'

    id = db.Column(db.Integer, primary_key=True)
    sign_ip = db.Column(db.String(15), nullable=False)
    brightness_level = db.Column(db.Integer, default=10)
    error_count = db.Column(db.Integer, default=0)
    last_error = db.Column(db.Text)
    last_update = db.Column(db.DateTime(timezone=True), default=utc_now)
    is_connected = db.Column(db.Boolean, default=False)


# =============================================================================
# DATABASE HELPER FUNCTIONS
# =============================================================================

def get_active_alerts_query():
    """Get query for active (non-expired) alerts - preserves all data"""
    now = utc_now()
    return CAPAlert.query.filter(
        or_(
            CAPAlert.expires.is_(None),
            CAPAlert.expires > now
        )
    ).filter(
        CAPAlert.status != 'Expired'
    )


def get_expired_alerts_query():
    """Get query for expired alerts"""
    now = utc_now()
    return CAPAlert.query.filter(CAPAlert.expires < now)


# =============================================================================
# GEOJSON AND BOUNDARY PROCESSING UTILITIES
# =============================================================================

def get_field_mappings():
    """Define field mappings for different boundary types"""
    return {
        'electric': {
            'name_fields': ['COMPNAME', 'Company', 'Provider', 'Utility'],
            'description_fields': ['COMPCODE', 'COMPTYPE', 'Shape_Leng', 'SHAPE_STAr']
        },
        'villages': {
            'name_fields': ['CORPORATIO', 'VILLAGE', 'NAME', 'Municipality'],
            'description_fields': ['POP_2020', 'POP_2010', 'POP_2000', 'SQMI']
        },
        'school': {
            'name_fields': ['District', 'DISTRICT', 'SCHOOL_DIS', 'NAME'],
            'description_fields': ['STUDENTS', 'Shape_Area', 'ENROLLMENT']
        },
        'fire': {
            'name_fields': ['DEPT', 'DEPARTMENT', 'STATION', 'FIRE_DEPT'],
            'description_fields': ['STATION_NUM', 'TYPE', 'SERVICE_AREA']
        },
        'ems': {
            'name_fields': ['DEPT', 'DEPARTMENT', 'SERVICE', 'PROVIDER'],
            'description_fields': ['STATION', 'Area', 'Shape_Area', 'SERVICE_TYPE']
        },
        'township': {
            'name_fields': ['TOWNSHIP_N', 'TOWNSHIP', 'TWP_NAME', 'NAME'],
            'description_fields': ['POPULATION', 'AREA_SQMI', 'POP_2010', 'COUNTY_COD']
        },
        'telephone': {
            'name_fields': ['TELNAME', 'PROVIDER', 'COMPANY', 'TELECOM', 'CARRIER'],
            'description_fields': ['TELCO', 'NAME', 'LATA', 'SERVICE_TYPE']
        },
        'county': {
            'name_fields': ['COUNTY', 'COUNTY_NAME', 'NAME'],
            'description_fields': ['FIPS_CODE', 'POPULATION', 'AREA_SQMI']
        }
    }


def extract_name_and_description(properties, boundary_type):
    """Extract name and description from feature properties"""
    mappings = get_field_mappings()
    type_mapping = mappings.get(boundary_type, {})

    # Extract name
    name = None
    for field in type_mapping.get('name_fields', []):
        if field in properties and properties[field]:
            name = str(properties[field]).strip()
            break

    # Fallback name extraction
    if not name:
        for field in ['name', 'NAME', 'Name', 'OBJECTID', 'ID', 'FID']:
            if field in properties and properties[field]:
                name = str(properties[field]).strip()
                break

    if not name:
        name = "Unknown"

    # Extract description
    description_parts = []
    for field in type_mapping.get('description_fields', []):
        if field in properties and properties[field] is not None:
            value = properties[field]
            if isinstance(value, (int, float)):
                if field.upper().startswith('POP'):
                    description_parts.append(f"Population {field[-4:]}: {value:,}")
                elif field == 'AREA_SQMI':
                    description_parts.append(f"Area: {value:.2f} sq mi")
                elif field == 'SQMI':
                    description_parts.append(f"Area: {value:.2f} sq mi")
                elif field == 'Area':
                    description_parts.append(f"Area: {value:.2f} sq mi")
                elif field in ['Shape_Area', 'SHAPE_STAr', 'ShapeSTArea']:
                    if 'Area' in properties and properties['Area']:
                        continue
                    sq_miles = value / 2589988.11
                    if sq_miles > 500:
                        sq_feet_to_sq_miles = value / 27878400
                        if sq_feet_to_sq_miles <= 500:
                            description_parts.append(f"Area: {sq_feet_to_sq_miles:.2f} sq mi")
                        else:
                            continue
                    else:
                        description_parts.append(f"Area: {sq_miles:.2f} sq mi")
                elif field == 'STATION' and boundary_type == 'ems':
                    description_parts.append(f"Station: {value}")
                elif field.upper() in ['SHAPE_LENG', 'PERIMETER', 'Shape_Length', 'ShapeSTLength']:
                    miles = value * 0.000621371
                    description_parts.append(f"Perimeter: {miles:.2f} miles")
                else:
                    description_parts.append(f"{field}: {value}")
            else:
                description_parts.append(f"{field}: {value}")

    # Add common geographic info
    for field in ['county_nam', 'COUNTY', 'County', 'COUNTY_COD']:
        if field in properties and properties[field]:
            description_parts.append(f"County: {properties[field]}")
            break

    description = "; ".join(description_parts) if description_parts else ""
    return name, description


def ensure_multipolygon(geometry):
    """Convert Polygon to MultiPolygon if needed"""
    if geometry['type'] == 'Polygon':
        return {
            'type': 'MultiPolygon',
            'coordinates': [geometry['coordinates']]
        }
    return geometry


# =============================================================================
# SYSTEM MONITORING UTILITIES
# =============================================================================


def check_service_status(service_name):
    """Return a friendly service status string even when systemd is unavailable."""
    systemctl_path = shutil.which('systemctl')
    if not systemctl_path:
        return 'unavailable (systemctl not found)'

    try:
        result = subprocess.run(
            [systemctl_path, 'is-active', service_name],
            capture_output=True,
            text=True,
            timeout=5,
            check=False,
        )
    except subprocess.TimeoutExpired:
        return 'timeout contacting systemd'
    except FileNotFoundError:
        return 'unavailable (systemctl missing)'
    except Exception as exc:
        logger.debug('Service status probe failed for %s: %s', service_name, exc)
        return 'unknown'

    stdout = (result.stdout or '').strip()
    stderr = (result.stderr or '').strip()

    if result.returncode == 0:
        return stdout or 'active'

    combined = stdout or stderr
    if combined:
        lower_combined = combined.lower()
        if 'system has not been booted with systemd' in lower_combined or 'failed to connect to bus' in lower_combined:
            return 'unavailable (systemd not running)'
        return combined

    if result.returncode == 3:
        return 'inactive'

    return 'unknown'


def get_system_health():
    """Get comprehensive system health information"""
    try:
        uname = platform.uname()
        boot_time = psutil.boot_time()

        cpu_info = {
            'physical_cores': psutil.cpu_count(logical=False),
            'total_cores': psutil.cpu_count(logical=True),
            'max_frequency': psutil.cpu_freq().max if psutil.cpu_freq() else 0,
            'current_frequency': psutil.cpu_freq().current if psutil.cpu_freq() else 0,
            'cpu_usage_percent': psutil.cpu_percent(interval=1),
            'cpu_usage_per_core': psutil.cpu_percent(interval=1, percpu=True)
        }

        memory = psutil.virtual_memory()
        swap = psutil.swap_memory()
        memory_info = {
            'total': memory.total,
            'available': memory.available,
            'used': memory.used,
            'free': memory.free,
            'percentage': memory.percent,
            'swap_total': swap.total,
            'swap_used': swap.used,
            'swap_free': swap.free,
            'swap_percentage': swap.percent
        }

        disk_info = []
        try:
            partitions = psutil.disk_partitions()
            for partition in partitions:
                try:
                    partition_usage = psutil.disk_usage(partition.mountpoint)
                    disk_info.append({
                        'device': partition.device,
                        'mountpoint': partition.mountpoint,
                        'fstype': partition.fstype,
                        'total': partition_usage.total,
                        'used': partition_usage.used,
                        'free': partition_usage.free,
                        'percentage': (partition_usage.used / partition_usage.total) * 100
                    })
                except PermissionError:
                    continue
        except:
            disk_usage = psutil.disk_usage('/')
            disk_info.append({
                'device': '/',
                'mountpoint': '/',
                'fstype': 'unknown',
                'total': disk_usage.total,
                'used': disk_usage.used,
                'free': disk_usage.free,
                'percentage': (disk_usage.used / disk_usage.total) * 100
            })

        network_info = {
            'hostname': socket.gethostname(),
            'interfaces': []
        }

        try:
            net_if_addrs = psutil.net_if_addrs()
            net_if_stats = psutil.net_if_stats()

            for interface_name, interface_addresses in net_if_addrs.items():
                interface_info = {
                    'name': interface_name,
                    'addresses': [],
                    'is_up': net_if_stats[interface_name].isup if interface_name in net_if_stats else False
                }

                for address in interface_addresses:
                    if address.family == socket.AF_INET:
                        interface_info['addresses'].append({
                            'type': 'IPv4',
                            'address': address.address,
                            'netmask': address.netmask,
                            'broadcast': address.broadcast
                        })
                    elif address.family == socket.AF_INET6:
                        interface_info['addresses'].append({
                            'type': 'IPv6',
                            'address': address.address,
                            'netmask': address.netmask
                        })

                if interface_info['addresses']:
                    network_info['interfaces'].append(interface_info)
        except:
            pass

        process_info = {
            'total_processes': len(psutil.pids()),
            'running_processes': len(
                [p for p in psutil.process_iter(['status']) if p.info['status'] == psutil.STATUS_RUNNING]),
            'top_processes': []
        }

        try:
            processes = []
            for proc in psutil.process_iter(['pid', 'name', 'cpu_percent', 'memory_percent', 'username']):
                try:
                    proc.cpu_percent()
                except (psutil.NoSuchProcess, psutil.AccessDenied):
                    continue

            time.sleep(0.1)

            for proc in psutil.process_iter(['pid', 'name', 'cpu_percent', 'memory_percent', 'username']):
                try:
                    pinfo = proc.as_dict(attrs=['pid', 'name', 'cpu_percent', 'memory_percent', 'username'])
                    if pinfo['cpu_percent'] is not None:
                        processes.append(pinfo)
                except (psutil.NoSuchProcess, psutil.AccessDenied):
                    continue

            processes.sort(key=lambda x: x['cpu_percent'] or 0, reverse=True)
            process_info['top_processes'] = processes[:10]
        except:
            pass

        load_averages = None
        try:
            if hasattr(os, 'getloadavg'):
                load_averages = os.getloadavg()
        except:
            pass

        db_status = 'unknown'
        db_info = {}
        try:
            result = db.session.execute(text('SELECT version()')).fetchone()
            if result:
                db_status = 'connected'
                db_info['version'] = result[0] if result[0] else 'Unknown'

                try:
                    size_result = db.session.execute(text(
                        "SELECT pg_size_pretty(pg_database_size(current_database()))"
                    )).fetchone()
                    if size_result:
                        db_info['size'] = size_result[0]
                except:
                    db_info['size'] = 'Unknown'

                try:
                    conn_result = db.session.execute(text(
                        "SELECT count(*) FROM pg_stat_activity WHERE state = 'active'"
                    )).fetchone()
                    if conn_result:
                        db_info['active_connections'] = conn_result[0]
                except:
                    db_info['active_connections'] = 'Unknown'
        except Exception as e:
            db_status = f'error: {str(e)}'

        services_status = {
            'apache2': check_service_status('apache2'),
            'postgresql': check_service_status('postgresql')
        }

        temperature_info = {}
        try:
            temps = psutil.sensors_temperatures()
            if temps:
                for name, entries in temps.items():
                    temperature_info[name] = []
                    for entry in entries:
                        temperature_info[name].append({
                            'label': entry.label or 'Unknown',
                            'current': entry.current,
                            'high': entry.high,
                            'critical': entry.critical
                        })
        except:
            pass

        return {
            'timestamp': utc_now().isoformat(),
            'local_timestamp': local_now().isoformat(),
            'system': {
                'hostname': uname.node,
                'system': uname.system,
                'release': uname.release,
                'version': uname.version,
                'machine': uname.machine,
                'processor': uname.processor,
                'boot_time': datetime.fromtimestamp(boot_time, UTC_TZ).isoformat(),
                'uptime_seconds': time.time() - boot_time
            },
            'cpu': cpu_info,
            'memory': memory_info,
            'disk': disk_info,
            'network': network_info,
            'processes': process_info,
            'load_averages': load_averages,
            'database': {
                'status': db_status,
                'info': db_info
            },
            'services': services_status,
            'temperature': temperature_info
        }

    except Exception as e:
        logger.error(f"Error getting system health: {str(e)}")
        return {
            'error': str(e),
            'timestamp': utc_now().isoformat(),
            'local_timestamp': local_now().isoformat()
        }


def format_bytes(bytes_value):
    """Format bytes into human readable format"""
    if bytes_value == 0:
        return "0 B"

    size_names = ["B", "KB", "MB", "GB", "TB", "PB"]
    import math
    i = int(math.floor(math.log(bytes_value, 1024)))
    p = math.pow(1024, i)
    s = round(bytes_value / p, 2)
    return f"{s} {size_names[i]}"


def format_uptime(seconds):
    """Format uptime seconds into human readable format"""
    days = int(seconds // 86400)
    hours = int((seconds % 86400) // 3600)
    minutes = int((seconds % 3600) // 60)

    if days > 0:
        return f"{days}d {hours}h {minutes}m"
    elif hours > 0:
        return f"{hours}h {minutes}m"
    else:
        return f"{minutes}m"


# =============================================================================
# INTERSECTION CALCULATION HELPER FUNCTIONS
# =============================================================================

def calculate_alert_intersections(alert):
    """Calculate intersections between an alert and all boundaries"""
    if not alert.geom:
        return 0

    intersections_created = 0

    try:
        boundaries = Boundary.query.all()

        for boundary in boundaries:
            if not boundary.geom:
                continue

            try:
                intersection_result = db.session.execute(
                    text("""
                        SELECT ST_Intersects(:alert_geom, :boundary_geom) as intersects,
                               ST_Area(ST_Intersection(:alert_geom, :boundary_geom)) as area
                    """),
                    {
                        'alert_geom': alert.geom,
                        'boundary_geom': boundary.geom
                    }
                ).fetchone()

                if intersection_result and intersection_result.intersects:
                    db.session.query(Intersection).filter_by(
                        cap_alert_id=alert.id,
                        boundary_id=boundary.id
                    ).delete()

                    intersection = Intersection(
                        cap_alert_id=alert.id,
                        boundary_id=boundary.id,
                        intersection_area=float(intersection_result.area) if intersection_result.area else 0.0,
                        created_at=utc_now()
                    )
                    db.session.add(intersection)
                    intersections_created += 1

                    logger.debug(f"Created intersection: Alert {alert.identifier} <-> Boundary {boundary.name}")

            except Exception as e:
                logger.error(f"Error calculating intersection for boundary {boundary.id}: {str(e)}")
                continue

    except Exception as e:
        logger.error(f"Error in calculate_alert_intersections for alert {alert.identifier}: {str(e)}")
        raise

    return intersections_created


# =============================================================================
# TEMPLATE FILTERS AND GLOBALS
# =============================================================================

@app.template_filter('nl2br')
def nl2br_filter(text):
    """Convert newlines to HTML br tags"""
    if not text:
        return ""
    return text.replace('\n', '<br>\n')


@app.template_filter('format_local_datetime')
def format_local_datetime_filter(dt, include_utc=True):
    """Template filter for formatting local datetime"""
    return format_local_datetime(dt, include_utc)


@app.template_filter('format_local_date')
def format_local_date_filter(dt):
    """Template filter for formatting local date"""
    return format_local_date(dt)


@app.template_filter('format_local_time')
def format_local_time_filter(dt):
    """Template filter for formatting local time"""
    return format_local_time(dt)


@app.template_filter('is_expired')
def is_expired_filter(expires_date):
    """Check if an alert has expired"""
    return is_alert_expired(expires_date)


@app.template_global()
def current_time():
    """Provide current datetime to templates"""
    return utc_now()


@app.template_global()
def local_current_time():
    """Provide current local datetime to templates"""
    return local_now()


# =============================================================================
# MAIN PAGE ROUTES
# =============================================================================

@app.route('/')
def index():
    """Main dashboard with interactive map"""
    try:
        return render_template('index.html')
    except Exception as e:
        logger.error(f"Error rendering index template: {str(e)}")
        return f"<h1>NOAA CAP Alerts System</h1><p>Map interface loading...</p><p><a href='/stats'>📊 Statistics</a> | <a href='/alerts'>📝 Alerts History</a> | <a href='/admin'>⚙️ Admin</a></p>"


@app.route('/stats')
def stats():
    """Enhanced system statistics page"""
    try:
        stats_data = {}

        # Basic counts
        try:
            stats_data.update({
                'total_boundaries': Boundary.query.count(),
                'total_alerts': CAPAlert.query.count(),
                'active_alerts': get_active_alerts_query().count(),
                'expired_alerts': get_expired_alerts_query().count()
            })
        except Exception as e:
            logger.error(f"Error getting basic counts: {str(e)}")
            stats_data.update({
                'total_boundaries': 0, 'total_alerts': 0,
                'active_alerts': 0, 'expired_alerts': 0
            })

        # Boundary stats
        try:
            boundary_stats = db.session.query(
                Boundary.type, func.count(Boundary.id).label('count')
            ).group_by(Boundary.type).all()
            stats_data['boundary_stats'] = [{'type': t, 'count': c} for t, c in boundary_stats]
        except Exception as e:
            logger.error(f"Error getting boundary stats: {str(e)}")
            stats_data['boundary_stats'] = []

        # Alert category stats
        try:
            alert_by_status = db.session.query(
                CAPAlert.status, func.count(CAPAlert.id).label('count')
            ).group_by(CAPAlert.status).all()
            stats_data['alert_by_status'] = [{'status': s, 'count': c} for s, c in alert_by_status]

            alert_by_severity = db.session.query(
                CAPAlert.severity, func.count(CAPAlert.id).label('count')
            ).filter(CAPAlert.severity.isnot(None)).group_by(CAPAlert.severity).all()
            stats_data['alert_by_severity'] = [{'severity': s, 'count': c} for s, c in alert_by_severity]

            alert_by_event = db.session.query(
                CAPAlert.event, func.count(CAPAlert.id).label('count')
            ).group_by(CAPAlert.event).order_by(func.count(CAPAlert.id).desc()).limit(10).all()
            stats_data['alert_by_event'] = [{'event': e, 'count': c} for e, c in alert_by_event]
        except Exception as e:
            logger.error(f"Error getting alert category stats: {str(e)}")
            stats_data.update({
                'alert_by_status': [], 'alert_by_severity': [], 'alert_by_event': []
            })

        # Time-based stats
        try:
            alert_by_hour = db.session.query(
                func.extract('hour', CAPAlert.sent).label('hour'),
                func.count(CAPAlert.id).label('count')
            ).group_by(func.extract('hour', CAPAlert.sent)).all()

            hourly_data = [0] * 24
            for hour, count in alert_by_hour:
                if hour is not None:
                    hourly_data[int(hour)] = count
            stats_data['alert_by_hour'] = hourly_data

            alert_by_dow = db.session.query(
                func.extract('dow', CAPAlert.sent).label('dow'),
                func.count(CAPAlert.id).label('count')
            ).group_by(func.extract('dow', CAPAlert.sent)).all()

            dow_data = [0] * 7
            for dow, count in alert_by_dow:
                if dow is not None:
                    dow_data[int(dow)] = count
            stats_data['alert_by_dow'] = dow_data

            alert_by_month = db.session.query(
                func.extract('month', CAPAlert.sent).label('month'),
                func.count(CAPAlert.id).label('count')
            ).group_by(func.extract('month', CAPAlert.sent)).all()

            monthly_data = [0] * 12
            for month, count in alert_by_month:
                if month is not None:
                    monthly_data[int(month) - 1] = count
            stats_data['alert_by_month'] = monthly_data

            alert_by_year = db.session.query(
                func.extract('year', CAPAlert.sent).label('year'),
                func.count(CAPAlert.id).label('count')
            ).group_by(func.extract('year', CAPAlert.sent)).order_by(func.extract('year', CAPAlert.sent)).all()
            stats_data['alert_by_year'] = [{'year': int(y), 'count': c} for y, c in alert_by_year if y]
        except Exception as e:
            logger.error(f"Error getting time-based stats: {str(e)}")
            stats_data.update({
                'alert_by_hour': [0] * 24,
                'alert_by_dow': [0] * 7,
                'alert_by_month': [0] * 12,
                'alert_by_year': []
            })

        # Most affected boundaries
        try:
            most_affected = db.session.query(
                Boundary.name, Boundary.type, func.count(Intersection.id).label('alert_count')
            ).join(Intersection, Boundary.id == Intersection.boundary_id) \
                .group_by(Boundary.id, Boundary.name, Boundary.type) \
                .order_by(func.count(Intersection.id).desc()).limit(10).all()
            stats_data['most_affected_boundaries'] = [
                {'name': n, 'type': t, 'count': c} for n, t, c in most_affected
            ]
        except Exception as e:
            logger.error(f"Error getting affected boundaries: {str(e)}")
            stats_data['most_affected_boundaries'] = []

        # Duration analysis
        try:
            durations = db.session.query(
                CAPAlert.event,
                (func.extract('epoch', CAPAlert.expires) - func.extract('epoch', CAPAlert.sent)).label(
                    'duration_seconds')
            ).filter(CAPAlert.expires.isnot(None), CAPAlert.sent.isnot(None)).all()

            duration_by_event = defaultdict(list)
            for event, duration in durations:
                if duration and duration > 0:
                    duration_by_event[event].append(duration / 3600)

            avg_durations = [
                {'event': event, 'avg_hours': sum(durs) / len(durs)}
                for event, durs in duration_by_event.items() if durs
            ]
            stats_data['avg_durations'] = sorted(avg_durations, key=lambda x: x['avg_hours'], reverse=True)[:10]
        except Exception as e:
            logger.error(f"Error calculating durations: {str(e)}")
            stats_data['avg_durations'] = []

        # Recent activity (using timezone-aware date calculation)
        try:
            thirty_days_ago = utc_now() - timedelta(days=30)
            recent_alerts = CAPAlert.query.filter(CAPAlert.sent >= thirty_days_ago).count()
            recent_by_day = db.session.query(
                func.date(CAPAlert.sent).label('date'),
                func.count(CAPAlert.id).label('count')
            ).filter(CAPAlert.sent >= thirty_days_ago) \
                .group_by(func.date(CAPAlert.sent)) \
                .order_by(func.date(CAPAlert.sent)).all()

            stats_data['recent_alerts'] = recent_alerts
            stats_data['recent_by_day'] = [
                {'date': str(d), 'count': c} for d, c in recent_by_day
            ]
        except Exception as e:
            logger.error(f"Error getting recent activity: {str(e)}")
            stats_data.update({'recent_alerts': 0, 'recent_by_day': []})

        # Polling statistics
        try:
            poll_stats_query = db.session.query(
                func.count(PollHistory.id).label('total_polls'),
                func.avg(PollHistory.alerts_fetched).label('avg_fetched'),
                func.max(PollHistory.alerts_fetched).label('max_fetched'),
                func.avg(PollHistory.execution_time_ms).label('avg_time_ms')
            ).first()

            successful_polls = PollHistory.query.filter(PollHistory.status == 'SUCCESS').count()
            failed_polls = PollHistory.query.filter(PollHistory.status == 'ERROR').count()
            total_polls_from_history = poll_stats_query.total_polls or 0

            if total_polls_from_history == 0:
                cap_poller_logs = SystemLog.query.filter(
                    SystemLog.module == 'cap_poller',
                    SystemLog.message.like('%CAP polling successful%')
                ).count()

                manual_polls = SystemLog.query.filter(
                    SystemLog.module == 'admin',
                    SystemLog.message.like('%Manual CAP poll triggered%')
                ).count()

                total_polls_from_logs = cap_poller_logs + manual_polls

                stats_data['polling'] = {
                    'total_polls': total_polls_from_logs,
                    'avg_fetched': 0,
                    'max_fetched': 0,
                    'avg_time_ms': 0,
                    'successful_polls': cap_poller_logs,
                    'failed_polls': 0,
                    'success_rate': round((cap_poller_logs / total_polls_from_logs * 100),
                                          1) if total_polls_from_logs > 0 else 0,
                    'data_source': 'system_logs'
                }
            else:
                stats_data['polling'] = {
                    'total_polls': total_polls_from_history,
                    'avg_fetched': round(poll_stats_query.avg_fetched or 0, 1),
                    'max_fetched': poll_stats_query.max_fetched or 0,
                    'avg_time_ms': round(poll_stats_query.avg_time_ms or 0, 1),
                    'successful_polls': successful_polls,
                    'failed_polls': failed_polls,
                    'success_rate': round((successful_polls / (successful_polls + failed_polls) * 100), 1) if (
                                                                                                                      successful_polls + failed_polls) > 0 else 0,
                    'data_source': 'poll_history'
                }

        except Exception as e:
            logger.error(f"Error getting polling stats: {str(e)}")
            try:
                emergency_count = SystemLog.query.filter(SystemLog.module == 'cap_poller').count()
                stats_data['polling'] = {
                    'total_polls': emergency_count,
                    'avg_fetched': 0,
                    'max_fetched': 0,
                    'avg_time_ms': 0,
                    'successful_polls': emergency_count,
                    'failed_polls': 0,
                    'success_rate': 100 if emergency_count > 0 else 0,
                    'data_source': 'emergency_fallback'
                }
            except:
                stats_data['polling'] = {
                    'total_polls': 0, 'avg_fetched': 0, 'max_fetched': 0,
                    'avg_time_ms': 0, 'successful_polls': 0, 'failed_polls': 0, 'success_rate': 0,
                    'data_source': 'error'
                }

        # Fun statistics
        try:
            longest_headline = db.session.query(
                func.max(func.length(CAPAlert.headline)).label('max_length')
            ).scalar() or 0

            most_common_word = db.session.query(
                CAPAlert.event
            ).group_by(CAPAlert.event).order_by(func.count(CAPAlert.event).desc()).first()

            stats_data['fun_stats'] = {
                'longest_headline': longest_headline,
                'most_common_event': most_common_word[0] if most_common_word else 'None'
            }
        except Exception as e:
            logger.error(f"Error getting fun stats: {str(e)}")
            stats_data['fun_stats'] = {'longest_headline': 0, 'most_common_event': 'None'}

        # Add utility functions to template context
        stats_data['format_bytes'] = format_bytes
        stats_data['format_uptime'] = format_uptime

        return render_template('stats.html', **stats_data)

    except Exception as e:
        logger.error(f"Error loading statistics: {str(e)}")
        return f"<h1>Error loading statistics</h1><p>{str(e)}</p><p><a href='/'>← Back to Main</a></p>"


@app.route('/system_health')
def system_health_page():
    """Dedicated system health monitoring page"""
    try:
        health_data = get_system_health()
        health_data['format_bytes'] = format_bytes
        health_data['format_uptime'] = format_uptime
        return render_template('system_health.html', **health_data)
    except Exception as e:
        logger.error(f"Error loading system health page: {str(e)}")
        return f"<h1>Error loading system health</h1><p>{str(e)}</p><p><a href='/'>← Back to Main</a></p>"


# =============================================================================
# ALERT MANAGEMENT ROUTES
# =============================================================================

@app.route('/alerts')
def alerts():
    """Alerts history page - list all alerts"""
    try:
        page = request.args.get('page', 1, type=int)
        per_page = request.args.get('per_page', 25, type=int)
        per_page = min(max(per_page, 10), 100)

        search = request.args.get('search', '').strip()
        status_filter = request.args.get('status', '').strip()
        severity_filter = request.args.get('severity', '').strip()
        event_filter = request.args.get('event', '').strip()
        show_expired = request.args.get('show_expired') == 'true'

        query = CAPAlert.query

        if search:
            search_term = f'%{search}%'
            query = query.filter(
                or_(
                    CAPAlert.headline.ilike(search_term),
                    CAPAlert.description.ilike(search_term),
                    CAPAlert.event.ilike(search_term),
                    CAPAlert.area_desc.ilike(search_term)
                )
            )

        if status_filter:
            query = query.filter(CAPAlert.status == status_filter)
        if severity_filter:
            query = query.filter(CAPAlert.severity == severity_filter)
        if event_filter:
            query = query.filter(CAPAlert.event == event_filter)

        if not show_expired:
            query = query.filter(
                or_(
                    CAPAlert.expires.is_(None),
                    CAPAlert.expires > utc_now()
                )
            ).filter(CAPAlert.status != 'Expired')

        query = query.order_by(CAPAlert.sent.desc())

        try:
            pagination = query.paginate(
                page=page,
                per_page=per_page,
                error_out=False
            )
            alerts_list = pagination.items

        except Exception as paginate_error:
            logger.warning(f"Pagination error: {str(paginate_error)}")

            total_count = query.count()
            offset = (page - 1) * per_page
            alerts_list = query.offset(offset).limit(per_page).all()

            class MockPagination:
                def __init__(self, page, per_page, total, items):
                    self.page = page
                    self.per_page = per_page
                    self.total = total
                    self.items = items
                    self.pages = (total + per_page - 1) // per_page if per_page > 0 else 1
                    self.has_prev = page > 1
                    self.has_next = page < self.pages
                    self.prev_num = page - 1 if self.has_prev else None
                    self.next_num = page + 1 if self.has_next else None

                def iter_pages(self, left_edge=2, left_current=2, right_current=3, right_edge=2):
                    last = self.pages
                    for num in range(1, last + 1):
                        if num <= left_edge or \
                                (self.page - left_current - 1 < num < self.page + right_current) or \
                                num > last - right_edge:
                            yield num
                        elif num == left_edge + 1 or num == self.page + right_current:
                            yield None

            pagination = MockPagination(page, per_page, total_count, alerts_list)

        try:
            total_alerts = CAPAlert.query.count()
            active_alerts = get_active_alerts_query().count()
            expired_alerts = get_expired_alerts_query().count()
        except Exception as stats_error:
            logger.warning(f"Error getting stats: {str(stats_error)}")
            total_alerts = 0
            active_alerts = 0
            expired_alerts = 0

        try:
            statuses = db.session.query(CAPAlert.status).distinct().order_by(CAPAlert.status).all()
            statuses = [s[0] for s in statuses if s[0]]

            severities = db.session.query(CAPAlert.severity).filter(
                CAPAlert.severity.isnot(None)
            ).distinct().order_by(CAPAlert.severity).all()
            severities = [s[0] for s in severities if s[0]]

            events = db.session.query(CAPAlert.event).distinct().order_by(CAPAlert.event).limit(50).all()
            events = [e[0] for e in events if e[0]]

        except Exception as filter_error:
            logger.warning(f"Error getting filter options: {str(filter_error)}")
            statuses = []
            severities = []
            events = []

        current_filters = {
            'search': search,
            'status': status_filter,
            'severity': severity_filter,
            'event': event_filter,
            'per_page': per_page,
            'show_expired': show_expired
        }

        return render_template('alerts.html',
                               alerts=alerts_list,
                               pagination=pagination,
                               total_alerts=total_alerts,
                               active_alerts=active_alerts,
                               expired_alerts=expired_alerts,
                               statuses=statuses,
                               severities=severities,
                               events=events,
                               current_filters=current_filters)

    except Exception as e:
        logger.error(f"Error loading alerts page: {str(e)}")
        import traceback
        logger.error(f"Full traceback: {traceback.format_exc()}")

        return render_template_string("""
        <h1>Error Loading Alerts</h1>
        <div class="alert alert-danger">
            <strong>Error:</strong> {{ error }}
        </div>
        <p><a href="/" class="btn btn-primary">← Back to Main</a></p>
        {% if debug %}
        <details class="mt-3">
            <summary>Debug Information</summary>
            <pre>{{ debug }}</pre>
        </details>
        {% endif %}
        """, error=str(e), debug=traceback.format_exc() if app.debug else None)

@app.route('/api/alerts/<int:alert_id>/geometry')
def get_alert_geometry(alert_id):
    """Get specific alert geometry and intersecting boundaries as GeoJSON"""
    try:
        # Get the alert with geometry
        alert = db.session.query(
            CAPAlert.id, CAPAlert.identifier, CAPAlert.event, CAPAlert.severity,
            CAPAlert.urgency, CAPAlert.headline, CAPAlert.description, CAPAlert.expires,
            CAPAlert.sent, CAPAlert.area_desc, CAPAlert.status,
            func.ST_AsGeoJSON(CAPAlert.geom).label('geometry')
        ).filter(CAPAlert.id == alert_id).first()

        if not alert:
            return jsonify({'error': 'Alert not found'}), 404

        # Get county boundary for fallback
        county_boundary = None
        try:
            county_geom = db.session.query(
                func.ST_AsGeoJSON(Boundary.geom).label('geometry')
            ).filter(Boundary.type == 'county').first()

            if county_geom and county_geom.geometry:
                county_boundary = json.loads(county_geom.geometry)
        except Exception as e:
            logger.warning(f"Could not get county boundary: {str(e)}")

        # Determine geometry and county-wide status
        geometry = None
        is_county_wide = False

        if alert.geometry:
            geometry = json.loads(alert.geometry)
        elif alert.area_desc:
            area_lower = alert.area_desc.lower()
            if any(county_term in area_lower for county_term in ['county', 'putnam', 'ohio']):
                if county_boundary:
                    geometry = county_boundary
                    is_county_wide = True

        # Get intersecting boundaries
        intersecting_boundaries = []
        if geometry:
            intersections = db.session.query(Intersection, Boundary).join(
                Boundary, Intersection.boundary_id == Boundary.id
            ).filter(Intersection.cap_alert_id == alert_id).all()

            # Convert intersecting boundaries to GeoJSON features
            for intersection, boundary in intersections:
                boundary_geom = db.session.query(
                    func.ST_AsGeoJSON(Boundary.geom).label('geometry')
                ).filter(Boundary.id == boundary.id).first()

                if boundary_geom and boundary_geom.geometry:
                    intersecting_boundaries.append({
                        'type': 'Feature',
                        'properties': {
                            'id': boundary.id,
                            'name': boundary.name,
                            'type': boundary.type,
                            'description': boundary.description,
                            'intersection_area': intersection.intersection_area
                        },
                        'geometry': json.loads(boundary_geom.geometry)
                    })

        # Format dates
        expires_iso = None
        if alert.expires:
            if alert.expires.tzinfo is None:
                expires_dt = alert.expires.replace(tzinfo=UTC_TZ)
            else:
                expires_dt = alert.expires.astimezone(UTC_TZ)
            expires_iso = expires_dt.isoformat()

        sent_iso = None
        if alert.sent:
            if alert.sent.tzinfo is None:
                sent_dt = alert.sent.replace(tzinfo=UTC_TZ)
            else:
                sent_dt = alert.sent.astimezone(UTC_TZ)
            sent_iso = sent_dt.isoformat()

        # Build response
        response_data = {
            'alert': {
                'type': 'Feature',
                'properties': {
                    'id': alert.id,
                    'identifier': alert.identifier,
                    'event': alert.event,
                    'severity': alert.severity,
                    'urgency': alert.urgency,
                    'headline': alert.headline,
                    'description': alert.description,
                    'sent': sent_iso,
                    'expires': expires_iso,
                    'area_desc': alert.area_desc,
                    'status': alert.status,
                    'is_county_wide': is_county_wide
                },
                'geometry': geometry
            } if geometry else None,
            'intersecting_boundaries': {
                'type': 'FeatureCollection',
                'features': intersecting_boundaries
            }
        }

        return jsonify(response_data)

    except Exception as e:
        logger.error(f"Error getting alert geometry: {str(e)}")
        return jsonify({'error': str(e)}), 500

@app.route('/alerts/<int:alert_id>')
def alert_detail(alert_id):
    """Show detailed information about a specific alert with accurate coverage calculation"""
    try:
        alert = CAPAlert.query.get_or_404(alert_id)

        # Get intersections
        intersections = db.session.query(Intersection, Boundary).join(
            Boundary, Intersection.boundary_id == Boundary.id
        ).filter(Intersection.cap_alert_id == alert_id).all()

        # Determine if this should be considered county-wide based on area description
        is_county_wide = False
        if alert.area_desc:
            area_lower = alert.area_desc.lower()
            is_county_wide = (
                'putnam county' in area_lower or
                'entire county' in area_lower or
                ('county' in area_lower and 'ohio' in area_lower) or
                ('putnam' in area_lower and (area_lower.count(';') >= 2 or area_lower.count(',') >= 2))
            )

        # Calculate actual coverage percentages
        coverage_data = calculate_coverage_percentages(alert_id, intersections)

        # Determine actual coverage status
        county_coverage = coverage_data.get('county', {}).get('coverage_percentage', 0)
        is_actually_county_wide = county_coverage >= 95.0  # Consider 95%+ as county-wide

        return render_template('alert_detail.html',
                             alert=alert,
                             intersections=intersections,
                             is_county_wide=is_county_wide,
                             is_actually_county_wide=is_actually_county_wide,
                             coverage_data=coverage_data)

    except Exception as e:
        logger.error(f"Error in alert_detail route: {str(e)}")
        flash(f'Error loading alert details: {str(e)}', 'error')
        return redirect(url_for('index'))


# =============================================================================
# API ROUTES
# =============================================================================

@app.route('/api/alerts')
def get_alerts():
    """Get CAP alerts as GeoJSON with optional inclusion of expired alerts"""
    try:
        # Check if we should include expired alerts
        include_expired = request.args.get('include_expired', 'false').lower() == 'true'

        # Use different query based on whether expired alerts are requested
        if include_expired:
            # Get ALL alerts (active and expired)
            alerts_query = CAPAlert.query
            logger.info("Including expired alerts in API response")
        else:
            # Get only active alerts (existing behavior)
            alerts_query = get_active_alerts_query()
            logger.info("Including only active alerts in API response")

        alerts = db.session.query(
            CAPAlert.id, CAPAlert.identifier, CAPAlert.event, CAPAlert.severity,
            CAPAlert.urgency, CAPAlert.headline, CAPAlert.description, CAPAlert.expires,
            CAPAlert.area_desc, func.ST_AsGeoJSON(CAPAlert.geom).label('geometry')
        ).filter(
            CAPAlert.id.in_(alerts_query.with_entities(CAPAlert.id).subquery())
        ).all()

        # Get the actual county boundary geometry for fallback
        county_boundary = None
        try:
            county_geom = db.session.query(
                func.ST_AsGeoJSON(Boundary.geom).label('geometry')
            ).filter(
                Boundary.type == 'county'
            ).first()

            if county_geom and county_geom.geometry:
                county_boundary = json.loads(county_geom.geometry)
        except Exception as e:
            logger.warning(f"Could not get county boundary: {str(e)}")

        features = []
        for alert in alerts:
            # Use existing geometry or fall back to county boundary
            geometry = None
            is_county_wide = False

            if alert.geometry:
                geometry = json.loads(alert.geometry)
            elif alert.area_desc and any(county_term in alert.area_desc.lower()
                                         for county_term in ['county', 'putnam', 'ohio']):
                # Use actual county boundary if available
                if county_boundary:
                    geometry = county_boundary
                    is_county_wide = True

            # Check if this should be marked as county-wide based on area description
            if not is_county_wide and alert.area_desc:
                area_lower = alert.area_desc.lower()

                # Multi-county alerts that include Putnam should be treated as county-wide for Putnam
                if 'putnam' in area_lower:
                    # Count counties (semicolons or commas usually separate them)
                    separator_count = max(area_lower.count(';'), area_lower.count(','))
                    if separator_count >= 2:  # 3+ counties = treat as county-wide
                        is_county_wide = True

                # Direct county-wide keywords
                county_keywords = ['county', 'putnam county', 'entire county']
                if any(keyword in area_lower for keyword in county_keywords):
                    is_county_wide = True

            if geometry:
                # Convert expires to ISO format for JavaScript (will be in UTC)
                expires_iso = None
                if alert.expires:
                    if alert.expires.tzinfo is None:
                        expires_dt = alert.expires.replace(tzinfo=UTC_TZ)
                    else:
                        expires_dt = alert.expires.astimezone(UTC_TZ)
                    expires_iso = expires_dt.isoformat()

                features.append({
                    'type': 'Feature',
                    'properties': {
                        'id': alert.id,
                        'identifier': alert.identifier,
                        'event': alert.event,
                        'severity': alert.severity,
                        'urgency': alert.urgency,
                        'headline': alert.headline,
                        'description': alert.description[:500] + '...' if len(
                            alert.description) > 500 else alert.description,
                        'area_desc': alert.area_desc,
                        'expires_iso': expires_iso,
                        'is_county_wide': is_county_wide,
                        'is_expired': is_alert_expired(alert.expires)  # Add expiration status
                    },
                    'geometry': geometry
                })

        logger.info(f"Returning {len(features)} alerts (include_expired={include_expired})")

        return jsonify({
            'type': 'FeatureCollection',
            'features': features,
            'metadata': {
                'total_features': len(features),
                'include_expired': include_expired,
                'generated_at': utc_now().isoformat()
            }
        })

    except Exception as e:
        logger.error(f"Error getting alerts: {str(e)}")
        return jsonify({'error': str(e)}), 500

@app.route('/api/alerts/historical')
def get_historical_alerts():
    """Get historical alerts as GeoJSON with date filtering"""
    try:
        # Get query parameters
        start_date = request.args.get('start_date')
        end_date = request.args.get('end_date')
        include_active = request.args.get('include_active', 'false').lower() == 'true'

        # Base query - all alerts or just expired
        if include_active:
            query = CAPAlert.query
        else:
            query = get_expired_alerts_query()

        # Apply date filters
        if start_date:
            start_dt = datetime.fromisoformat(start_date).replace(tzinfo=UTC_TZ)
            query = query.filter(CAPAlert.sent >= start_dt)

        if end_date:
            end_dt = datetime.fromisoformat(end_date).replace(tzinfo=UTC_TZ)
            query = query.filter(CAPAlert.sent <= end_dt)

        # Get alerts with geometry
        alerts = db.session.query(
            CAPAlert.id, CAPAlert.identifier, CAPAlert.event, CAPAlert.severity,
            CAPAlert.urgency, CAPAlert.headline, CAPAlert.description, CAPAlert.expires,
            CAPAlert.sent, CAPAlert.area_desc, func.ST_AsGeoJSON(CAPAlert.geom).label('geometry')
        ).filter(
            CAPAlert.id.in_(query.with_entities(CAPAlert.id).subquery())
        ).all()

        # Get county boundary for fallback
        county_boundary = None
        try:
            county_geom = db.session.query(
                func.ST_AsGeoJSON(Boundary.geom).label('geometry')
            ).filter(Boundary.type == 'county').first()

            if county_geom and county_geom.geometry:
                county_boundary = json.loads(county_geom.geometry)
        except Exception as e:
            logger.warning(f"Could not get county boundary: {str(e)}")

        # Build GeoJSON features
        features = []
        for alert in alerts:
            geometry = None
            is_county_wide = False

            if alert.geometry:
                geometry = json.loads(alert.geometry)
            elif alert.area_desc and any(county_term in alert.area_desc.lower()
                                         for county_term in ['county', 'putnam', 'ohio']):
                if county_boundary:
                    geometry = county_boundary
                    is_county_wide = True

            if geometry:
                expires_iso = None
                if alert.expires:
                    if alert.expires.tzinfo is None:
                        expires_dt = alert.expires.replace(tzinfo=UTC_TZ)
                    else:
                        expires_dt = alert.expires.astimezone(UTC_TZ)
                    expires_iso = expires_dt.isoformat()

                sent_iso = None
                if alert.sent:
                    if alert.sent.tzinfo is None:
                        sent_dt = alert.sent.replace(tzinfo=UTC_TZ)
                    else:
                        sent_dt = alert.sent.astimezone(UTC_TZ)
                    sent_iso = sent_dt.isoformat()

                features.append({
                    'type': 'Feature',
                    'properties': {
                        'id': alert.id,
                        'identifier': alert.identifier,
                        'event': alert.event,
                        'severity': alert.severity,
                        'urgency': alert.urgency,
                        'headline': alert.headline,
                        'description': alert.description[:500] + '...' if len(
                            alert.description) > 500 else alert.description,
                        'sent': sent_iso,
                        'expires': expires_iso,
                        'area_desc': alert.area_desc,
                        'is_historical': True,
                        'is_county_wide': is_county_wide
                    },
                    'geometry': geometry
                })

        return jsonify({
            'type': 'FeatureCollection',
            'features': features
        })

    except Exception as e:
        logger.error(f"Error getting historical alerts: {str(e)}")
        return jsonify({'error': str(e)}), 500

@app.route('/api/boundaries')
def get_boundaries():
    """Get all boundaries as GeoJSON"""
    try:
        page = request.args.get('page', 1, type=int)
        per_page = request.args.get('per_page', 1000, type=int)
        boundary_type = request.args.get('type')
        search = request.args.get('search')

        query = db.session.query(
            Boundary.id, Boundary.name, Boundary.type, Boundary.description,
            func.ST_AsGeoJSON(Boundary.geom).label('geometry')
        )

        if boundary_type:
            query = query.filter(Boundary.type == boundary_type)

        if search:
            query = query.filter(Boundary.name.ilike(f'%{search}%'))

        boundaries = query.paginate(
            page=page, per_page=per_page, error_out=False
        ).items

        features = []
        for boundary in boundaries:
            if boundary.geometry:
                features.append({
                    'type': 'Feature',
                    'properties': {
                        'id': boundary.id,
                        'name': boundary.name,
                        'type': boundary.type,
                        'description': boundary.description
                    },
                    'geometry': json.loads(boundary.geometry)
                })

        return jsonify({
            'type': 'FeatureCollection',
            'features': features
        })
    except Exception as e:
        logger.error(f"Error fetching boundaries: {str(e)}")
        return jsonify({'error': str(e)}), 500


@app.route('/api/system_status')
def api_system_status():
    """Get system status information using new helper functions with timezone support"""
    try:
        total_boundaries = Boundary.query.count()
        active_alerts = get_active_alerts_query().count()

        last_poll = PollHistory.query.order_by(desc(PollHistory.timestamp)).first()

        cpu = psutil.cpu_percent(interval=1)
        memory = psutil.virtual_memory()
        disk = psutil.disk_usage('/')

        current_utc = utc_now()
        current_local = local_now()

        return jsonify({
            'status': 'online',
            'timestamp': current_utc.isoformat(),
            'local_timestamp': current_local.isoformat(),
            'timezone': str(PUTNAM_COUNTY_TZ),
            'boundaries_count': total_boundaries,
            'active_alerts_count': active_alerts,
            'database_status': 'connected',
            'last_poll': {
                'timestamp': last_poll.timestamp.isoformat() if last_poll else None,
                'local_timestamp': last_poll.timestamp.astimezone(PUTNAM_COUNTY_TZ).isoformat() if last_poll else None,
                'status': last_poll.status if last_poll else None,
                'alerts_fetched': last_poll.alerts_fetched if last_poll else 0,
                'alerts_new': last_poll.alerts_new if last_poll else 0
            } if last_poll else None,
            'system_resources': {
                'cpu_usage_percent': cpu,
                'memory_usage_percent': memory.percent,
                'disk_usage_percent': disk.percent,
                'disk_free_gb': disk.free // (1024 * 1024 * 1024)
            }
        })
    except Exception as e:
        logger.error(f"Error getting system status: {str(e)}")
        return jsonify({'error': f'Failed to get system status: {str(e)}'}), 500


@app.route('/api/system_health')
def api_system_health():
    """Get comprehensive system health information via API"""
    try:
        health_data = get_system_health()
        return jsonify(health_data)
    except Exception as e:
        logger.error(f"Error getting system health via API: {str(e)}")
        return jsonify({'error': str(e)}), 500


# =============================================================================
# ADMINISTRATIVE ROUTES
# =============================================================================

@app.route('/admin')
def admin():
    """Admin interface"""
    try:
        total_boundaries = Boundary.query.count()
        total_alerts = CAPAlert.query.count()
        active_alerts = get_active_alerts_query().count()
        expired_alerts = get_expired_alerts_query().count()

        boundary_stats = db.session.query(
            Boundary.type, func.count(Boundary.id).label('count')
        ).group_by(Boundary.type).all()

        return render_template('admin.html',
                               total_boundaries=total_boundaries,
                               total_alerts=total_alerts,
                               active_alerts=active_alerts,
                               expired_alerts=expired_alerts,
                               boundary_stats=boundary_stats
                               )
    except Exception as e:
        logger.error(f"Error rendering admin template: {str(e)}")
        return f"<h1>Admin Interface</h1><p>Admin panel loading...</p><p><a href='/'>← Back to Main</a></p>"


@app.route('/logs')
def logs():
    """View system logs"""
    try:
        logs = SystemLog.query.order_by(SystemLog.timestamp.desc()).limit(100).all()
        return render_template('logs.html', logs=logs)
    except Exception as e:
        logger.error(f"Error loading logs: {str(e)}")
        return f"<h1>Error loading logs</h1><p>{str(e)}</p><p><a href='/'>← Back to Main</a></p>"


@app.route('/admin/trigger_poll', methods=['POST'])
def trigger_poll():
    """Manually trigger CAP alert polling with timezone logging"""
    try:
        log_entry = SystemLog(
            level='INFO',
            message='Manual CAP poll triggered',
            module='admin',
            details={
                'triggered_at_utc': utc_now().isoformat(),
                'triggered_at_local': local_now().isoformat()
            }
        )
        db.session.add(log_entry)
        db.session.commit()

        return jsonify({'message': 'CAP poll triggered successfully'})
    except Exception as e:
        logger.error(f"Error triggering poll: {str(e)}")
        return jsonify({'error': str(e)}), 500


@app.route('/admin/mark_expired', methods=['POST'])
def mark_expired():
    """Mark expired alerts as inactive without deleting them (SAFE OPTION)"""
    try:
        now = utc_now()

        expired_alerts = CAPAlert.query.filter(
            CAPAlert.expires < now,
            CAPAlert.status != 'Expired'
        ).all()

        count = len(expired_alerts)

        if count == 0:
            return jsonify({'message': 'No alerts need to be marked as expired'})

        for alert in expired_alerts:
            alert.status = 'Expired'
            alert.updated_at = now

        db.session.commit()

        log_entry = SystemLog(
            level='INFO',
            message=f'Marked {count} alerts as expired (data preserved)',
            module='admin',
            details={
                'marked_at_utc': now.isoformat(),
                'marked_at_local': local_now().isoformat(),
                'count': count
            }
        )
        db.session.add(log_entry)
        db.session.commit()

        return jsonify({
            'message': f'Marked {count} alerts as expired',
            'note': 'Alert data has been preserved in the database',
            'marked_count': count
        })

    except Exception as e:
        db.session.rollback()
        logger.error(f"Error marking expired alerts: {str(e)}")
        return jsonify({'error': str(e)}), 500


# =============================================================================
# INTERSECTION CALCULATION ROUTES
# =============================================================================

@app.route('/admin/fix_county_intersections', methods=['POST'])
def fix_county_intersections():
    """Recalculate intersection areas for all active alerts"""
    try:
        active_alerts = get_active_alerts_query().all()
        total_updated = 0

        for alert in active_alerts:
            if not alert.geom:
                continue

            # Delete existing intersections
            Intersection.query.filter_by(cap_alert_id=alert.id).delete()

            # Find all intersecting boundaries
            intersecting_boundaries = db.session.query(
                Boundary.id,
                func.ST_Area(func.ST_Intersection(alert.geom, Boundary.geom)).label('intersection_area')
            ).filter(
                func.ST_Intersects(alert.geom, Boundary.geom),
                func.ST_Area(func.ST_Intersection(alert.geom, Boundary.geom)) > 0
            ).all()

            # Create new intersection records
            for boundary_id, intersection_area in intersecting_boundaries:
                intersection = Intersection(
                    cap_alert_id=alert.id,
                    boundary_id=boundary_id,
                    intersection_area=intersection_area
                )
                db.session.add(intersection)
                total_updated += 1

        db.session.commit()

        return jsonify({
            'success': f'Successfully recalculated intersections for {len(active_alerts)} alerts. Updated {total_updated} intersection records.',
            'alerts_processed': len(active_alerts),
            'intersections_updated': total_updated
        })

    except Exception as e:
        db.session.rollback()
        logger.error(f"Error fixing county intersections: {str(e)}")
        return jsonify({'error': f'Failed to fix intersections: {str(e)}'}), 500


@app.route('/admin/recalculate_intersections', methods=['POST'])
def recalculate_intersections():
    """Recalculate all alert-boundary intersections"""
    try:
        logger.info("Starting full intersection recalculation")

        deleted_count = db.session.query(Intersection).delete()
        logger.info(f"Cleared {deleted_count} existing intersections")

        alerts_with_geometry = db.session.query(CAPAlert).filter(
            CAPAlert.geom.isnot(None)
        ).all()

        stats = {
            'alerts_processed': 0,
            'intersections_created': 0,
            'errors': 0,
            'deleted_intersections': deleted_count
        }

        for alert in alerts_with_geometry:
            try:
                intersections_created = calculate_alert_intersections(alert)
                stats['alerts_processed'] += 1
                stats['intersections_created'] += intersections_created
            except Exception as e:
                stats['errors'] += 1
                logger.error(f"Error processing alert {alert.identifier}: {str(e)}")

        db.session.commit()

        message = f"Recalculated intersections for {stats['alerts_processed']} alerts, created {stats['intersections_created']} new intersections"
        if stats['errors'] > 0:
            message += f" ({stats['errors']} errors)"

        logger.info(message)
        return jsonify({
            'success': message,
            'stats': stats
        })

    except Exception as e:
        logger.error(f"Error in recalculate_intersections: {str(e)}")
        db.session.rollback()
        return jsonify({'error': f'Failed to recalculate intersections: {str(e)}'}), 500


@app.route('/admin/calculate_intersections/<int:alert_id>', methods=['POST'])
def calculate_intersections_for_alert(alert_id):
    """Calculate and store intersections for a specific alert"""
    try:
        alert = CAPAlert.query.get_or_404(alert_id)

        if not alert.geom:
            return jsonify({'error': f'Alert {alert_id} has no geometry'}), 400

        # Remove existing intersections for this alert
        existing_count = Intersection.query.filter_by(cap_alert_id=alert_id).count()
        if existing_count > 0:
            Intersection.query.filter_by(cap_alert_id=alert_id).delete()
            logger.info(f"Removed {existing_count} existing intersections for alert {alert_id}")

        # Get all boundaries
        boundaries = Boundary.query.all()

        intersections_created = 0
        intersections_with_area = 0

        for boundary in boundaries:
            if not boundary.geom:
                continue

            # Calculate intersection using PostGIS
            intersection_result = db.session.query(
                func.ST_Intersects(alert.geom, boundary.geom).label('intersects'),
                func.ST_Area(func.ST_Intersection(alert.geom, boundary.geom)).label('intersection_area')
            ).first()

            if intersection_result.intersects:
                # Create intersection record
                intersection = Intersection(
                    cap_alert_id=alert_id,
                    boundary_id=boundary.id,
                    intersection_area=intersection_result.intersection_area or 0
                )
                db.session.add(intersection)
                intersections_created += 1

                if intersection_result.intersection_area and intersection_result.intersection_area > 0:
                    intersections_with_area += 1

        db.session.commit()

        # Log the operation
        log_entry = SystemLog(
            level='INFO',
            message=f'Calculated intersections for alert {alert_id}',
            module='admin',
            details={
                'alert_id': alert_id,
                'alert_event': alert.event,
                'intersections_created': intersections_created,
                'intersections_with_area': intersections_with_area,
                'boundaries_checked': len(boundaries),
                'calculated_at': utc_now().isoformat()
            }
        )
        db.session.add(log_entry)
        db.session.commit()

        return jsonify({
            'success': f'Calculated intersections for alert {alert_id}',
            'intersections_created': intersections_created,
            'intersections_with_area': intersections_with_area,
            'boundaries_checked': len(boundaries),
            'alert_event': alert.event
        })

    except Exception as e:
        db.session.rollback()
        logger.error(f"Error calculating intersections for alert {alert_id}: {str(e)}")
        return jsonify({'error': str(e)}), 500


@app.route('/admin/calculate_all_intersections', methods=['POST'])
def calculate_all_intersections():
    """Calculate intersections for all alerts"""
    try:
        # Get all alerts with geometry
        alerts_with_geom = CAPAlert.query.filter(CAPAlert.geom.isnot(None)).all()

        total_alerts = len(alerts_with_geom)
        total_intersections = 0
        processed_alerts = 0

        for alert in alerts_with_geom:
            # Remove existing intersections for this alert
            Intersection.query.filter_by(cap_alert_id=alert.id).delete()

            # Get all boundaries
            boundaries = Boundary.query.all()

            alert_intersections = 0
            for boundary in boundaries:
                if not boundary.geom:
                    continue

                # Calculate intersection using PostGIS
                intersection_result = db.session.query(
                    func.ST_Intersects(alert.geom, boundary.geom).label('intersects'),
                    func.ST_Area(func.ST_Intersection(alert.geom, boundary.geom)).label('intersection_area')
                ).first()

                if intersection_result.intersects:
                    intersection = Intersection(
                        cap_alert_id=alert.id,
                        boundary_id=boundary.id,
                        intersection_area=intersection_result.intersection_area or 0
                    )
                    db.session.add(intersection)
                    alert_intersections += 1

            total_intersections += alert_intersections
            processed_alerts += 1

            # Commit every 10 alerts to avoid memory issues
            if processed_alerts % 10 == 0:
                db.session.commit()
                logger.info(f"Processed {processed_alerts}/{total_alerts} alerts")

        # Final commit
        db.session.commit()

        # Log the operation
        log_entry = SystemLog(
            level='INFO',
            message=f'Calculated intersections for all alerts',
            module='admin',
            details={
                'total_alerts_processed': processed_alerts,
                'total_intersections_created': total_intersections,
                'calculated_at': utc_now().isoformat()
            }
        )
        db.session.add(log_entry)
        db.session.commit()

        return jsonify({
            'success': f'Calculated intersections for all alerts',
            'alerts_processed': processed_alerts,
            'total_intersections_created': total_intersections
        })

    except Exception as e:
        db.session.rollback()
        logger.error(f"Error calculating all intersections: {str(e)}")
        return jsonify({'error': str(e)}), 500


def calculate_coverage_percentages(alert_id, intersections):
    """
    Calculate actual coverage percentages for each boundary type and overall county coverage
    """
    coverage_data = {}

    try:
        # Get the alert polygon
        alert = CAPAlert.query.get(alert_id)
        if not alert or not alert.geom:
            return coverage_data

        # Group intersections by boundary type
        boundary_types = {}
        for intersection, boundary in intersections:
            if boundary.type not in boundary_types:
                boundary_types[boundary.type] = []
            boundary_types[boundary.type].append((intersection, boundary))

        # Calculate coverage for each boundary type
        for boundary_type, boundaries in boundary_types.items():
            # Get all boundaries of this type in the county
            all_boundaries_of_type = Boundary.query.filter_by(type=boundary_type).all()

            if not all_boundaries_of_type:
                continue

            # Calculate total area for this boundary type
            total_area_query = db.session.query(
                func.sum(func.ST_Area(Boundary.geom)).label('total_area')
            ).filter(Boundary.type == boundary_type).first()

            total_area = total_area_query.total_area if total_area_query.total_area else 0

            # Calculate intersected area
            intersected_area = sum(
                intersection.intersection_area or 0
                for intersection, boundary in boundaries
            )

            # Calculate coverage percentage
            coverage_percentage = 0.0
            if total_area > 0:
                coverage_percentage = (intersected_area / total_area) * 100
                coverage_percentage = min(100.0, max(0.0, coverage_percentage))  # Clamp to 0-100%

            coverage_data[boundary_type] = {
                'total_boundaries': len(all_boundaries_of_type),
                'affected_boundaries': len(boundaries),
                'coverage_percentage': round(coverage_percentage, 1),
                'total_area_sqm': total_area,
                'intersected_area_sqm': intersected_area
            }

        # Calculate overall county coverage
        county_boundary = Boundary.query.filter_by(type='county').first()
        if county_boundary and county_boundary.geom:
            # Calculate intersection area between alert and county
            county_intersection_query = db.session.query(
                func.ST_Area(
                    func.ST_Intersection(alert.geom, county_boundary.geom)
                ).label('intersection_area'),
                func.ST_Area(county_boundary.geom).label('total_county_area')
            ).first()

            if county_intersection_query:
                county_coverage = 0.0
                if county_intersection_query.total_county_area > 0:
                    county_coverage = (
                                              county_intersection_query.intersection_area /
                                              county_intersection_query.total_county_area
                                      ) * 100
                    county_coverage = min(100.0, max(0.0, county_coverage))

                coverage_data['county'] = {
                    'coverage_percentage': round(county_coverage, 1),
                    'total_area_sqm': county_intersection_query.total_county_area,
                    'intersected_area_sqm': county_intersection_query.intersection_area
                }

    except Exception as e:
        logger.error(f"Error calculating coverage percentages: {str(e)}")

    return coverage_data


@app.route('/admin/calculate_single_alert/<int:alert_id>', methods=['POST'])
def calculate_single_alert(alert_id):
    """Calculate intersections for a single alert"""
    try:
        alert = CAPAlert.query.get_or_404(alert_id)

        if not alert.geom:
            return jsonify({'error': 'Alert has no geometry data'}), 400

        deleted_count = Intersection.query.filter_by(cap_alert_id=alert_id).delete()

        boundaries = Boundary.query.all()

        if not boundaries:
            return jsonify({'error': 'No boundaries found in database. Upload some boundary files first.'}), 400

        intersections_created = 0
        errors = []

        for boundary in boundaries:
            try:
                intersection_query = db.session.query(
                    func.ST_Area(
                        func.ST_Intersection(alert.geom, boundary.geom)
                    ).label('intersection_area')
                ).filter(
                    func.ST_Intersects(alert.geom, boundary.geom)
                ).first()

                if intersection_query and intersection_query.intersection_area > 0:
                    intersection = Intersection(
                        cap_alert_id=alert_id,
                        boundary_id=boundary.id,
                        intersection_area=intersection_query.intersection_area
                    )
                    db.session.add(intersection)
                    intersections_created += 1

            except Exception as boundary_error:
                error_msg = f"Boundary {boundary.id}: {str(boundary_error)}"
                errors.append(error_msg)
                logger.warning(error_msg)

        db.session.commit()

        return jsonify({
            'success': f'Successfully calculated {intersections_created} boundary intersections',
            'intersections_created': intersections_created,
            'boundaries_tested': len(boundaries),
            'deleted_intersections': deleted_count,
            'errors': errors
        })

    except Exception as e:
        db.session.rollback()
        logger.error(f"Error calculating single alert: {str(e)}")
        return jsonify({'error': f'Failed to calculate intersections: {str(e)}'}), 500


# =============================================================================
# BOUNDARY MANAGEMENT ROUTES
# =============================================================================

@app.route('/admin/upload_boundaries', methods=['POST'])
def upload_boundaries():
    """Upload GeoJSON boundary file with enhanced processing"""
    try:
        if 'file' not in request.files:
            return jsonify({'error': 'No file provided'}), 400

        file = request.files['file']
        boundary_type = request.form.get('boundary_type', 'unknown')

        if file.filename == '':
            return jsonify({'error': 'No file selected'}), 400

        if not file.filename.lower().endswith('.geojson'):
            return jsonify({'error': 'File must be a GeoJSON file'}), 400

        try:
            geojson_data = json.loads(file.read().decode('utf-8'))
        except json.JSONDecodeError:
            return jsonify({'error': 'Invalid GeoJSON format'}), 400

        features = geojson_data.get('features', [])
        boundaries_added = 0
        errors = []

        for i, feature in enumerate(features):
            try:
                properties = feature.get('properties', {})
                geometry = feature.get('geometry')

                if not geometry:
                    errors.append(f"Feature {i + 1}: No geometry")
                    continue

                name, description = extract_name_and_description(properties, boundary_type)

                geometry_json = json.dumps(geometry)

                boundary = Boundary(
                    name=name,
                    type=boundary_type,
                    description=description,
                    created_at=utc_now(),
                    updated_at=utc_now()
                )

                boundary.geom = db.session.execute(
                    text("SELECT ST_GeomFromGeoJSON(:geom)"),
                    {"geom": geometry_json}
                ).scalar()

                db.session.add(boundary)
                boundaries_added += 1

            except Exception as e:
                errors.append(f"Feature {i + 1}: {str(e)}")

        try:
            db.session.commit()
            logger.info(f"Successfully uploaded {boundaries_added} {boundary_type} boundaries")
        except Exception as e:
            db.session.rollback()
            return jsonify({'error': f'Database error: {str(e)}'}), 500

        response_data = {
            'success': f'Successfully uploaded {boundaries_added} {boundary_type} boundaries',
            'boundaries_added': boundaries_added,
            'total_features': len(features),
            'errors': errors[:10] if errors else []
        }

        if errors:
            response_data['warning'] = f'{len(errors)} features had errors'

        return jsonify(response_data)

    except Exception as e:
        logger.error(f"Error uploading boundaries: {str(e)}")
        return jsonify({'error': f'Upload failed: {str(e)}'}), 500


@app.route('/admin/clear_boundaries/<boundary_type>', methods=['DELETE'])
def clear_boundaries(boundary_type):
    """Clear all boundaries of a specific type"""
    try:
        if boundary_type == 'all':
            deleted_count = Boundary.query.delete()
            message = f'Deleted all {deleted_count} boundaries'
        else:
            deleted_count = Boundary.query.filter_by(type=boundary_type).delete()
            message = f'Deleted {deleted_count} {boundary_type} boundaries'

        db.session.commit()

        log_entry = SystemLog(
            level='WARNING',
            message=message,
            module='admin',
            details={
                'boundary_type': boundary_type,
                'deleted_count': deleted_count,
                'deleted_at_utc': utc_now().isoformat(),
                'deleted_at_local': local_now().isoformat()
            }
        )
        db.session.add(log_entry)
        db.session.commit()

        return jsonify({'success': message, 'deleted_count': deleted_count})

    except Exception as e:
        db.session.rollback()
        logger.error(f"Error clearing boundaries: {str(e)}")
        return jsonify({'error': f'Failed to clear boundaries: {str(e)}'}), 500


@app.route('/admin/clear_all_boundaries', methods=['DELETE'])
def clear_all_boundaries():
    """Clear all boundaries (requires confirmation)"""
    try:
        data = request.get_json() or {}

        confirmation_level = data.get('confirmation_level', 0)
        text_confirmation = data.get('text_confirmation', '')

        if confirmation_level < 2 or text_confirmation != 'DELETE ALL BOUNDARIES':
            return jsonify({'error': 'Invalid confirmation. This action requires proper confirmation.'}), 400

        deleted_count = Boundary.query.delete()
        db.session.commit()

        log_entry = SystemLog(
            level='CRITICAL',
            message=f'DELETED ALL BOUNDARIES: {deleted_count} boundaries permanently removed',
            module='admin',
            details={
                'deleted_count': deleted_count,
                'confirmation_level': confirmation_level,
                'deleted_at_utc': utc_now().isoformat(),
                'deleted_at_local': local_now().isoformat()
            }
        )
        db.session.add(log_entry)
        db.session.commit()

        return jsonify({
            'success': f'Successfully deleted all {deleted_count} boundaries',
            'deleted_count': deleted_count
        })

    except Exception as e:
        db.session.rollback()
        logger.error(f"Error clearing all boundaries: {str(e)}")
        return jsonify({'error': f'Failed to clear all boundaries: {str(e)}'}), 500


# =============================================================================
# DEBUG AND TESTING ROUTES
# =============================================================================

@app.route('/debug/alert/<int:alert_id>')
def debug_alert(alert_id):
    """Debug route to inspect alert geometry and intersections"""
    try:
        alert = CAPAlert.query.get_or_404(alert_id)

        geometry_info = None
        if alert.geom:
            geom_result = db.session.execute(
                text("""
                    SELECT 
                        ST_GeometryType(:geom) as type,
                        ST_SRID(:geom) as srid,
                        ST_Area(:geom) as area
                """),
                {"geom": alert.geom}
            ).fetchone()

            geometry_info = {
                'type': geom_result.type,
                'srid': geom_result.srid,
                'area': float(geom_result.area)
            }

        intersection_results = []
        if alert.geom:
            boundaries = Boundary.query.all()
            for boundary in boundaries:
                if boundary.geom:
                    try:
                        intersection_result = db.session.execute(
                            text("""
                                SELECT ST_Intersects(:alert_geom, :boundary_geom) as intersects,
                                       ST_Area(ST_Intersection(:alert_geom, :boundary_geom)) as area
                            """),
                            {
                                'alert_geom': alert.geom,
                                'boundary_geom': boundary.geom
                            }
                        ).fetchone()

                        intersection_results.append({
                            'boundary_id': boundary.id,
                            'boundary_name': boundary.name,
                            'boundary_type': boundary.type,
                            'intersects': bool(intersection_result.intersects),
                            'intersection_area': float(intersection_result.area) if intersection_result.area else 0
                        })
                    except Exception as e:
                        logger.error(f"Error checking intersection with boundary {boundary.id}: {e}")

        existing_intersections = db.session.query(Intersection).filter_by(cap_alert_id=alert_id).count()
        boundaries_in_db = Boundary.query.count()

        debug_info = {
            'alert_id': alert_id,
            'alert_event': alert.event,
            'alert_area_desc': alert.area_desc,
            'has_geometry': alert.geom is not None,
            'geometry_info': geometry_info,
            'boundaries_in_db': boundaries_in_db,
            'existing_intersections': existing_intersections,
            'intersection_results': intersection_results,
            'intersections_found': len([r for r in intersection_results if r['intersects']]),
            'errors': []
        }

        return jsonify(debug_info)

    except Exception as e:
        logger.error(f"Error debugging alert {alert_id}: {str(e)}")
        return jsonify({'error': f'Debug failed: {str(e)}'}), 500


@app.route('/debug/boundaries/<int:alert_id>')
def debug_boundaries(alert_id):
    """Debug boundary intersections for a specific alert"""
    try:
        alert = CAPAlert.query.get_or_404(alert_id)

        debug_info = {
            'alert_id': alert_id,
            'alert_event': alert.event,
            'alert_area_desc': alert.area_desc,
            'has_geometry': alert.geom is not None,
            'boundaries_in_db': Boundary.query.count(),
            'existing_intersections': Intersection.query.filter_by(cap_alert_id=alert_id).count(),
            'errors': []
        }

        if not alert.geom:
            debug_info['errors'].append('Alert has no geometry data')
            return jsonify(debug_info)

        boundaries = Boundary.query.all()
        intersection_results = []

        for boundary in boundaries:
            try:
                intersection_test = db.session.query(
                    func.ST_Intersects(alert.geom, boundary.geom).label('intersects'),
                    func.ST_Area(func.ST_Intersection(alert.geom, boundary.geom)).label('area')
                ).first()

                intersection_results.append({
                    'boundary_id': boundary.id,
                    'boundary_name': boundary.name,
                    'boundary_type': boundary.type,
                    'intersects': bool(
                        intersection_test.intersects) if intersection_test.intersects is not None else False,
                    'intersection_area': float(intersection_test.area) if intersection_test.area else 0
                })

            except Exception as boundary_error:
                debug_info['errors'].append(f'Error testing boundary {boundary.id}: {str(boundary_error)}')

        debug_info['intersection_results'] = intersection_results
        debug_info['intersections_found'] = len([r for r in intersection_results if r['intersects']])

        try:
            geom_info = db.session.query(
                func.ST_GeometryType(alert.geom).label('geom_type'),
                func.ST_SRID(alert.geom).label('srid'),
                func.ST_Area(alert.geom).label('area')
            ).first()

            debug_info['geometry_info'] = {
                'type': geom_info.geom_type if geom_info else 'Unknown',
                'srid': geom_info.srid if geom_info else 'Unknown',
                'area': float(geom_info.area) if geom_info and geom_info.area else 0
            }
        except Exception as geom_error:
            debug_info['errors'].append(f'Error getting geometry info: {str(geom_error)}')

        return jsonify(debug_info)

    except Exception as e:
        logger.error(f"Error in debug_boundaries: {str(e)}")
        return jsonify({'error': str(e), 'alert_id': alert_id}), 500


# =============================================================================
# LED CONTROL ROUTES
# =============================================================================

@app.route('/led')
def led_redirect():
    """Maintain legacy /led URL by redirecting to the control dashboard."""
    return redirect(url_for('led_control'))
@app.route('/led_control')
def led_control():
    """LED sign control interface"""
    try:
        ensure_led_tables()

        led_status = None
        if led_controller:
            led_status = led_controller.get_status()

        recent_messages = []
        try:
            recent_messages = LEDMessage.query.order_by(
                LEDMessage.created_at.desc()
            ).limit(10).all()
        except OperationalError as db_error:
            if 'led_messages' in str(db_error.orig):
                logger.warning("LED messages table missing; creating tables now")
                db.create_all()
                recent_messages = LEDMessage.query.order_by(
                    LEDMessage.created_at.desc()
                ).limit(10).all()
            else:
                raise

        canned_messages = []
        if led_controller:
            for name, config in led_controller.canned_messages.items():
                lines = config.get('lines') or config.get('text') or []
                if isinstance(lines, str):
                    lines = [lines]

                canned_messages.append({
                    'name': name,
                    'lines': lines,
                    'color': getattr(config.get('color'), 'name', str(config.get('color'))),
                    'font': getattr(config.get('font'), 'name', str(config.get('font'))),
                    'mode': getattr(config.get('mode'), 'name', str(config.get('mode'))),
                    'speed': getattr(config.get('speed'), 'name', str(config.get('speed', Speed.SPEED_3))),
                    'hold_time': config.get('hold_time', 5),
                    'priority': getattr(config.get('priority'), 'name', str(config.get('priority', MessagePriority.NORMAL)))
                })

        return render_template('led_control.html',
                               led_status=led_status,
                               recent_messages=recent_messages,
                               canned_messages=canned_messages,
                               led_available=LED_AVAILABLE)

    except Exception as e:
        logger.error(f"Error loading LED control page: {e}")
        return f"<h1>LED Control Error</h1><p>{str(e)}</p><p><a href='/'>← Back to Main</a></p>"


# =============================================================================
# LED SIGN API ROUTES
# =============================================================================

@app.route('/api/led/send_message', methods=['POST'])
def api_led_send_message():
    """Send custom message to LED sign"""
    try:
        ensure_led_tables()

        data = request.get_json()

        if not led_controller:
            return jsonify({'success': False, 'error': 'LED controller not available'})

        lines = data.get('lines')
        if isinstance(lines, str):
            lines = [line for line in lines.splitlines() if line.strip()]

        if not lines:
            return jsonify({'success': False, 'error': 'At least one line of text is required'})

        color_name = data.get('color', 'GREEN')
        font_name = data.get('font', 'FONT_7x9')
        mode_name = data.get('mode', 'HOLD')
        speed_name = data.get('speed', 'SPEED_3')
        hold_time = int(data.get('hold_time', 5))
        priority_value = int(data.get('priority', MessagePriority.NORMAL.value))

        try:
            color = Color[color_name.upper()]
            font = Font[font_name.upper()]
            mode = DisplayMode[mode_name.upper()]
            speed = Speed[speed_name.upper()]
            priority = MessagePriority(priority_value)
        except (KeyError, ValueError) as e:
            return jsonify({'success': False, 'error': f'Invalid parameter: {str(e)}'})

        special_functions_raw = data.get('special_functions', []) or []
        special_functions = []
        special_enum = getattr(led_module, 'SpecialFunction', None) if led_module else None
        if special_enum:
            for func_name in special_functions_raw:
                try:
                    special_functions.append(special_enum[func_name.upper()])
                except KeyError:
                    logger.warning("Ignoring unknown special function: %s", func_name)

        led_message = LEDMessage(
            message_type='custom',
            content='\n'.join(lines),
            priority=priority.value,
            color=color.name,
            font_size=font.name,
            effect=mode.name,
            speed=speed.name,
            display_time=hold_time,
            scheduled_time=utc_now()
        )
        db.session.add(led_message)
        db.session.commit()

        result = led_controller.send_message(
            lines=lines,
            color=color,
            font=font,
            mode=mode,
            speed=speed,
            hold_time=hold_time,
            special_functions=special_functions or None,
            priority=priority
        )

        if result:
            led_message.sent_at = utc_now()
            db.session.commit()

        return jsonify({
            'success': result,
            'message_id': led_message.id,
            'timestamp': utc_now().isoformat()
        })

    except Exception as e:
        logger.error(f"Error sending LED message: {e}")
        return jsonify({'success': False, 'error': str(e)})


@app.route('/api/led/send_canned', methods=['POST'])
def api_led_send_canned():
    """Send canned message to LED sign"""
    try:
        ensure_led_tables()

        data = request.get_json()
        message_name = data.get('message_name')
        parameters = data.get('parameters', {})

        if not message_name:
            return jsonify({'success': False, 'error': 'Message name is required'})

        if not led_controller:
            return jsonify({'success': False, 'error': 'LED controller not available'})

        led_message = LEDMessage(
            message_type='canned',
            content=message_name,
            priority=2,
            scheduled_time=utc_now()
        )
        db.session.add(led_message)
        db.session.commit()

        result = led_controller.send_canned_message(message_name, **parameters)

        if result:
            led_message.sent_at = utc_now()
            db.session.commit()

        return jsonify({
            'success': result,
            'message_id': led_message.id,
            'timestamp': utc_now().isoformat()
        })

    except Exception as e:
        logger.error(f"Error sending canned message: {e}")
        return jsonify({'success': False, 'error': str(e)})


@app.route('/api/led/clear', methods=['POST'])
def api_led_clear():
    """Clear LED display"""
    try:
        ensure_led_tables()

        if not led_controller:
            return jsonify({'success': False, 'error': 'LED controller not available'})

        result = led_controller.clear_display()

        if result:
            led_message = LEDMessage(
                message_type='system',
                content='DISPLAY_CLEARED',
                priority=1,
                scheduled_time=utc_now(),
                sent_at=utc_now()
            )
            db.session.add(led_message)
            db.session.commit()

        return jsonify({'success': result, 'timestamp': utc_now().isoformat()})

    except Exception as e:
        logger.error(f"Error clearing LED display: {e}")
        return jsonify({'success': False, 'error': str(e)})


@app.route('/api/led/brightness', methods=['POST'])
def api_led_brightness():
    """Set LED display brightness"""
    try:
        ensure_led_tables()

        data = request.get_json()
        brightness = int(data.get('brightness', 10))

        if not 1 <= brightness <= 16:
            return jsonify({'success': False, 'error': 'Brightness must be between 1 and 16'})

        if not led_controller:
            return jsonify({'success': False, 'error': 'LED controller not available'})

        result = led_controller.set_brightness(brightness)

        if result:
            status = LEDSignStatus.query.filter_by(sign_ip=LED_SIGN_IP).first()
            if status:
                status.brightness_level = brightness
                status.last_update = utc_now()
                db.session.commit()

        return jsonify({'success': result, 'brightness': brightness})

    except Exception as e:
        logger.error(f"Error setting LED brightness: {e}")
        return jsonify({'success': False, 'error': str(e)})


@app.route('/api/led/test', methods=['POST'])
def api_led_test():
    """Run LED sign feature test"""
    try:
        if not led_controller:
            return jsonify({'success': False, 'error': 'LED controller not available'})

        result = led_controller.test_all_features()

        led_message = LEDMessage(
            message_type='system',
            content='FEATURE_TEST',
            priority=1,
            scheduled_time=utc_now(),
            sent_at=utc_now() if result else None
        )
        db.session.add(led_message)
        db.session.commit()

        return jsonify({'success': result, 'message': 'Test sequence started'})

    except Exception as e:
        logger.error(f"Error running LED test: {e}")
        return jsonify({'success': False, 'error': str(e)})


@app.route('/api/led/emergency', methods=['POST'])
def api_led_emergency():
    """Send emergency override message"""
    try:
        data = request.get_json()
        message = data.get('message', 'EMERGENCY ALERT')
        duration = int(data.get('duration', 30))

        if not led_controller:
            return jsonify({'success': False, 'error': 'LED controller not available'})

        led_message = LEDMessage(
            message_type='emergency',
            content=message,
            priority=0,
            display_time=duration,
            scheduled_time=utc_now()
        )
        db.session.add(led_message)
        db.session.commit()

        result = led_controller.emergency_override(message, duration)

        if result:
            led_message.sent_at = utc_now()
            db.session.commit()

        return jsonify({
            'success': result,
            'message_id': led_message.id,
            'duration': duration
        })

    except Exception as e:
        logger.error(f"Error sending emergency message: {e}")
        return jsonify({'success': False, 'error': str(e)})


@app.route('/api/led/status')
def api_led_status():
    """Get LED sign status"""
    try:
        ensure_led_tables()

        status = {
            'controller_available': led_controller is not None,
            'sign_ip': LED_SIGN_IP,
            'sign_port': LED_SIGN_PORT,
            'led_library_available': LED_AVAILABLE
        }

        if led_controller:
            status.update(led_controller.get_status())

        db_status = LEDSignStatus.query.filter_by(sign_ip=LED_SIGN_IP).first()
        if db_status:
            status.update({
                'brightness_level': db_status.brightness_level,
                'error_count': db_status.error_count,
                'last_error': db_status.last_error,
                'last_database_update': db_status.last_update.isoformat() if db_status.last_update else None
            })

        return jsonify(status)

    except Exception as e:
        logger.error(f"Error getting LED status: {e}")
        return jsonify({'error': str(e)})


@app.route('/api/led/messages')
def api_led_messages():
    """Get LED message history"""
    try:
        ensure_led_tables()

        page = request.args.get('page', 1, type=int)
        per_page = request.args.get('per_page', 20, type=int)

        messages = LEDMessage.query.order_by(
            LEDMessage.created_at.desc()
        ).paginate(page=page, per_page=per_page, error_out=False)

        return jsonify({
            'messages': [
                {
                    'id': msg.id,
                    'type': msg.message_type,
                    'content': msg.content,
                    'priority': msg.priority,
                    'color': msg.color,
                    'font_size': msg.font_size,
                    'effect': msg.effect,
                    'speed': msg.speed,
                    'display_time': msg.display_time,
                    'created_at': msg.created_at.isoformat(),
                    'sent_at': msg.sent_at.isoformat() if msg.sent_at else None,
                    'is_active': msg.is_active,
                    'alert_id': msg.alert_id
                }
                for msg in messages.items
            ],
            'total': messages.total,
            'pages': messages.pages,
            'current_page': page
        })

    except Exception as e:
        logger.error(f"Error getting LED messages: {e}")
        return jsonify({'error': str(e)})


@app.route('/api/led/canned_messages')
def api_led_canned_messages():
    """Get available canned messages"""
    try:
        if not led_controller:
            return jsonify({'canned_messages': []})

        canned_messages = []
        for name, config in led_controller.canned_messages.items():
            lines = config.get('lines') or config.get('text') or []
            if isinstance(lines, str):
                lines = [lines]

            canned_messages.append({
                'name': name,
                'lines': lines,
                'color': getattr(config.get('color'), 'name', str(config.get('color'))),
                'font': getattr(config.get('font'), 'name', str(config.get('font'))),
                'mode': getattr(config.get('mode'), 'name', str(config.get('mode'))),
                'speed': getattr(config.get('speed'), 'name', str(config.get('speed', Speed.SPEED_3))),
                'hold_time': config.get('hold_time', 5),
                'priority': getattr(config.get('priority'), 'name', str(config.get('priority', MessagePriority.NORMAL)))
            })

        return jsonify({'canned_messages': canned_messages})

    except Exception as e:
        logger.error(f"Error getting canned messages: {e}")
        return jsonify({'error': str(e)})


# =============================================================================
# DATA EXPORT ROUTES
# =============================================================================

@app.route('/export/alerts')
def export_alerts():
    """Export alerts data to Excel with proper timezone formatting"""
    try:
        alerts = CAPAlert.query.order_by(CAPAlert.sent.desc()).all()

        alerts_data = []
        for alert in alerts:
            sent_local = format_local_datetime(alert.sent, include_utc=False) if alert.sent else ''
            expires_local = format_local_datetime(alert.expires, include_utc=False) if alert.expires else ''
            created_local = format_local_datetime(alert.created_at, include_utc=False) if alert.created_at else ''

            alerts_data.append({
                'ID': alert.id,
                'Identifier': alert.identifier,
                'Event': alert.event,
                'Status': alert.status,
                'Severity': alert.severity or '',
                'Urgency': alert.urgency or '',
                'Certainty': alert.certainty or '',
                'Sent_Local_Time': sent_local,
                'Expires_Local_Time': expires_local,
                'Sent_UTC': alert.sent.isoformat() if alert.sent else '',
                'Expires_UTC': alert.expires.isoformat() if alert.expires else '',
                'Headline': alert.headline or '',
                'Area_Description': alert.area_desc or '',
                'Created_Local_Time': created_local,
                'Is_Expired': is_alert_expired(alert.expires)
            })

        return jsonify({
            'data': alerts_data,
            'total': len(alerts_data),
            'exported_at': utc_now().isoformat(),
            'exported_at_local': local_now().isoformat(),
            'timezone': str(PUTNAM_COUNTY_TZ)
        })

    except Exception as e:
        logger.error(f"Error exporting alerts: {str(e)}")
        return jsonify({'error': 'Failed to export alerts data'}), 500


@app.route('/export/boundaries')
def export_boundaries():
    """Export boundaries data to Excel with timezone formatting"""
    try:
        boundaries = Boundary.query.order_by(Boundary.type, Boundary.name).all()

        boundaries_data = []
        for boundary in boundaries:
            created_local = format_local_datetime(boundary.created_at, include_utc=False) if boundary.created_at else ''
            updated_local = format_local_datetime(boundary.updated_at, include_utc=False) if boundary.updated_at else ''

            boundaries_data.append({
                'ID': boundary.id,
                'Name': boundary.name,
                'Type': boundary.type,
                'Description': boundary.description or '',
                'Created_Local_Time': created_local,
                'Updated_Local_Time': updated_local,
                'Created_UTC': boundary.created_at.isoformat() if boundary.created_at else '',
                'Updated_UTC': boundary.updated_at.isoformat() if boundary.updated_at else ''
            })

        return jsonify({
            'data': boundaries_data,
            'total': len(boundaries_data),
            'exported_at': utc_now().isoformat(),
            'exported_at_local': local_now().isoformat(),
            'timezone': str(PUTNAM_COUNTY_TZ)
        })

    except Exception as e:
        logger.error(f"Error exporting boundaries: {str(e)}")
        return jsonify({'error': 'Failed to export boundaries data'}), 500


@app.route('/export/statistics')
def export_statistics():
    """Export current statistics to Excel with timezone info"""
    try:
        stats_data = [{
            'Metric': 'Total Alerts',
            'Value': CAPAlert.query.count(),
            'Category': 'Alerts'
        }, {
            'Metric': 'Active Alerts',
            'Value': get_active_alerts_query().count(),
            'Category': 'Alerts'
        }, {
            'Metric': 'Expired Alerts',
            'Value': get_expired_alerts_query().count(),
            'Category': 'Alerts'
        }, {
            'Metric': 'Total Boundaries',
            'Value': Boundary.query.count(),
            'Category': 'Boundaries'
        }]

        severity_stats = db.session.query(
            CAPAlert.severity, func.count(CAPAlert.id).label('count')
        ).filter(CAPAlert.severity.isnot(None)).group_by(CAPAlert.severity).all()

        for severity, count in severity_stats:
            stats_data.append({
                'Metric': f'Alerts - {severity}',
                'Value': count,
                'Category': 'Severity'
            })

        boundary_stats = db.session.query(
            Boundary.type, func.count(Boundary.id).label('count')
        ).group_by(Boundary.type).all()

        for btype, count in boundary_stats:
            stats_data.append({
                'Metric': f'Boundaries - {btype.title()}',
                'Value': count,
                'Category': 'Boundary Types'
            })

        return jsonify({
            'data': stats_data,
            'total': len(stats_data),
            'exported_at': utc_now().isoformat(),
            'exported_at_local': local_now().isoformat(),
            'timezone': str(PUTNAM_COUNTY_TZ)
        })

    except Exception as e:
        logger.error(f"Error exporting statistics: {str(e)}")
        return jsonify({'error': 'Failed to export statistics data'}), 500


@app.route('/export/intersections')
def export_intersections():
    """Export intersection data with full details"""
    try:
        intersections = db.session.query(
            Intersection, CAPAlert, Boundary
        ).join(
            CAPAlert, Intersection.cap_alert_id == CAPAlert.id
        ).join(
            Boundary, Intersection.boundary_id == Boundary.id
        ).all()

        intersection_data = []
        for intersection, alert, boundary in intersections:
            created_local = format_local_datetime(intersection.created_at,
                                                  include_utc=False) if intersection.created_at else ''
            alert_sent_local = format_local_datetime(alert.sent, include_utc=False) if alert.sent else ''

            intersection_data.append({
                'Intersection_ID': intersection.id,
                'Alert_ID': alert.id,
                'Alert_Identifier': alert.identifier,
                'Alert_Event': alert.event,
                'Alert_Severity': alert.severity or '',
                'Alert_Sent_Local': alert_sent_local,
                'Boundary_ID': boundary.id,
                'Boundary_Name': boundary.name,
                'Boundary_Type': boundary.type,
                'Intersection_Area': intersection.intersection_area or 0,
                'Created_Local_Time': created_local,
                'Created_UTC': intersection.created_at.isoformat() if intersection.created_at else ''
            })

        return jsonify({
            'data': intersection_data,
            'total': len(intersection_data),
            'exported_at': utc_now().isoformat(),
            'exported_at_local': local_now().isoformat(),
            'timezone': str(PUTNAM_COUNTY_TZ)
        })

    except Exception as e:
        logger.error(f"Error exporting intersections: {str(e)}")
        return jsonify({'error': 'Failed to export intersection data'}), 500


# =============================================================================
# ERROR HANDLERS
# =============================================================================

@app.errorhandler(404)
def not_found_error(error):
    """Enhanced 404 error page"""
    return render_template_string("""
    <h1>404 - Page Not Found</h1>
    <p>The page you're looking for doesn't exist.</p>
    <p><a href='/'>← Back to Main</a> | <a href='/admin'>Admin</a> | <a href='/alerts'>Alerts</a></p>
    """), 404


@app.errorhandler(500)
def internal_error(error):
    """Enhanced 500 error page"""
    if hasattr(db, 'session') and db.session:
        db.session.rollback()

    return render_template_string("""
    <h1>500 - Internal Server Error</h1>
    <p>Something went wrong on our end. Please try again later.</p>
    <p><a href='/'>← Back to Main</a> | <a href='/admin'>Admin</a></p>
    """), 500


@app.errorhandler(403)
def forbidden_error(error):
    """403 Forbidden error page"""
    return render_template_string("""
    <h1>403 - Forbidden</h1>
    <p>You don't have permission to access this resource.</p>
    <p><a href='/'>← Back to Main</a></p>
    """), 403


@app.errorhandler(400)
def bad_request_error(error):
    """400 Bad Request error page"""
    return render_template_string("""
    <h1>400 - Bad Request</h1>
    <p>The request was malformed or invalid.</p>
    <p><a href='/'>← Back to Main</a></p>
    """), 400


# =============================================================================
# HEALTH CHECK AND MONITORING ROUTES
# =============================================================================

@app.route('/health')
def health_check():
    """Simple health check endpoint"""
    try:
        # Test database connection
        db.session.execute(text('SELECT 1')).fetchone()

        return jsonify({
            'status': 'healthy',
            'timestamp': utc_now().isoformat(),
            'local_timestamp': local_now().isoformat(),
            'version': '2.0',
            'database': 'connected',
            'led_available': LED_AVAILABLE
        })
    except Exception as e:
        return jsonify({
            'status': 'unhealthy',
            'error': str(e),
            'timestamp': utc_now().isoformat(),
            'local_timestamp': local_now().isoformat()
        }), 500


@app.route('/ping')
def ping():
    """Simple ping endpoint"""
    return jsonify({
        'pong': True,
        'timestamp': utc_now().isoformat(),
        'local_timestamp': local_now().isoformat()
    })


@app.route('/version')
def version():
    """Version information endpoint"""
    return jsonify({
        'version': '2.0',
        'name': 'NOAA CAP Alerts System',
        'author': 'KR8MER Amateur Radio Emergency Communications',
        'description': 'Emergency alert system for Putnam County, Ohio',
        'timezone': str(PUTNAM_COUNTY_TZ),
        'led_available': LED_AVAILABLE,
        'timestamp': utc_now().isoformat(),
        'local_timestamp': local_now().isoformat()
    })


# =============================================================================
# ADDITIONAL UTILITY ROUTES
# =============================================================================

@app.route('/favicon.ico')
def favicon():
    """Serve favicon"""
    return '', 204


@app.route('/robots.txt')
def robots():
    """Robots.txt for web crawlers"""
    return """User-agent: *
Disallow: /admin/
Disallow: /api/
Disallow: /debug/
Allow: /
""", 200, {'Content-Type': 'text/plain'}


# =============================================================================
# CONTEXT PROCESSORS FOR TEMPLATES
# =============================================================================

@app.context_processor
def inject_global_vars():
    """Inject global variables into all templates"""
    return {
        'current_utc_time': utc_now(),
        'current_local_time': local_now(),
        'timezone_name': str(PUTNAM_COUNTY_TZ),
        'led_available': LED_AVAILABLE,
        'system_version': '2.0'
    }


# =============================================================================
# REQUEST HOOKS
# =============================================================================

@app.before_request
def before_request():
    """Before request hook for logging and setup"""
    # Log API requests for debugging
    if request.path.startswith('/api/') and request.method in ['POST', 'PUT', 'DELETE']:
        logger.info(f"{request.method} {request.path} from {request.remote_addr}")


@app.after_request
def after_request(response):
    """After request hook for headers and cleanup"""
    # Add CORS headers for API endpoints
    if request.path.startswith('/api/'):
        response.headers.add('Access-Control-Allow-Origin', '*')
        response.headers.add('Access-Control-Allow-Headers', 'Content-Type,Authorization')
        response.headers.add('Access-Control-Allow-Methods', 'GET,PUT,POST,DELETE,OPTIONS')

    # Add security headers
    response.headers.add('X-Content-Type-Options', 'nosniff')
    response.headers.add('X-Frame-Options', 'DENY')
    response.headers.add('X-XSS-Protection', '1; mode=block')

    return response


<<<<<<< HEAD
# Flask 3 removed the ``before_first_request`` hook, and the deployment target
# we are working with does not expose the newer ``before_serving`` hook either.
# Instead we perform the database bootstrap lazily the first time a request is
# processed.  A lock guarantees the migration only runs once even when multiple
# workers race to handle the initial traffic.
_database_initialized = False
_database_init_lock = threading.Lock()


def initialize_database_once():
    """Ensure all database tables exist exactly once at startup."""
    global _database_initialized
    if _database_initialized:
        return

    with _database_init_lock:
        if _database_initialized:
            return
        try:
            db.create_all()
        except Exception as db_error:
            logger.error("Database initialization failed: %s", db_error)
            raise
        else:
            _database_initialized = True


@app.before_request
def ensure_database_initialized():
    """Run before each request and lazily create tables on the first call."""
    initialize_database_once()
=======
# Flask 3 removed the ``before_first_request`` hook, so we run our
# initialization using ``before_serving`` which executes once when the
# server starts handling requests.
@app.before_serving
def initialize_database():
    """Ensure all database tables exist when the app starts."""
    try:
        db.create_all()
    except Exception as db_error:
        logger.error("Database initialization failed: %s", db_error)
>>>>>>> fdfbedb6


with app.app_context():
    initialize_database()


# =============================================================================
# CLI COMMANDS (for future use with Flask CLI)
# =============================================================================

@app.cli.command()
def init_db():
    """Initialize the database tables"""
    db.create_all()
    logger.info("Database tables created successfully")


@app.cli.command()
def test_led():
    """Test LED controller connection"""
    if led_controller:
        try:
            status = led_controller.get_status()
            logger.info(f"LED Status: {status}")

            # Send test message
            result = led_controller.send_message("TEST MESSAGE")
            logger.info(f"Test message sent: {result}")
        except Exception as e:
            logger.error(f"LED test failed: {e}")
    else:
        logger.warning("LED controller not available")


@app.cli.command()
def cleanup_expired():
    """Mark expired alerts as expired (safe cleanup)"""
    try:
        now = utc_now()
        expired_alerts = CAPAlert.query.filter(
            CAPAlert.expires < now,
            CAPAlert.status != 'Expired'
        ).all()

        count = 0
        for alert in expired_alerts:
            alert.status = 'Expired'
            alert.updated_at = now
            count += 1

        db.session.commit()
        logger.info(f"Marked {count} alerts as expired")

    except Exception as e:
        logger.error(f"Error in cleanup: {e}")
        db.session.rollback()


# =============================================================================
# APPLICATION STARTUP AND CONFIGURATION
# =============================================================================

def create_app(config=None):
    """Application factory pattern for testing"""
    if config:
        app.config.update(config)

    with app.app_context():
        db.create_all()

    return app


# =============================================================================
# APPLICATION STARTUP
# =============================================================================

if __name__ == '__main__':
    with app.app_context():
        db.create_all()

    app.run(debug=True, host='0.0.0.0', port=5000)<|MERGE_RESOLUTION|>--- conflicted
+++ resolved
@@ -3391,39 +3391,6 @@
     return response
 
 
-<<<<<<< HEAD
-# Flask 3 removed the ``before_first_request`` hook, and the deployment target
-# we are working with does not expose the newer ``before_serving`` hook either.
-# Instead we perform the database bootstrap lazily the first time a request is
-# processed.  A lock guarantees the migration only runs once even when multiple
-# workers race to handle the initial traffic.
-_database_initialized = False
-_database_init_lock = threading.Lock()
-
-
-def initialize_database_once():
-    """Ensure all database tables exist exactly once at startup."""
-    global _database_initialized
-    if _database_initialized:
-        return
-
-    with _database_init_lock:
-        if _database_initialized:
-            return
-        try:
-            db.create_all()
-        except Exception as db_error:
-            logger.error("Database initialization failed: %s", db_error)
-            raise
-        else:
-            _database_initialized = True
-
-
-@app.before_request
-def ensure_database_initialized():
-    """Run before each request and lazily create tables on the first call."""
-    initialize_database_once()
-=======
 # Flask 3 removed the ``before_first_request`` hook, so we run our
 # initialization using ``before_serving`` which executes once when the
 # server starts handling requests.
@@ -3434,7 +3401,6 @@
         db.create_all()
     except Exception as db_error:
         logger.error("Database initialization failed: %s", db_error)
->>>>>>> fdfbedb6
 
 
 with app.app_context():
