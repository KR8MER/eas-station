--- conflicted
+++ resolved
@@ -3391,20 +3391,10 @@
     return response
 
 
-<<<<<<< HEAD
-# Flask 3 removed the ``before_first_request`` hook, and the deployment target
-# we are working with does not expose the newer ``before_serving`` hook either.
-# Instead of relying on lifecycle callbacks we eagerly ensure the database
-# schema exists when the module is imported.  This keeps startup behaviour close
-# to Flask 2.x while remaining compatible with the trimmed Flask 3 API surface.
-
-
-=======
 # Flask 3 removed the ``before_first_request`` hook, so we run our
 # initialization using ``before_serving`` which executes once when the
 # server starts handling requests.
 @app.before_serving
->>>>>>> 82e7a134
 def initialize_database():
     """Create all database tables, logging any initialization failure."""
     try:
