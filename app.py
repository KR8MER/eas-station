--- conflicted
+++ resolved
@@ -3411,11 +3411,7 @@
     global _db_initialized, _db_initialization_error
 
     if _db_initialized:
-<<<<<<< HEAD
-        return True
-=======
         return
->>>>>>> 5b6f57f9
 
     try:
         db.create_all()
@@ -3434,49 +3430,6 @@
         return True
 
 
-<<<<<<< HEAD
-def ensure_database_initialized(force: bool = False):
-    """Ensure the database schema has been created, caching failures."""
-    global _db_initialized, _db_initialization_error
-
-    if force:
-        _db_initialized = False
-        _db_initialization_error = None
-
-    if _db_initialized:
-        return True
-
-    if isinstance(_db_initialization_error, OperationalError):
-        # Database connectivity issues should not crash the entire request
-        # stack; log the failure and allow non-database routes to continue.
-        logger.debug("Skipping database initialization due to prior OperationalError")
-        return False
-
-    if _db_initialization_error is not None:
-        raise _db_initialization_error
-
-    with _db_init_lock:
-        if _db_initialized:
-            return True
-
-        if isinstance(_db_initialization_error, OperationalError):
-            logger.debug("Skipping database initialization due to prior OperationalError")
-            return False
-
-        if _db_initialization_error is not None:
-            raise _db_initialization_error
-
-        return initialize_database()
-
-
-if hasattr(app, "before_serving"):
-    app.before_serving(ensure_database_initialized)
-elif hasattr(app, "before_first_request"):
-    app.before_first_request(ensure_database_initialized)
-else:
-    with app.app_context():
-        ensure_database_initialized()
-=======
 if hasattr(app, "before_serving"):
     app.before_serving(initialize_database)
 elif hasattr(app, "before_first_request"):
@@ -3484,7 +3437,6 @@
 else:
     with app.app_context():
         initialize_database()
->>>>>>> 5b6f57f9
 
 
 # =============================================================================
