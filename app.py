#!/usr/bin/env python3
"""
NOAA CAP Alerts and GIS Boundary Mapping System
Flask Web Application with Enhanced Boundary Management and Alerts History

Author: KR8MER Amateur Radio Emergency Communications
Description: Emergency alert system for Putnam County, Ohio with proper timezone handling
Version: 2.1.1 - Incremental build metadata surfaced in the UI footer
"""

# =============================================================================
# IMPORTS AND DEPENDENCIES
# =============================================================================

import os
import json
import psutil
import threading
import hashlib
from typing import List, Optional, Tuple
from datetime import datetime, timedelta
from collections import defaultdict
from enum import Enum
from contextlib import nullcontext

from dotenv import load_dotenv
import requests

# Application utilities
from app_utils import (
    PUTNAM_COUNTY_TZ,
    UTC_TZ,
    build_system_health_snapshot,
    format_bytes,
    format_local_date,
    format_local_datetime,
    format_local_time,
    format_uptime,
    is_alert_expired,
    local_now,
    parse_nws_datetime as _parse_nws_datetime,
    utc_now,
)

# Flask and extensions
from flask import Flask, request, jsonify, render_template, flash, redirect, url_for, render_template_string, has_app_context
from flask_sqlalchemy import SQLAlchemy

# Database imports
from geoalchemy2 import Geometry
from geoalchemy2.functions import ST_GeomFromGeoJSON, ST_Intersects, ST_AsGeoJSON
from sqlalchemy import text, func, or_, desc
from sqlalchemy.exc import OperationalError

# Logging
import logging

# =============================================================================
# CONFIGURATION AND SETUP
# =============================================================================

# Load environment variables early for local CLI usage
load_dotenv()

# Configure logging
logging.basicConfig(level=logging.INFO)
logger = logging.getLogger(__name__)

# Create Flask app
app = Flask(__name__)
app.secret_key = os.environ.get('SECRET_KEY', 'dev-key-change-in-production')

# Application versioning (exposed via templates for quick deployment verification)
SYSTEM_VERSION = os.environ.get('APP_BUILD_VERSION', '2.1.1')
<<<<<<< HEAD

# NOAA API configuration for manual alert import workflows
NOAA_API_BASE_URL = 'https://api.weather.gov/alerts'
NOAA_USER_AGENT = os.environ.get(
    'NOAA_USER_AGENT',
    'KR8MER CAP Alert System/2.1 (+https://github.com/KR8MER/noaa_alerts_systems)'
)
=======
>>>>>>> 99da4708

# Database configuration
DATABASE_URL = os.getenv(
    'DATABASE_URL',
    'postgresql+psycopg2://casaos:casaos@postgresql:5432/casaos'
)
app.config['SQLALCHEMY_DATABASE_URI'] = DATABASE_URL
app.config['SQLALCHEMY_TRACK_MODIFICATIONS'] = False

# Initialize database
db = SQLAlchemy(app)

# Guard database schema preparation so we only attempt it once per process.
_db_initialized = False
_db_initialization_error = None
_db_init_lock = threading.Lock()

logger.info("NOAA Alerts System startup")

# =============================================================================
# LED SIGN CONFIGURATION AND INITIALIZATION
# =============================================================================

# LED Sign Configuration
LED_SIGN_IP = os.getenv('LED_SIGN_IP', '192.168.1.100')
LED_SIGN_PORT = int(os.getenv('LED_SIGN_PORT', '10001'))
LED_AVAILABLE = False
led_controller = None

_led_tables_initialized = False
_led_tables_error = None
_led_tables_lock = threading.Lock()


def _fallback_message_priority():
    class _MessagePriority(Enum):
        EMERGENCY = 0
        URGENT = 1
        NORMAL = 2
        LOW = 3

    return _MessagePriority
try:
    from led_sign_controller import (
        LEDSignController,
        Color,
        FontSize,
        Effect,
        Speed,
        MessagePriority,
    )
except ImportError as e:
    logger.warning(f"LED controller module not found: {e}")
    LED_AVAILABLE = False
    MessagePriority = _fallback_message_priority()
else:
    try:
        led_controller = LEDSignController(LED_SIGN_IP, LED_SIGN_PORT)
        LED_AVAILABLE = True
        logger.info(
            "LED controller initialized successfully for %s:%s",
            LED_SIGN_IP,
            LED_SIGN_PORT,
        )
    except Exception as e:
        logger.error(f"Failed to initialize LED controller: {e}")
        LED_AVAILABLE = False
        MessagePriority = _fallback_message_priority()


# =============================================================================
# TIMEZONE AND DATETIME UTILITIES
# =============================================================================


def parse_nws_datetime(dt_string):
    """Parse NWS datetime strings while reusing the shared utility logger."""

    return _parse_nws_datetime(dt_string, logger=logger)


# =============================================================================
# DATABASE MODELS
# =============================================================================

class Boundary(db.Model):
    __tablename__ = 'boundaries'

    id = db.Column(db.Integer, primary_key=True)
    name = db.Column(db.String(255), nullable=False)
    type = db.Column(db.String(50), nullable=False)
    description = db.Column(db.Text)
    geom = db.Column(Geometry('MULTIPOLYGON', srid=4326))
    created_at = db.Column(db.DateTime(timezone=True), default=utc_now)
    updated_at = db.Column(db.DateTime(timezone=True), default=utc_now, onupdate=utc_now)


class CAPAlert(db.Model):
    __tablename__ = 'cap_alerts'

    id = db.Column(db.Integer, primary_key=True)
    identifier = db.Column(db.String(255), unique=True, nullable=False)
    sent = db.Column(db.DateTime(timezone=True), nullable=False)
    expires = db.Column(db.DateTime(timezone=True))
    status = db.Column(db.String(50), nullable=False)
    message_type = db.Column(db.String(50), nullable=False)
    scope = db.Column(db.String(50), nullable=False)
    category = db.Column(db.String(50))
    event = db.Column(db.String(255), nullable=False)
    urgency = db.Column(db.String(50))
    severity = db.Column(db.String(50))
    certainty = db.Column(db.String(50))
    area_desc = db.Column(db.Text)
    headline = db.Column(db.Text)
    description = db.Column(db.Text)
    instruction = db.Column(db.Text)
    raw_json = db.Column(db.JSON)
    geom = db.Column(Geometry('POLYGON', srid=4326))
    created_at = db.Column(db.DateTime(timezone=True), default=utc_now)
    updated_at = db.Column(db.DateTime(timezone=True), default=utc_now, onupdate=utc_now)


class SystemLog(db.Model):
    __tablename__ = 'system_log'

    id = db.Column(db.Integer, primary_key=True)
    timestamp = db.Column(db.DateTime(timezone=True), default=utc_now)
    level = db.Column(db.String(20), nullable=False)
    message = db.Column(db.Text, nullable=False)
    module = db.Column(db.String(100))
    details = db.Column(db.JSON)


class Intersection(db.Model):
    __tablename__ = 'intersections'

    id = db.Column(db.Integer, primary_key=True)
    cap_alert_id = db.Column(db.Integer, db.ForeignKey('cap_alerts.id', ondelete='CASCADE'))
    boundary_id = db.Column(db.Integer, db.ForeignKey('boundaries.id', ondelete='CASCADE'))
    intersection_area = db.Column(db.Float)
    created_at = db.Column(db.DateTime(timezone=True), default=utc_now)


class PollHistory(db.Model):
    __tablename__ = 'poll_history'

    id = db.Column(db.Integer, primary_key=True)
    timestamp = db.Column(db.DateTime(timezone=True), default=utc_now)
    status = db.Column(db.String(20), nullable=False)
    alerts_fetched = db.Column(db.Integer, default=0)
    alerts_new = db.Column(db.Integer, default=0)
    alerts_updated = db.Column(db.Integer, default=0)
    execution_time_ms = db.Column(db.Integer)
    error_message = db.Column(db.Text)


# =============================================================================
# LED SIGN DATABASE MODELS
# =============================================================================

class LEDMessage(db.Model):
    __tablename__ = 'led_messages'

    id = db.Column(db.Integer, primary_key=True)
    message_type = db.Column(db.String(50), nullable=False)
    content = db.Column(db.Text, nullable=False)
    priority = db.Column(db.Integer, default=2)
    color = db.Column(db.String(20))
    font_size = db.Column(db.String(20))
    effect = db.Column(db.String(20))
    speed = db.Column(db.String(20))
    display_time = db.Column(db.Integer)
    scheduled_time = db.Column(db.DateTime(timezone=True))
    sent_at = db.Column(db.DateTime(timezone=True))
    is_active = db.Column(db.Boolean, default=True)
    alert_id = db.Column(db.Integer, db.ForeignKey('cap_alerts.id'))
    repeat_interval = db.Column(db.Integer)
    created_at = db.Column(db.DateTime(timezone=True), default=utc_now)


class LEDSignStatus(db.Model):
    __tablename__ = 'led_sign_status'

    id = db.Column(db.Integer, primary_key=True)
    sign_ip = db.Column(db.String(15), nullable=False)
    brightness_level = db.Column(db.Integer, default=10)
    error_count = db.Column(db.Integer, default=0)
    last_error = db.Column(db.Text)
    last_update = db.Column(db.DateTime(timezone=True), default=utc_now)
    is_connected = db.Column(db.Boolean, default=False)


# =============================================================================
# LED TABLE INITIALIZATION HELPERS
# =============================================================================


def _ensure_led_tables_impl():
    global _led_tables_initialized, _led_tables_error

    if _led_tables_initialized:
        return True

    base_ready = initialize_database()
    if not base_ready:
        return False

    context = nullcontext() if has_app_context() else app.app_context()

    with context:
        try:
            LEDMessage.__table__.create(db.engine, checkfirst=True)
            LEDSignStatus.__table__.create(db.engine, checkfirst=True)
        except OperationalError as led_error:
            _led_tables_error = led_error
            logger.error("LED table initialization failed: %s", led_error)
            return False
        except Exception as led_error:
            _led_tables_error = led_error
            logger.error("LED table initialization failed: %s", led_error)
            raise
        else:
            _led_tables_initialized = True
            _led_tables_error = None
            logger.info("LED tables ensured")
            return True


def ensure_led_tables(force: bool = False):
    global _led_tables_initialized, _led_tables_error

    if force:
        _led_tables_initialized = False
        _led_tables_error = None

    if _led_tables_initialized:
        return True

    if isinstance(_led_tables_error, OperationalError):
        logger.debug("Skipping LED table initialization due to prior OperationalError")
        return False

    if _led_tables_error is not None:
        raise _led_tables_error

    with _led_tables_lock:
        if _led_tables_initialized:
            return True

        if isinstance(_led_tables_error, OperationalError):
            logger.debug("Skipping LED table initialization due to prior OperationalError")
            return False

        if _led_tables_error is not None:
            raise _led_tables_error

        return _ensure_led_tables_impl()


# =============================================================================
# DATABASE HELPER FUNCTIONS
# =============================================================================

def get_active_alerts_query():
    """Get query for active (non-expired) alerts - preserves all data"""
    now = utc_now()
    return CAPAlert.query.filter(
        or_(
            CAPAlert.expires.is_(None),
            CAPAlert.expires > now
        )
    ).filter(
        CAPAlert.status != 'Expired'
    )


def get_expired_alerts_query():
    """Get query for expired alerts"""
    now = utc_now()
    return CAPAlert.query.filter(CAPAlert.expires < now)


# =============================================================================
# GEOJSON AND BOUNDARY PROCESSING UTILITIES
# =============================================================================

def get_field_mappings():
    """Define field mappings for different boundary types"""
    return {
        'electric': {
            'name_fields': ['COMPNAME', 'Company', 'Provider', 'Utility'],
            'description_fields': ['COMPCODE', 'COMPTYPE', 'Shape_Leng', 'SHAPE_STAr']
        },
        'villages': {
            'name_fields': ['CORPORATIO', 'VILLAGE', 'NAME', 'Municipality'],
            'description_fields': ['POP_2020', 'POP_2010', 'POP_2000', 'SQMI']
        },
        'school': {
            'name_fields': ['District', 'DISTRICT', 'SCHOOL_DIS', 'NAME'],
            'description_fields': ['STUDENTS', 'Shape_Area', 'ENROLLMENT']
        },
        'fire': {
            'name_fields': ['DEPT', 'DEPARTMENT', 'STATION', 'FIRE_DEPT'],
            'description_fields': ['STATION_NUM', 'TYPE', 'SERVICE_AREA']
        },
        'ems': {
            'name_fields': ['DEPT', 'DEPARTMENT', 'SERVICE', 'PROVIDER'],
            'description_fields': ['STATION', 'Area', 'Shape_Area', 'SERVICE_TYPE']
        },
        'township': {
            'name_fields': ['TOWNSHIP_N', 'TOWNSHIP', 'TWP_NAME', 'NAME'],
            'description_fields': ['POPULATION', 'AREA_SQMI', 'POP_2010', 'COUNTY_COD']
        },
        'telephone': {
            'name_fields': ['TELNAME', 'PROVIDER', 'COMPANY', 'TELECOM', 'CARRIER'],
            'description_fields': ['TELCO', 'NAME', 'LATA', 'SERVICE_TYPE']
        },
        'county': {
            'name_fields': ['COUNTY', 'COUNTY_NAME', 'NAME'],
            'description_fields': ['FIPS_CODE', 'POPULATION', 'AREA_SQMI']
        }
    }


def extract_name_and_description(properties, boundary_type):
    """Extract name and description from feature properties"""
    mappings = get_field_mappings()
    type_mapping = mappings.get(boundary_type, {})

    # Extract name
    name = None
    for field in type_mapping.get('name_fields', []):
        if field in properties and properties[field]:
            name = str(properties[field]).strip()
            break

    # Fallback name extraction
    if not name:
        for field in ['name', 'NAME', 'Name', 'OBJECTID', 'ID', 'FID']:
            if field in properties and properties[field]:
                name = str(properties[field]).strip()
                break

    if not name:
        name = "Unknown"

    # Extract description
    description_parts = []
    for field in type_mapping.get('description_fields', []):
        if field in properties and properties[field] is not None:
            value = properties[field]
            if isinstance(value, (int, float)):
                if field.upper().startswith('POP'):
                    description_parts.append(f"Population {field[-4:]}: {value:,}")
                elif field == 'AREA_SQMI':
                    description_parts.append(f"Area: {value:.2f} sq mi")
                elif field == 'SQMI':
                    description_parts.append(f"Area: {value:.2f} sq mi")
                elif field == 'Area':
                    description_parts.append(f"Area: {value:.2f} sq mi")
                elif field in ['Shape_Area', 'SHAPE_STAr', 'ShapeSTArea']:
                    if 'Area' in properties and properties['Area']:
                        continue
                    sq_miles = value / 2589988.11
                    if sq_miles > 500:
                        sq_feet_to_sq_miles = value / 27878400
                        if sq_feet_to_sq_miles <= 500:
                            description_parts.append(f"Area: {sq_feet_to_sq_miles:.2f} sq mi")
                        else:
                            continue
                    else:
                        description_parts.append(f"Area: {sq_miles:.2f} sq mi")
                elif field == 'STATION' and boundary_type == 'ems':
                    description_parts.append(f"Station: {value}")
                elif field.upper() in ['SHAPE_LENG', 'PERIMETER', 'Shape_Length', 'ShapeSTLength']:
                    miles = value * 0.000621371
                    description_parts.append(f"Perimeter: {miles:.2f} miles")
                else:
                    description_parts.append(f"{field}: {value}")
            else:
                description_parts.append(f"{field}: {value}")

    # Add common geographic info
    for field in ['county_nam', 'COUNTY', 'County', 'COUNTY_COD']:
        if field in properties and properties[field]:
            description_parts.append(f"County: {properties[field]}")
            break

    description = "; ".join(description_parts) if description_parts else ""
    return name, description


def ensure_multipolygon(geometry):
    """Convert Polygon to MultiPolygon if needed"""
    if geometry['type'] == 'Polygon':
        return {
            'type': 'MultiPolygon',
            'coordinates': [geometry['coordinates']]
        }
    return geometry


# =============================================================================
# SYSTEM MONITORING UTILITIES
# =============================================================================


def get_system_health():
    """Get comprehensive system health information."""

    return build_system_health_snapshot(db, logger)


# =============================================================================
# INTERSECTION CALCULATION HELPER FUNCTIONS
# =============================================================================

def calculate_alert_intersections(alert):
    """Calculate intersections between an alert and all boundaries"""
    if not alert.geom:
        return 0

    intersections_created = 0

    try:
        boundaries = Boundary.query.all()

        for boundary in boundaries:
            if not boundary.geom:
                continue

            try:
                intersection_result = db.session.execute(
                    text("""
                        SELECT ST_Intersects(:alert_geom, :boundary_geom) as intersects,
                               ST_Area(ST_Intersection(:alert_geom, :boundary_geom)) as area
                    """),
                    {
                        'alert_geom': alert.geom,
                        'boundary_geom': boundary.geom
                    }
                ).fetchone()

                if intersection_result and intersection_result.intersects:
                    db.session.query(Intersection).filter_by(
                        cap_alert_id=alert.id,
                        boundary_id=boundary.id
                    ).delete()

                    intersection = Intersection(
                        cap_alert_id=alert.id,
                        boundary_id=boundary.id,
                        intersection_area=float(intersection_result.area) if intersection_result.area else 0.0,
                        created_at=utc_now()
                    )
                    db.session.add(intersection)
                    intersections_created += 1

                    logger.debug(f"Created intersection: Alert {alert.identifier} <-> Boundary {boundary.name}")

            except Exception as e:
                logger.error(f"Error calculating intersection for boundary {boundary.id}: {str(e)}")
                continue

    except Exception as e:
        logger.error(f"Error in calculate_alert_intersections for alert {alert.identifier}: {str(e)}")
        raise

    return intersections_created


def assign_alert_geometry(alert: CAPAlert, geometry_data: Optional[dict]) -> bool:
    """Assign GeoJSON geometry to an alert record, returning True when data changed."""
    previous_geom = alert.geom

    try:
        if geometry_data and isinstance(geometry_data, dict):
            normalized = ensure_multipolygon(geometry_data) if geometry_data.get('type') == 'Polygon' else geometry_data
            geom_json = json.dumps(normalized)
            alert.geom = db.session.execute(
                text("SELECT ST_SetSRID(ST_GeomFromGeoJSON(:geom), 4326)"),
                {'geom': geom_json}
            ).scalar()
        else:
            alert.geom = None
    except Exception as exc:
        logger.warning(
            "Failed to assign geometry for alert %s: %s",
            getattr(alert, 'identifier', '?'),
            exc
        )
        alert.geom = None

    return previous_geom != alert.geom


def parse_noaa_cap_alert(alert_payload: dict) -> Optional[Tuple[dict, Optional[dict]]]:
    """Parse a NOAA API alert payload into CAPAlert column values and geometry."""
    try:
        properties = alert_payload.get('properties', {}) or {}
        geometry = alert_payload.get('geometry')

        identifier = properties.get('identifier')
        if not identifier:
            event_name = properties.get('event', 'Unknown')
            sent_value = properties.get('sent', '') or ''
            hash_input = f"{event_name}:{sent_value}:{utc_now().isoformat()}"
            identifier = f"manual_{hashlib.md5(hash_input.encode('utf-8')).hexdigest()[:16]}"

        sent_dt = parse_nws_datetime(properties.get('sent')) if properties.get('sent') else None
        expires_dt = parse_nws_datetime(properties.get('expires')) if properties.get('expires') else None

        area_desc = properties.get('areaDesc', '')
        if isinstance(area_desc, list):
            area_desc = '; '.join([part for part in area_desc if part])

        parsed = {
            'identifier': identifier,
            'sent': sent_dt or utc_now(),
            'expires': expires_dt,
            'status': properties.get('status', 'Unknown'),
            'message_type': properties.get('messageType', 'Unknown'),
            'scope': properties.get('scope', 'Unknown'),
            'category': properties.get('category', 'Unknown'),
            'event': properties.get('event', 'Unknown'),
            'urgency': properties.get('urgency', 'Unknown'),
            'severity': properties.get('severity', 'Unknown'),
            'certainty': properties.get('certainty', 'Unknown'),
            'area_desc': area_desc or '',
            'headline': properties.get('headline', '') or '',
            'description': properties.get('description', '') or '',
            'instruction': properties.get('instruction', '') or '',
            'raw_json': alert_payload,
        }

        return parsed, geometry
    except Exception as exc:
        logger.error("Failed to parse NOAA alert payload: %s", exc)
        return None


# =============================================================================
# TEMPLATE FILTERS AND GLOBALS
# =============================================================================

@app.template_filter('nl2br')
def nl2br_filter(text):
    """Convert newlines to HTML br tags"""
    if not text:
        return ""
    return text.replace('\n', '<br>\n')


@app.template_filter('format_local_datetime')
def format_local_datetime_filter(dt, include_utc=True):
    """Template filter for formatting local datetime"""
    return format_local_datetime(dt, include_utc)


@app.template_filter('format_local_date')
def format_local_date_filter(dt):
    """Template filter for formatting local date"""
    return format_local_date(dt)


@app.template_filter('format_local_time')
def format_local_time_filter(dt):
    """Template filter for formatting local time"""
    return format_local_time(dt)


@app.template_filter('is_expired')
def is_expired_filter(expires_date):
    """Check if an alert has expired"""
    return is_alert_expired(expires_date)


@app.template_global()
def current_time():
    """Provide current datetime to templates"""
    return utc_now()


@app.template_global()
def local_current_time():
    """Provide current local datetime to templates"""
    return local_now()


# =============================================================================
# MAIN PAGE ROUTES
# =============================================================================

@app.route('/')
def index():
    """Main dashboard with interactive map"""
    try:
        return render_template('index.html')
    except Exception as e:
        logger.error(f"Error rendering index template: {str(e)}")
        return f"<h1>NOAA CAP Alerts System</h1><p>Map interface loading...</p><p><a href='/stats'>📊 Statistics</a> | <a href='/alerts'>📝 Alerts History</a> | <a href='/admin'>⚙️ Admin</a></p>"


@app.route('/stats')
def stats():
    """Enhanced system statistics page"""
    try:
        stats_data = {}

        # Basic counts
        try:
            stats_data.update({
                'total_boundaries': Boundary.query.count(),
                'total_alerts': CAPAlert.query.count(),
                'active_alerts': get_active_alerts_query().count(),
                'expired_alerts': get_expired_alerts_query().count()
            })
        except Exception as e:
            logger.error(f"Error getting basic counts: {str(e)}")
            stats_data.update({
                'total_boundaries': 0, 'total_alerts': 0,
                'active_alerts': 0, 'expired_alerts': 0
            })

        # Boundary stats
        try:
            boundary_stats = db.session.query(
                Boundary.type, func.count(Boundary.id).label('count')
            ).group_by(Boundary.type).all()
            stats_data['boundary_stats'] = [{'type': t, 'count': c} for t, c in boundary_stats]
        except Exception as e:
            logger.error(f"Error getting boundary stats: {str(e)}")
            stats_data['boundary_stats'] = []

        # Alert category stats
        try:
            alert_by_status = db.session.query(
                CAPAlert.status, func.count(CAPAlert.id).label('count')
            ).group_by(CAPAlert.status).all()
            stats_data['alert_by_status'] = [{'status': s, 'count': c} for s, c in alert_by_status]

            alert_by_severity = db.session.query(
                CAPAlert.severity, func.count(CAPAlert.id).label('count')
            ).filter(CAPAlert.severity.isnot(None)).group_by(CAPAlert.severity).all()
            stats_data['alert_by_severity'] = [{'severity': s, 'count': c} for s, c in alert_by_severity]

            alert_by_event = db.session.query(
                CAPAlert.event, func.count(CAPAlert.id).label('count')
            ).group_by(CAPAlert.event).order_by(func.count(CAPAlert.id).desc()).limit(10).all()
            stats_data['alert_by_event'] = [{'event': e, 'count': c} for e, c in alert_by_event]
        except Exception as e:
            logger.error(f"Error getting alert category stats: {str(e)}")
            stats_data.update({
                'alert_by_status': [], 'alert_by_severity': [], 'alert_by_event': []
            })

        # Time-based stats
        try:
            alert_by_hour = db.session.query(
                func.extract('hour', CAPAlert.sent).label('hour'),
                func.count(CAPAlert.id).label('count')
            ).group_by(func.extract('hour', CAPAlert.sent)).all()

            hourly_data = [0] * 24
            for hour, count in alert_by_hour:
                if hour is not None:
                    hourly_data[int(hour)] = count
            stats_data['alert_by_hour'] = hourly_data

            alert_by_dow = db.session.query(
                func.extract('dow', CAPAlert.sent).label('dow'),
                func.count(CAPAlert.id).label('count')
            ).group_by(func.extract('dow', CAPAlert.sent)).all()

            dow_data = [0] * 7
            for dow, count in alert_by_dow:
                if dow is not None:
                    dow_data[int(dow)] = count
            stats_data['alert_by_dow'] = dow_data

            alert_by_month = db.session.query(
                func.extract('month', CAPAlert.sent).label('month'),
                func.count(CAPAlert.id).label('count')
            ).group_by(func.extract('month', CAPAlert.sent)).all()

            monthly_data = [0] * 12
            for month, count in alert_by_month:
                if month is not None:
                    monthly_data[int(month) - 1] = count
            stats_data['alert_by_month'] = monthly_data

            alert_by_year = db.session.query(
                func.extract('year', CAPAlert.sent).label('year'),
                func.count(CAPAlert.id).label('count')
            ).group_by(func.extract('year', CAPAlert.sent)).order_by(func.extract('year', CAPAlert.sent)).all()
            stats_data['alert_by_year'] = [{'year': int(y), 'count': c} for y, c in alert_by_year if y]
        except Exception as e:
            logger.error(f"Error getting time-based stats: {str(e)}")
            stats_data.update({
                'alert_by_hour': [0] * 24,
                'alert_by_dow': [0] * 7,
                'alert_by_month': [0] * 12,
                'alert_by_year': []
            })

        # Most affected boundaries
        try:
            most_affected = db.session.query(
                Boundary.name, Boundary.type, func.count(Intersection.id).label('alert_count')
            ).join(Intersection, Boundary.id == Intersection.boundary_id) \
                .group_by(Boundary.id, Boundary.name, Boundary.type) \
                .order_by(func.count(Intersection.id).desc()).limit(10).all()
            stats_data['most_affected_boundaries'] = [
                {'name': n, 'type': t, 'count': c} for n, t, c in most_affected
            ]
        except Exception as e:
            logger.error(f"Error getting affected boundaries: {str(e)}")
            stats_data['most_affected_boundaries'] = []

        # Duration analysis
        try:
            durations = db.session.query(
                CAPAlert.event,
                (func.extract('epoch', CAPAlert.expires) - func.extract('epoch', CAPAlert.sent)).label(
                    'duration_seconds')
            ).filter(CAPAlert.expires.isnot(None), CAPAlert.sent.isnot(None)).all()

            duration_by_event = defaultdict(list)
            for event, duration in durations:
                if duration and duration > 0:
                    duration_by_event[event].append(duration / 3600)

            avg_durations = [
                {'event': event, 'avg_hours': sum(durs) / len(durs)}
                for event, durs in duration_by_event.items() if durs
            ]
            stats_data['avg_durations'] = sorted(avg_durations, key=lambda x: x['avg_hours'], reverse=True)[:10]
        except Exception as e:
            logger.error(f"Error calculating durations: {str(e)}")
            stats_data['avg_durations'] = []

        # Recent activity (using timezone-aware date calculation)
        try:
            thirty_days_ago = utc_now() - timedelta(days=30)
            recent_alerts = CAPAlert.query.filter(CAPAlert.sent >= thirty_days_ago).count()
            recent_by_day = db.session.query(
                func.date(CAPAlert.sent).label('date'),
                func.count(CAPAlert.id).label('count')
            ).filter(CAPAlert.sent >= thirty_days_ago) \
                .group_by(func.date(CAPAlert.sent)) \
                .order_by(func.date(CAPAlert.sent)).all()

            stats_data['recent_alerts'] = recent_alerts
            stats_data['recent_by_day'] = [
                {'date': str(d), 'count': c} for d, c in recent_by_day
            ]
        except Exception as e:
            logger.error(f"Error getting recent activity: {str(e)}")
            stats_data.update({'recent_alerts': 0, 'recent_by_day': []})

        # Polling statistics
        try:
            poll_stats_query = db.session.query(
                func.count(PollHistory.id).label('total_polls'),
                func.avg(PollHistory.alerts_fetched).label('avg_fetched'),
                func.max(PollHistory.alerts_fetched).label('max_fetched'),
                func.avg(PollHistory.execution_time_ms).label('avg_time_ms')
            ).first()

            successful_polls = PollHistory.query.filter(PollHistory.status == 'SUCCESS').count()
            failed_polls = PollHistory.query.filter(PollHistory.status == 'ERROR').count()
            total_polls_from_history = poll_stats_query.total_polls or 0

            if total_polls_from_history == 0:
                cap_poller_logs = SystemLog.query.filter(
                    SystemLog.module == 'cap_poller',
                    SystemLog.message.like('%CAP polling successful%')
                ).count()

                manual_polls = SystemLog.query.filter(
                    SystemLog.module == 'admin',
                    SystemLog.message.like('%Manual CAP poll triggered%')
                ).count()

                total_polls_from_logs = cap_poller_logs + manual_polls

                stats_data['polling'] = {
                    'total_polls': total_polls_from_logs,
                    'avg_fetched': 0,
                    'max_fetched': 0,
                    'avg_time_ms': 0,
                    'successful_polls': cap_poller_logs,
                    'failed_polls': 0,
                    'success_rate': round((cap_poller_logs / total_polls_from_logs * 100),
                                          1) if total_polls_from_logs > 0 else 0,
                    'data_source': 'system_logs'
                }
            else:
                stats_data['polling'] = {
                    'total_polls': total_polls_from_history,
                    'avg_fetched': round(poll_stats_query.avg_fetched or 0, 1),
                    'max_fetched': poll_stats_query.max_fetched or 0,
                    'avg_time_ms': round(poll_stats_query.avg_time_ms or 0, 1),
                    'successful_polls': successful_polls,
                    'failed_polls': failed_polls,
                    'success_rate': round((successful_polls / (successful_polls + failed_polls) * 100), 1) if (
                                                                                                                      successful_polls + failed_polls) > 0 else 0,
                    'data_source': 'poll_history'
                }

        except Exception as e:
            logger.error(f"Error getting polling stats: {str(e)}")
            try:
                emergency_count = SystemLog.query.filter(SystemLog.module == 'cap_poller').count()
                stats_data['polling'] = {
                    'total_polls': emergency_count,
                    'avg_fetched': 0,
                    'max_fetched': 0,
                    'avg_time_ms': 0,
                    'successful_polls': emergency_count,
                    'failed_polls': 0,
                    'success_rate': 100 if emergency_count > 0 else 0,
                    'data_source': 'emergency_fallback'
                }
            except:
                stats_data['polling'] = {
                    'total_polls': 0, 'avg_fetched': 0, 'max_fetched': 0,
                    'avg_time_ms': 0, 'successful_polls': 0, 'failed_polls': 0, 'success_rate': 0,
                    'data_source': 'error'
                }

        # Fun statistics
        try:
            longest_headline = db.session.query(
                func.max(func.length(CAPAlert.headline)).label('max_length')
            ).scalar() or 0

            most_common_word = db.session.query(
                CAPAlert.event
            ).group_by(CAPAlert.event).order_by(func.count(CAPAlert.event).desc()).first()

            stats_data['fun_stats'] = {
                'longest_headline': longest_headline,
                'most_common_event': most_common_word[0] if most_common_word else 'None'
            }
        except Exception as e:
            logger.error(f"Error getting fun stats: {str(e)}")
            stats_data['fun_stats'] = {'longest_headline': 0, 'most_common_event': 'None'}

        # Alert analytics dataset for interactive dashboard features
        try:
            now = utc_now()
            year_ago = now - timedelta(days=365)

            alert_rows = db.session.query(
                CAPAlert.identifier,
                CAPAlert.sent,
                CAPAlert.expires,
                CAPAlert.severity,
                CAPAlert.status,
                CAPAlert.event
            ).filter(
                CAPAlert.sent.isnot(None),
                CAPAlert.sent >= year_ago
            ).order_by(CAPAlert.sent).all()

            def _ensure_local(dt):
                if dt is None:
                    return None
                if dt.tzinfo is None:
                    dt = UTC_TZ.localize(dt)
                return dt.astimezone(PUTNAM_COUNTY_TZ)

            alert_events = []
            severity_set = set()
            status_set = set()
            event_set = set()
            dow_hour_matrix = [[0] * 24 for _ in range(7)]
            daily_counts = defaultdict(int)
            timeline_rows = []

            for identifier, sent, expires, severity, status, event in alert_rows:
                local_sent = _ensure_local(sent)
                if local_sent is None:
                    continue
                local_expires = _ensure_local(expires)

                severity_label = severity or 'Unknown'
                status_label = status or 'Unknown'
                event_label = event or 'Unknown'

                severity_set.add(severity_label)
                status_set.add(status_label)
                event_set.add(event_label)

                dow_index = (local_sent.weekday() + 1) % 7
                dow_hour_matrix[dow_index][local_sent.hour] += 1
                daily_counts[local_sent.date()] += 1

                alert_events.append({
                    'id': identifier,
                    'sent': local_sent.isoformat(),
                    'expires': local_expires.isoformat() if local_expires else None,
                    'severity': severity_label,
                    'status': status_label,
                    'event': event_label
                })

                timeline_rows.append((
                    identifier,
                    event_label,
                    severity_label,
                    status_label,
                    local_sent,
                    local_expires
                ))

            timeline_rows.sort(key=lambda row: row[4], reverse=True)
            stats_data['lifecycle_timeline'] = [
                {
                    'id': row[0],
                    'event': row[1],
                    'severity': row[2],
                    'status': row[3],
                    'start': row[4].isoformat(),
                    'end': row[5].isoformat() if row[5] else None,
                    'duration_hours': round(((row[5] - row[4]).total_seconds() / 3600), 2) if row[5] else None
                }
                for row in timeline_rows[:30]
            ]
            stats_data['alert_events'] = alert_events
            stats_data['filter_options'] = {
                'severities': sorted(severity_set),
                'statuses': sorted(status_set),
                'events': sorted(event_set)
            }
            stats_data['dow_hour_matrix'] = dow_hour_matrix
            stats_data['daily_alerts'] = [
                {'date': date.isoformat(), 'count': count}
                for date, count in sorted(daily_counts.items())
            ]
        except Exception as e:
            logger.error(f"Error preparing analytics dataset: {str(e)}")
            stats_data.setdefault('lifecycle_timeline', [])
            stats_data.setdefault('alert_events', [])
            stats_data.setdefault('filter_options', {
                'severities': [],
                'statuses': [],
                'events': []
            })
            stats_data.setdefault('dow_hour_matrix', [[0] * 24 for _ in range(7)])
            stats_data.setdefault('daily_alerts', [])

        # Add utility functions to template context
        stats_data['format_bytes'] = format_bytes
        stats_data['format_uptime'] = format_uptime

        return render_template('stats.html', **stats_data)

    except Exception as e:
        logger.error(f"Error loading statistics: {str(e)}")
        return f"<h1>Error loading statistics</h1><p>{str(e)}</p><p><a href='/'>← Back to Main</a></p>"


@app.route('/system_health')
def system_health_page():
    """Dedicated system health monitoring page"""
    try:
        health_data = get_system_health()
        template_context = dict(health_data)
        template_context['format_bytes'] = format_bytes
        template_context['format_uptime'] = format_uptime
        template_context['health_data_json'] = json.dumps(health_data)
        return render_template('system_health.html', **template_context)
    except Exception as e:
        logger.error(f"Error loading system health page: {str(e)}")
        return f"<h1>Error loading system health</h1><p>{str(e)}</p><p><a href='/'>← Back to Main</a></p>"


# =============================================================================
# ALERT MANAGEMENT ROUTES
# =============================================================================

@app.route('/alerts')
def alerts():
    """Alerts history page - list all alerts"""
    try:
        page = request.args.get('page', 1, type=int)
        per_page = request.args.get('per_page', 25, type=int)
        per_page = min(max(per_page, 10), 100)

        search = request.args.get('search', '').strip()
        status_filter = request.args.get('status', '').strip()
        severity_filter = request.args.get('severity', '').strip()
        event_filter = request.args.get('event', '').strip()
        show_expired = request.args.get('show_expired') == 'true'

        query = CAPAlert.query

        if search:
            search_term = f'%{search}%'
            query = query.filter(
                or_(
                    CAPAlert.headline.ilike(search_term),
                    CAPAlert.description.ilike(search_term),
                    CAPAlert.event.ilike(search_term),
                    CAPAlert.area_desc.ilike(search_term)
                )
            )

        if status_filter:
            query = query.filter(CAPAlert.status == status_filter)
        if severity_filter:
            query = query.filter(CAPAlert.severity == severity_filter)
        if event_filter:
            query = query.filter(CAPAlert.event == event_filter)

        if not show_expired:
            query = query.filter(
                or_(
                    CAPAlert.expires.is_(None),
                    CAPAlert.expires > utc_now()
                )
            ).filter(CAPAlert.status != 'Expired')

        query = query.order_by(CAPAlert.sent.desc())

        try:
            pagination = query.paginate(
                page=page,
                per_page=per_page,
                error_out=False
            )
            alerts_list = pagination.items

        except Exception as paginate_error:
            logger.warning(f"Pagination error: {str(paginate_error)}")

            total_count = query.count()
            offset = (page - 1) * per_page
            alerts_list = query.offset(offset).limit(per_page).all()

            class MockPagination:
                def __init__(self, page, per_page, total, items):
                    self.page = page
                    self.per_page = per_page
                    self.total = total
                    self.items = items
                    self.pages = (total + per_page - 1) // per_page if per_page > 0 else 1
                    self.has_prev = page > 1
                    self.has_next = page < self.pages
                    self.prev_num = page - 1 if self.has_prev else None
                    self.next_num = page + 1 if self.has_next else None

                def iter_pages(self, left_edge=2, left_current=2, right_current=3, right_edge=2):
                    last = self.pages
                    for num in range(1, last + 1):
                        if num <= left_edge or \
                                (self.page - left_current - 1 < num < self.page + right_current) or \
                                num > last - right_edge:
                            yield num
                        elif num == left_edge + 1 or num == self.page + right_current:
                            yield None

            pagination = MockPagination(page, per_page, total_count, alerts_list)

        try:
            total_alerts = CAPAlert.query.count()
            active_alerts = get_active_alerts_query().count()
            expired_alerts = get_expired_alerts_query().count()
        except Exception as stats_error:
            logger.warning(f"Error getting stats: {str(stats_error)}")
            total_alerts = 0
            active_alerts = 0
            expired_alerts = 0

        try:
            statuses = db.session.query(CAPAlert.status).distinct().order_by(CAPAlert.status).all()
            statuses = [s[0] for s in statuses if s[0]]

            severities = db.session.query(CAPAlert.severity).filter(
                CAPAlert.severity.isnot(None)
            ).distinct().order_by(CAPAlert.severity).all()
            severities = [s[0] for s in severities if s[0]]

            events = db.session.query(CAPAlert.event).distinct().order_by(CAPAlert.event).limit(50).all()
            events = [e[0] for e in events if e[0]]

        except Exception as filter_error:
            logger.warning(f"Error getting filter options: {str(filter_error)}")
            statuses = []
            severities = []
            events = []

        current_filters = {
            'search': search,
            'status': status_filter,
            'severity': severity_filter,
            'event': event_filter,
            'per_page': per_page,
            'show_expired': show_expired
        }

        return render_template('alerts.html',
                               alerts=alerts_list,
                               pagination=pagination,
                               total_alerts=total_alerts,
                               active_alerts=active_alerts,
                               expired_alerts=expired_alerts,
                               statuses=statuses,
                               severities=severities,
                               events=events,
                               current_filters=current_filters)

    except Exception as e:
        logger.error(f"Error loading alerts page: {str(e)}")
        import traceback
        logger.error(f"Full traceback: {traceback.format_exc()}")

        return render_template_string("""
        <h1>Error Loading Alerts</h1>
        <div class="alert alert-danger">
            <strong>Error:</strong> {{ error }}
        </div>
        <p><a href="/" class="btn btn-primary">← Back to Main</a></p>
        {% if debug %}
        <details class="mt-3">
            <summary>Debug Information</summary>
            <pre>{{ debug }}</pre>
        </details>
        {% endif %}
        """, error=str(e), debug=traceback.format_exc() if app.debug else None)

@app.route('/api/alerts/<int:alert_id>/geometry')
def get_alert_geometry(alert_id):
    """Get specific alert geometry and intersecting boundaries as GeoJSON"""
    try:
        # Get the alert with geometry
        alert = db.session.query(
            CAPAlert.id, CAPAlert.identifier, CAPAlert.event, CAPAlert.severity,
            CAPAlert.urgency, CAPAlert.headline, CAPAlert.description, CAPAlert.expires,
            CAPAlert.sent, CAPAlert.area_desc, CAPAlert.status,
            func.ST_AsGeoJSON(CAPAlert.geom).label('geometry')
        ).filter(CAPAlert.id == alert_id).first()

        if not alert:
            return jsonify({'error': 'Alert not found'}), 404

        # Get county boundary for fallback
        county_boundary = None
        try:
            county_geom = db.session.query(
                func.ST_AsGeoJSON(Boundary.geom).label('geometry')
            ).filter(Boundary.type == 'county').first()

            if county_geom and county_geom.geometry:
                county_boundary = json.loads(county_geom.geometry)
        except Exception as e:
            logger.warning(f"Could not get county boundary: {str(e)}")

        # Determine geometry and county-wide status
        geometry = None
        is_county_wide = False

        if alert.geometry:
            geometry = json.loads(alert.geometry)
        elif alert.area_desc:
            area_lower = alert.area_desc.lower()
            if any(county_term in area_lower for county_term in ['county', 'putnam', 'ohio']):
                if county_boundary:
                    geometry = county_boundary
                    is_county_wide = True

        # Get intersecting boundaries
        intersecting_boundaries = []
        if geometry:
            intersections = db.session.query(Intersection, Boundary).join(
                Boundary, Intersection.boundary_id == Boundary.id
            ).filter(Intersection.cap_alert_id == alert_id).all()

            # Convert intersecting boundaries to GeoJSON features
            for intersection, boundary in intersections:
                boundary_geom = db.session.query(
                    func.ST_AsGeoJSON(Boundary.geom).label('geometry')
                ).filter(Boundary.id == boundary.id).first()

                if boundary_geom and boundary_geom.geometry:
                    intersecting_boundaries.append({
                        'type': 'Feature',
                        'properties': {
                            'id': boundary.id,
                            'name': boundary.name,
                            'type': boundary.type,
                            'description': boundary.description,
                            'intersection_area': intersection.intersection_area
                        },
                        'geometry': json.loads(boundary_geom.geometry)
                    })

        # Format dates
        expires_iso = None
        if alert.expires:
            if alert.expires.tzinfo is None:
                expires_dt = alert.expires.replace(tzinfo=UTC_TZ)
            else:
                expires_dt = alert.expires.astimezone(UTC_TZ)
            expires_iso = expires_dt.isoformat()

        sent_iso = None
        if alert.sent:
            if alert.sent.tzinfo is None:
                sent_dt = alert.sent.replace(tzinfo=UTC_TZ)
            else:
                sent_dt = alert.sent.astimezone(UTC_TZ)
            sent_iso = sent_dt.isoformat()

        # Build response
        response_data = {
            'alert': {
                'type': 'Feature',
                'properties': {
                    'id': alert.id,
                    'identifier': alert.identifier,
                    'event': alert.event,
                    'severity': alert.severity,
                    'urgency': alert.urgency,
                    'headline': alert.headline,
                    'description': alert.description,
                    'sent': sent_iso,
                    'expires': expires_iso,
                    'area_desc': alert.area_desc,
                    'status': alert.status,
                    'is_county_wide': is_county_wide
                },
                'geometry': geometry
            } if geometry else None,
            'intersecting_boundaries': {
                'type': 'FeatureCollection',
                'features': intersecting_boundaries
            }
        }

        return jsonify(response_data)

    except Exception as e:
        logger.error(f"Error getting alert geometry: {str(e)}")
        return jsonify({'error': str(e)}), 500

@app.route('/alerts/<int:alert_id>')
def alert_detail(alert_id):
    """Show detailed information about a specific alert with accurate coverage calculation"""
    try:
        alert = CAPAlert.query.get_or_404(alert_id)

        # Get intersections
        intersections = db.session.query(Intersection, Boundary).join(
            Boundary, Intersection.boundary_id == Boundary.id
        ).filter(Intersection.cap_alert_id == alert_id).all()

        # Determine if this should be considered county-wide based on area description
        is_county_wide = False
        if alert.area_desc:
            area_lower = alert.area_desc.lower()
            is_county_wide = (
                'putnam county' in area_lower or
                'entire county' in area_lower or
                ('county' in area_lower and 'ohio' in area_lower) or
                ('putnam' in area_lower and (area_lower.count(';') >= 2 or area_lower.count(',') >= 2))
            )

        # Calculate actual coverage percentages
        coverage_data = calculate_coverage_percentages(alert_id, intersections)

        # Determine actual coverage status
        county_coverage = coverage_data.get('county', {}).get('coverage_percentage', 0)
        is_actually_county_wide = county_coverage >= 95.0  # Consider 95%+ as county-wide

        return render_template('alert_detail.html',
                             alert=alert,
                             intersections=intersections,
                             is_county_wide=is_county_wide,
                             is_actually_county_wide=is_actually_county_wide,
                             coverage_data=coverage_data)

    except Exception as e:
        logger.error(f"Error in alert_detail route: {str(e)}")
        flash(f'Error loading alert details: {str(e)}', 'error')
        return redirect(url_for('index'))


# =============================================================================
# API ROUTES
# =============================================================================

@app.route('/api/alerts')
def get_alerts():
    """Get CAP alerts as GeoJSON with optional inclusion of expired alerts"""
    try:
        # Check if we should include expired alerts
        include_expired = request.args.get('include_expired', 'false').lower() == 'true'

        # Use different query based on whether expired alerts are requested
        if include_expired:
            # Get ALL alerts (active and expired)
            alerts_query = CAPAlert.query
            logger.info("Including expired alerts in API response")
        else:
            # Get only active alerts (existing behavior)
            alerts_query = get_active_alerts_query()
            logger.info("Including only active alerts in API response")

        alerts = db.session.query(
            CAPAlert.id, CAPAlert.identifier, CAPAlert.event, CAPAlert.severity,
            CAPAlert.urgency, CAPAlert.headline, CAPAlert.description, CAPAlert.expires,
            CAPAlert.area_desc, func.ST_AsGeoJSON(CAPAlert.geom).label('geometry')
        ).filter(
            CAPAlert.id.in_(alerts_query.with_entities(CAPAlert.id).subquery())
        ).all()

        # Get the actual county boundary geometry for fallback
        county_boundary = None
        try:
            county_geom = db.session.query(
                func.ST_AsGeoJSON(Boundary.geom).label('geometry')
            ).filter(
                Boundary.type == 'county'
            ).first()

            if county_geom and county_geom.geometry:
                county_boundary = json.loads(county_geom.geometry)
        except Exception as e:
            logger.warning(f"Could not get county boundary: {str(e)}")

        features = []
        for alert in alerts:
            # Use existing geometry or fall back to county boundary
            geometry = None
            is_county_wide = False

            if alert.geometry:
                geometry = json.loads(alert.geometry)
            elif alert.area_desc and any(county_term in alert.area_desc.lower()
                                         for county_term in ['county', 'putnam', 'ohio']):
                # Use actual county boundary if available
                if county_boundary:
                    geometry = county_boundary
                    is_county_wide = True

            # Check if this should be marked as county-wide based on area description
            if not is_county_wide and alert.area_desc:
                area_lower = alert.area_desc.lower()

                # Multi-county alerts that include Putnam should be treated as county-wide for Putnam
                if 'putnam' in area_lower:
                    # Count counties (semicolons or commas usually separate them)
                    separator_count = max(area_lower.count(';'), area_lower.count(','))
                    if separator_count >= 2:  # 3+ counties = treat as county-wide
                        is_county_wide = True

                # Direct county-wide keywords
                county_keywords = ['county', 'putnam county', 'entire county']
                if any(keyword in area_lower for keyword in county_keywords):
                    is_county_wide = True

            if geometry:
                # Convert expires to ISO format for JavaScript (will be in UTC)
                expires_iso = None
                if alert.expires:
                    if alert.expires.tzinfo is None:
                        expires_dt = alert.expires.replace(tzinfo=UTC_TZ)
                    else:
                        expires_dt = alert.expires.astimezone(UTC_TZ)
                    expires_iso = expires_dt.isoformat()

                features.append({
                    'type': 'Feature',
                    'properties': {
                        'id': alert.id,
                        'identifier': alert.identifier,
                        'event': alert.event,
                        'severity': alert.severity,
                        'urgency': alert.urgency,
                        'headline': alert.headline,
                        'description': alert.description[:500] + '...' if len(
                            alert.description) > 500 else alert.description,
                        'area_desc': alert.area_desc,
                        'expires_iso': expires_iso,
                        'is_county_wide': is_county_wide,
                        'is_expired': is_alert_expired(alert.expires)  # Add expiration status
                    },
                    'geometry': geometry
                })

        logger.info(f"Returning {len(features)} alerts (include_expired={include_expired})")

        return jsonify({
            'type': 'FeatureCollection',
            'features': features,
            'metadata': {
                'total_features': len(features),
                'include_expired': include_expired,
                'generated_at': utc_now().isoformat()
            }
        })

    except Exception as e:
        logger.error(f"Error getting alerts: {str(e)}")
        return jsonify({'error': str(e)}), 500

@app.route('/api/alerts/historical')
def get_historical_alerts():
    """Get historical alerts as GeoJSON with date filtering"""
    try:
        # Get query parameters
        start_date = request.args.get('start_date')
        end_date = request.args.get('end_date')
        include_active = request.args.get('include_active', 'false').lower() == 'true'

        # Base query - all alerts or just expired
        if include_active:
            query = CAPAlert.query
        else:
            query = get_expired_alerts_query()

        # Apply date filters
        if start_date:
            start_dt = datetime.fromisoformat(start_date).replace(tzinfo=UTC_TZ)
            query = query.filter(CAPAlert.sent >= start_dt)

        if end_date:
            end_dt = datetime.fromisoformat(end_date).replace(tzinfo=UTC_TZ)
            query = query.filter(CAPAlert.sent <= end_dt)

        # Get alerts with geometry
        alerts = db.session.query(
            CAPAlert.id, CAPAlert.identifier, CAPAlert.event, CAPAlert.severity,
            CAPAlert.urgency, CAPAlert.headline, CAPAlert.description, CAPAlert.expires,
            CAPAlert.sent, CAPAlert.area_desc, func.ST_AsGeoJSON(CAPAlert.geom).label('geometry')
        ).filter(
            CAPAlert.id.in_(query.with_entities(CAPAlert.id).subquery())
        ).all()

        # Get county boundary for fallback
        county_boundary = None
        try:
            county_geom = db.session.query(
                func.ST_AsGeoJSON(Boundary.geom).label('geometry')
            ).filter(Boundary.type == 'county').first()

            if county_geom and county_geom.geometry:
                county_boundary = json.loads(county_geom.geometry)
        except Exception as e:
            logger.warning(f"Could not get county boundary: {str(e)}")

        # Build GeoJSON features
        features = []
        for alert in alerts:
            geometry = None
            is_county_wide = False

            if alert.geometry:
                geometry = json.loads(alert.geometry)
            elif alert.area_desc and any(county_term in alert.area_desc.lower()
                                         for county_term in ['county', 'putnam', 'ohio']):
                if county_boundary:
                    geometry = county_boundary
                    is_county_wide = True

            if geometry:
                expires_iso = None
                if alert.expires:
                    if alert.expires.tzinfo is None:
                        expires_dt = alert.expires.replace(tzinfo=UTC_TZ)
                    else:
                        expires_dt = alert.expires.astimezone(UTC_TZ)
                    expires_iso = expires_dt.isoformat()

                sent_iso = None
                if alert.sent:
                    if alert.sent.tzinfo is None:
                        sent_dt = alert.sent.replace(tzinfo=UTC_TZ)
                    else:
                        sent_dt = alert.sent.astimezone(UTC_TZ)
                    sent_iso = sent_dt.isoformat()

                features.append({
                    'type': 'Feature',
                    'properties': {
                        'id': alert.id,
                        'identifier': alert.identifier,
                        'event': alert.event,
                        'severity': alert.severity,
                        'urgency': alert.urgency,
                        'headline': alert.headline,
                        'description': alert.description[:500] + '...' if len(
                            alert.description) > 500 else alert.description,
                        'sent': sent_iso,
                        'expires': expires_iso,
                        'area_desc': alert.area_desc,
                        'is_historical': True,
                        'is_county_wide': is_county_wide
                    },
                    'geometry': geometry
                })

        return jsonify({
            'type': 'FeatureCollection',
            'features': features
        })

    except Exception as e:
        logger.error(f"Error getting historical alerts: {str(e)}")
        return jsonify({'error': str(e)}), 500

@app.route('/api/boundaries')
def get_boundaries():
    """Get all boundaries as GeoJSON"""
    try:
        page = request.args.get('page', 1, type=int)
        per_page = request.args.get('per_page', 1000, type=int)
        boundary_type = request.args.get('type')
        search = request.args.get('search')

        query = db.session.query(
            Boundary.id, Boundary.name, Boundary.type, Boundary.description,
            func.ST_AsGeoJSON(Boundary.geom).label('geometry')
        )

        if boundary_type:
            query = query.filter(Boundary.type == boundary_type)

        if search:
            query = query.filter(Boundary.name.ilike(f'%{search}%'))

        boundaries = query.paginate(
            page=page, per_page=per_page, error_out=False
        ).items

        features = []
        for boundary in boundaries:
            if boundary.geometry:
                features.append({
                    'type': 'Feature',
                    'properties': {
                        'id': boundary.id,
                        'name': boundary.name,
                        'type': boundary.type,
                        'description': boundary.description
                    },
                    'geometry': json.loads(boundary.geometry)
                })

        return jsonify({
            'type': 'FeatureCollection',
            'features': features
        })
    except Exception as e:
        logger.error(f"Error fetching boundaries: {str(e)}")
        return jsonify({'error': str(e)}), 500


@app.route('/api/system_status')
def api_system_status():
    """Get system status information using new helper functions with timezone support"""
    try:
        total_boundaries = Boundary.query.count()
        active_alerts = get_active_alerts_query().count()

        last_poll = PollHistory.query.order_by(desc(PollHistory.timestamp)).first()

        cpu = psutil.cpu_percent(interval=1)
        memory = psutil.virtual_memory()
        disk = psutil.disk_usage('/')

        current_utc = utc_now()
        current_local = local_now()

        return jsonify({
            'status': 'online',
            'timestamp': current_utc.isoformat(),
            'local_timestamp': current_local.isoformat(),
            'timezone': str(PUTNAM_COUNTY_TZ),
            'boundaries_count': total_boundaries,
            'active_alerts_count': active_alerts,
            'database_status': 'connected',
            'last_poll': {
                'timestamp': last_poll.timestamp.isoformat() if last_poll else None,
                'local_timestamp': last_poll.timestamp.astimezone(PUTNAM_COUNTY_TZ).isoformat() if last_poll else None,
                'status': last_poll.status if last_poll else None,
                'alerts_fetched': last_poll.alerts_fetched if last_poll else 0,
                'alerts_new': last_poll.alerts_new if last_poll else 0
            } if last_poll else None,
            'system_resources': {
                'cpu_usage_percent': cpu,
                'memory_usage_percent': memory.percent,
                'disk_usage_percent': disk.percent,
                'disk_free_gb': disk.free // (1024 * 1024 * 1024)
            }
        })
    except Exception as e:
        logger.error(f"Error getting system status: {str(e)}")
        return jsonify({'error': f'Failed to get system status: {str(e)}'}), 500


@app.route('/api/system_health')
def api_system_health():
    """Get comprehensive system health information via API"""
    try:
        health_data = get_system_health()
        return jsonify(health_data)
    except Exception as e:
        logger.error(f"Error getting system health via API: {str(e)}")
        return jsonify({'error': str(e)}), 500


# =============================================================================
# ADMINISTRATIVE ROUTES
# =============================================================================

@app.route('/admin')
def admin():
    """Admin interface"""
    try:
        total_boundaries = Boundary.query.count()
        total_alerts = CAPAlert.query.count()
        active_alerts = get_active_alerts_query().count()
        expired_alerts = get_expired_alerts_query().count()

        boundary_stats = db.session.query(
            Boundary.type, func.count(Boundary.id).label('count')
        ).group_by(Boundary.type).all()

        return render_template('admin.html',
                               total_boundaries=total_boundaries,
                               total_alerts=total_alerts,
                               active_alerts=active_alerts,
                               expired_alerts=expired_alerts,
                               boundary_stats=boundary_stats
                               )
    except Exception as e:
        logger.error(f"Error rendering admin template: {str(e)}")
        return f"<h1>Admin Interface</h1><p>Admin panel loading...</p><p><a href='/'>← Back to Main</a></p>"


@app.route('/logs')
def logs():
    """View system logs"""
    try:
        logs = SystemLog.query.order_by(SystemLog.timestamp.desc()).limit(100).all()
        return render_template('logs.html', logs=logs)
    except Exception as e:
        logger.error(f"Error loading logs: {str(e)}")
        return f"<h1>Error loading logs</h1><p>{str(e)}</p><p><a href='/'>← Back to Main</a></p>"


@app.route('/admin/trigger_poll', methods=['POST'])
def trigger_poll():
    """Manually trigger CAP alert polling with timezone logging"""
    try:
        log_entry = SystemLog(
            level='INFO',
            message='Manual CAP poll triggered',
            module='admin',
            details={
                'triggered_at_utc': utc_now().isoformat(),
                'triggered_at_local': local_now().isoformat()
            }
        )
        db.session.add(log_entry)
        db.session.commit()

        return jsonify({'message': 'CAP poll triggered successfully'})
    except Exception as e:
        logger.error(f"Error triggering poll: {str(e)}")
        return jsonify({'error': str(e)}), 500


@app.route('/admin/import_alert', methods=['POST'])
def import_specific_alert():
    """Manually import NOAA alerts (including expired) by identifier or date range."""
    data = request.get_json(silent=True) or request.form or {}

    identifier = (data.get('identifier') or '').strip()
    start_raw = (data.get('start') or '').strip()
    end_raw = (data.get('end') or '').strip()
    zone = (data.get('zone') or '').strip()
    event_filter = (data.get('event') or '').strip()
    status_input = (data.get('status') or '').strip().lower()
    message_input = (data.get('message_type') or '').strip().lower()

    if status_input in {'actual', 'test', 'exercise', 'system'}:
        status_filter = status_input
    elif status_input == 'any':
        status_filter = ''
    else:
        status_filter = 'actual'

    if message_input in {'alert', 'update', 'cancel', 'ack', 'error'}:
        message_type = message_input
    elif message_input == 'any':
        message_type = ''
    else:
        message_type = 'alert'

    try:
        limit_value = int(data.get('limit', 10))
    except (TypeError, ValueError):
        limit_value = 10
    limit_value = max(1, min(limit_value, 50))

    def normalize_datetime(value: str) -> str:
        if not value:
            return ''
        try:
            parsed = datetime.fromisoformat(value)
        except ValueError:
            try:
                parsed = datetime.fromisoformat(value.replace('Z', '+00:00'))
            except ValueError:
                logger.warning("Manual import received unrecognized datetime format: %s", value)
                return value
        if parsed.tzinfo is None:
            parsed = PUTNAM_COUNTY_TZ.localize(parsed)
        return parsed.astimezone(UTC_TZ).isoformat()

    start = normalize_datetime(start_raw)
    end = normalize_datetime(end_raw)

    if not identifier and not (start and end):
        return jsonify({
            'error': 'Provide an alert identifier or both start and end timestamps.'
        }), 400

    query_url = NOAA_API_BASE_URL
    params = None

    if identifier:
        query_url = f"{NOAA_API_BASE_URL}/{identifier}"
    else:
        params = {
            'limit': limit_value,
            'sort': 'sent',
        }
        if status_filter:
            params['status'] = status_filter
        if message_type:
            params['message_type'] = message_type
        if start:
            params['start'] = start
        if end:
            params['end'] = end
        if zone:
            params['zone'] = zone
        if event_filter:
            params['event'] = event_filter

    headers = {
        'Accept': 'application/geo+json',
        'User-Agent': NOAA_USER_AGENT,
    }

    try:
        response = requests.get(query_url, params=params, headers=headers, timeout=20)
        if response.status_code == 404:
            return jsonify({
                'error': 'No alert was found for the supplied identifier or filters.',
                'identifier': identifier or None
            }), 404
        response.raise_for_status()
    except requests.RequestException as exc:
        logger.error("NOAA alert import request failed: %s", exc)
        return jsonify({'error': f'Failed to retrieve NOAA alert data: {exc}'}), 502

    try:
        payload = response.json()
    except ValueError as exc:
        logger.error("NOAA alert import returned invalid JSON: %s", exc)
        return jsonify({'error': 'NOAA API response could not be decoded as JSON.'}), 502

    alerts_payloads: List[dict]
    if identifier:
        if isinstance(payload, dict) and 'features' in payload:
            alerts_payloads = payload.get('features', []) or []
        else:
            alerts_payloads = [payload]
    else:
        alerts_payloads = payload.get('features', []) if isinstance(payload, dict) else []

    if not alerts_payloads:
        return jsonify({'error': 'NOAA API did not return any alerts for the provided criteria.'}), 404

    inserted = 0
    updated = 0
    skipped = 0
    identifiers: List[str] = []

    try:
        for feature in alerts_payloads:
            parsed_result = parse_noaa_cap_alert(feature)
            if not parsed_result:
                skipped += 1
                continue

            parsed, geometry = parsed_result
            alert_identifier = parsed['identifier']
            if alert_identifier not in identifiers:
                identifiers.append(alert_identifier)

            existing = CAPAlert.query.filter_by(identifier=alert_identifier).first()

            if existing:
                for key, value in parsed.items():
                    setattr(existing, key, value)
                existing.updated_at = utc_now()
                assign_alert_geometry(existing, geometry)
                db.session.flush()
                try:
                    if existing.geom:
                        calculate_alert_intersections(existing)
                except Exception as intersection_error:
                    logger.warning(
                        "Intersection recalculation failed for alert %s: %s",
                        alert_identifier,
                        intersection_error
                    )
                updated += 1
            else:
                new_alert = CAPAlert(**parsed)
                new_alert.created_at = utc_now()
                new_alert.updated_at = utc_now()
                assign_alert_geometry(new_alert, geometry)
                db.session.add(new_alert)
                db.session.flush()
                try:
                    if new_alert.geom:
                        calculate_alert_intersections(new_alert)
                except Exception as intersection_error:
                    logger.warning(
                        "Intersection calculation failed for new alert %s: %s",
                        alert_identifier,
                        intersection_error
                    )
                inserted += 1

        log_entry = SystemLog(
            level='INFO',
            message='Manual NOAA alert import executed',
            module='admin',
            details={
                'identifiers': identifiers,
                'inserted': inserted,
                'updated': updated,
                'skipped': skipped,
                'query_url': query_url,
                'params': params,
                'requested_filters': {
                    'identifier': identifier or None,
                    'start': start or start_raw or None,
                    'end': end or end_raw or None,
                    'zone': zone or None,
                    'event': event_filter or None,
                    'status': status_filter or 'any',
                    'message_type': message_type or 'any',
                    'limit': limit_value,
                },
                'requested_at_utc': utc_now().isoformat(),
                'requested_at_local': local_now().isoformat()
            }
        )
        db.session.add(log_entry)
        db.session.commit()

    except Exception as exc:
        db.session.rollback()
        logger.error("Manual NOAA alert import failed: %s", exc)
        return jsonify({'error': f'Failed to import NOAA alert data: {exc}'}), 500

    return jsonify({
        'message': f'Imported {inserted} alert(s) and updated {updated} existing alert(s).',
        'inserted': inserted,
        'updated': updated,
        'skipped': skipped,
        'identifiers': identifiers,
        'query_url': query_url,
        'params': params
    })


@app.route('/admin/mark_expired', methods=['POST'])
def mark_expired():
    """Mark expired alerts as inactive without deleting them (SAFE OPTION)"""
    try:
        now = utc_now()

        expired_alerts = CAPAlert.query.filter(
            CAPAlert.expires < now,
            CAPAlert.status != 'Expired'
        ).all()

        count = len(expired_alerts)

        if count == 0:
            return jsonify({'message': 'No alerts need to be marked as expired'})

        for alert in expired_alerts:
            alert.status = 'Expired'
            alert.updated_at = now

        db.session.commit()

        log_entry = SystemLog(
            level='INFO',
            message=f'Marked {count} alerts as expired (data preserved)',
            module='admin',
            details={
                'marked_at_utc': now.isoformat(),
                'marked_at_local': local_now().isoformat(),
                'count': count
            }
        )
        db.session.add(log_entry)
        db.session.commit()

        return jsonify({
            'message': f'Marked {count} alerts as expired',
            'note': 'Alert data has been preserved in the database',
            'marked_count': count
        })

    except Exception as e:
        db.session.rollback()
        logger.error(f"Error marking expired alerts: {str(e)}")
        return jsonify({'error': str(e)}), 500


# =============================================================================
# INTERSECTION CALCULATION ROUTES
# =============================================================================

@app.route('/admin/fix_county_intersections', methods=['POST'])
def fix_county_intersections():
    """Recalculate intersection areas for all active alerts"""
    try:
        active_alerts = get_active_alerts_query().all()
        total_updated = 0

        for alert in active_alerts:
            if not alert.geom:
                continue

            # Delete existing intersections
            Intersection.query.filter_by(cap_alert_id=alert.id).delete()

            # Find all intersecting boundaries
            intersecting_boundaries = db.session.query(
                Boundary.id,
                func.ST_Area(func.ST_Intersection(alert.geom, Boundary.geom)).label('intersection_area')
            ).filter(
                func.ST_Intersects(alert.geom, Boundary.geom),
                func.ST_Area(func.ST_Intersection(alert.geom, Boundary.geom)) > 0
            ).all()

            # Create new intersection records
            for boundary_id, intersection_area in intersecting_boundaries:
                intersection = Intersection(
                    cap_alert_id=alert.id,
                    boundary_id=boundary_id,
                    intersection_area=intersection_area
                )
                db.session.add(intersection)
                total_updated += 1

        db.session.commit()

        return jsonify({
            'success': f'Successfully recalculated intersections for {len(active_alerts)} alerts. Updated {total_updated} intersection records.',
            'alerts_processed': len(active_alerts),
            'intersections_updated': total_updated
        })

    except Exception as e:
        db.session.rollback()
        logger.error(f"Error fixing county intersections: {str(e)}")
        return jsonify({'error': f'Failed to fix intersections: {str(e)}'}), 500


@app.route('/admin/recalculate_intersections', methods=['POST'])
def recalculate_intersections():
    """Recalculate all alert-boundary intersections"""
    try:
        logger.info("Starting full intersection recalculation")

        deleted_count = db.session.query(Intersection).delete()
        logger.info(f"Cleared {deleted_count} existing intersections")

        alerts_with_geometry = db.session.query(CAPAlert).filter(
            CAPAlert.geom.isnot(None)
        ).all()

        stats = {
            'alerts_processed': 0,
            'intersections_created': 0,
            'errors': 0,
            'deleted_intersections': deleted_count
        }

        for alert in alerts_with_geometry:
            try:
                intersections_created = calculate_alert_intersections(alert)
                stats['alerts_processed'] += 1
                stats['intersections_created'] += intersections_created
            except Exception as e:
                stats['errors'] += 1
                logger.error(f"Error processing alert {alert.identifier}: {str(e)}")

        db.session.commit()

        message = f"Recalculated intersections for {stats['alerts_processed']} alerts, created {stats['intersections_created']} new intersections"
        if stats['errors'] > 0:
            message += f" ({stats['errors']} errors)"

        logger.info(message)
        return jsonify({
            'success': message,
            'stats': stats
        })

    except Exception as e:
        logger.error(f"Error in recalculate_intersections: {str(e)}")
        db.session.rollback()
        return jsonify({'error': f'Failed to recalculate intersections: {str(e)}'}), 500


@app.route('/admin/calculate_intersections/<int:alert_id>', methods=['POST'])
def calculate_intersections_for_alert(alert_id):
    """Calculate and store intersections for a specific alert"""
    try:
        alert = CAPAlert.query.get_or_404(alert_id)

        if not alert.geom:
            return jsonify({'error': f'Alert {alert_id} has no geometry'}), 400

        # Remove existing intersections for this alert
        existing_count = Intersection.query.filter_by(cap_alert_id=alert_id).count()
        if existing_count > 0:
            Intersection.query.filter_by(cap_alert_id=alert_id).delete()
            logger.info(f"Removed {existing_count} existing intersections for alert {alert_id}")

        # Get all boundaries
        boundaries = Boundary.query.all()

        intersections_created = 0
        intersections_with_area = 0

        for boundary in boundaries:
            if not boundary.geom:
                continue

            # Calculate intersection using PostGIS
            intersection_result = db.session.query(
                func.ST_Intersects(alert.geom, boundary.geom).label('intersects'),
                func.ST_Area(func.ST_Intersection(alert.geom, boundary.geom)).label('intersection_area')
            ).first()

            if intersection_result.intersects:
                # Create intersection record
                intersection = Intersection(
                    cap_alert_id=alert_id,
                    boundary_id=boundary.id,
                    intersection_area=intersection_result.intersection_area or 0
                )
                db.session.add(intersection)
                intersections_created += 1

                if intersection_result.intersection_area and intersection_result.intersection_area > 0:
                    intersections_with_area += 1

        db.session.commit()

        # Log the operation
        log_entry = SystemLog(
            level='INFO',
            message=f'Calculated intersections for alert {alert_id}',
            module='admin',
            details={
                'alert_id': alert_id,
                'alert_event': alert.event,
                'intersections_created': intersections_created,
                'intersections_with_area': intersections_with_area,
                'boundaries_checked': len(boundaries),
                'calculated_at': utc_now().isoformat()
            }
        )
        db.session.add(log_entry)
        db.session.commit()

        return jsonify({
            'success': f'Calculated intersections for alert {alert_id}',
            'intersections_created': intersections_created,
            'intersections_with_area': intersections_with_area,
            'boundaries_checked': len(boundaries),
            'alert_event': alert.event
        })

    except Exception as e:
        db.session.rollback()
        logger.error(f"Error calculating intersections for alert {alert_id}: {str(e)}")
        return jsonify({'error': str(e)}), 500


@app.route('/admin/calculate_all_intersections', methods=['POST'])
def calculate_all_intersections():
    """Calculate intersections for all alerts"""
    try:
        # Get all alerts with geometry
        alerts_with_geom = CAPAlert.query.filter(CAPAlert.geom.isnot(None)).all()

        total_alerts = len(alerts_with_geom)
        total_intersections = 0
        processed_alerts = 0

        for alert in alerts_with_geom:
            # Remove existing intersections for this alert
            Intersection.query.filter_by(cap_alert_id=alert.id).delete()

            # Get all boundaries
            boundaries = Boundary.query.all()

            alert_intersections = 0
            for boundary in boundaries:
                if not boundary.geom:
                    continue

                # Calculate intersection using PostGIS
                intersection_result = db.session.query(
                    func.ST_Intersects(alert.geom, boundary.geom).label('intersects'),
                    func.ST_Area(func.ST_Intersection(alert.geom, boundary.geom)).label('intersection_area')
                ).first()

                if intersection_result.intersects:
                    intersection = Intersection(
                        cap_alert_id=alert.id,
                        boundary_id=boundary.id,
                        intersection_area=intersection_result.intersection_area or 0
                    )
                    db.session.add(intersection)
                    alert_intersections += 1

            total_intersections += alert_intersections
            processed_alerts += 1

            # Commit every 10 alerts to avoid memory issues
            if processed_alerts % 10 == 0:
                db.session.commit()
                logger.info(f"Processed {processed_alerts}/{total_alerts} alerts")

        # Final commit
        db.session.commit()

        # Log the operation
        log_entry = SystemLog(
            level='INFO',
            message=f'Calculated intersections for all alerts',
            module='admin',
            details={
                'total_alerts_processed': processed_alerts,
                'total_intersections_created': total_intersections,
                'calculated_at': utc_now().isoformat()
            }
        )
        db.session.add(log_entry)
        db.session.commit()

        return jsonify({
            'success': f'Calculated intersections for all alerts',
            'alerts_processed': processed_alerts,
            'total_intersections_created': total_intersections
        })

    except Exception as e:
        db.session.rollback()
        logger.error(f"Error calculating all intersections: {str(e)}")
        return jsonify({'error': str(e)}), 500


def calculate_coverage_percentages(alert_id, intersections):
    """
    Calculate actual coverage percentages for each boundary type and overall county coverage
    """
    coverage_data = {}

    try:
        # Get the alert polygon
        alert = CAPAlert.query.get(alert_id)
        if not alert or not alert.geom:
            return coverage_data

        # Group intersections by boundary type
        boundary_types = {}
        for intersection, boundary in intersections:
            if boundary.type not in boundary_types:
                boundary_types[boundary.type] = []
            boundary_types[boundary.type].append((intersection, boundary))

        # Calculate coverage for each boundary type
        for boundary_type, boundaries in boundary_types.items():
            # Get all boundaries of this type in the county
            all_boundaries_of_type = Boundary.query.filter_by(type=boundary_type).all()

            if not all_boundaries_of_type:
                continue

            # Calculate total area for this boundary type
            total_area_query = db.session.query(
                func.sum(func.ST_Area(Boundary.geom)).label('total_area')
            ).filter(Boundary.type == boundary_type).first()

            total_area = total_area_query.total_area if total_area_query.total_area else 0

            # Calculate intersected area
            intersected_area = sum(
                intersection.intersection_area or 0
                for intersection, boundary in boundaries
            )

            # Calculate coverage percentage
            coverage_percentage = 0.0
            if total_area > 0:
                coverage_percentage = (intersected_area / total_area) * 100
                coverage_percentage = min(100.0, max(0.0, coverage_percentage))  # Clamp to 0-100%

            coverage_data[boundary_type] = {
                'total_boundaries': len(all_boundaries_of_type),
                'affected_boundaries': len(boundaries),
                'coverage_percentage': round(coverage_percentage, 1),
                'total_area_sqm': total_area,
                'intersected_area_sqm': intersected_area
            }

        # Calculate overall county coverage
        county_boundary = Boundary.query.filter_by(type='county').first()
        if county_boundary and county_boundary.geom:
            # Calculate intersection area between alert and county
            county_intersection_query = db.session.query(
                func.ST_Area(
                    func.ST_Intersection(alert.geom, county_boundary.geom)
                ).label('intersection_area'),
                func.ST_Area(county_boundary.geom).label('total_county_area')
            ).first()

            if county_intersection_query:
                county_coverage = 0.0
                if county_intersection_query.total_county_area > 0:
                    county_coverage = (
                                              county_intersection_query.intersection_area /
                                              county_intersection_query.total_county_area
                                      ) * 100
                    county_coverage = min(100.0, max(0.0, county_coverage))

                coverage_data['county'] = {
                    'coverage_percentage': round(county_coverage, 1),
                    'total_area_sqm': county_intersection_query.total_county_area,
                    'intersected_area_sqm': county_intersection_query.intersection_area
                }

    except Exception as e:
        logger.error(f"Error calculating coverage percentages: {str(e)}")

    return coverage_data


@app.route('/admin/calculate_single_alert/<int:alert_id>', methods=['POST'])
def calculate_single_alert(alert_id):
    """Calculate intersections for a single alert"""
    try:
        alert = CAPAlert.query.get_or_404(alert_id)

        if not alert.geom:
            return jsonify({'error': 'Alert has no geometry data'}), 400

        deleted_count = Intersection.query.filter_by(cap_alert_id=alert_id).delete()

        boundaries = Boundary.query.all()

        if not boundaries:
            return jsonify({'error': 'No boundaries found in database. Upload some boundary files first.'}), 400

        intersections_created = 0
        errors = []

        for boundary in boundaries:
            try:
                intersection_query = db.session.query(
                    func.ST_Area(
                        func.ST_Intersection(alert.geom, boundary.geom)
                    ).label('intersection_area')
                ).filter(
                    func.ST_Intersects(alert.geom, boundary.geom)
                ).first()

                if intersection_query and intersection_query.intersection_area > 0:
                    intersection = Intersection(
                        cap_alert_id=alert_id,
                        boundary_id=boundary.id,
                        intersection_area=intersection_query.intersection_area
                    )
                    db.session.add(intersection)
                    intersections_created += 1

            except Exception as boundary_error:
                error_msg = f"Boundary {boundary.id}: {str(boundary_error)}"
                errors.append(error_msg)
                logger.warning(error_msg)

        db.session.commit()

        return jsonify({
            'success': f'Successfully calculated {intersections_created} boundary intersections',
            'intersections_created': intersections_created,
            'boundaries_tested': len(boundaries),
            'deleted_intersections': deleted_count,
            'errors': errors
        })

    except Exception as e:
        db.session.rollback()
        logger.error(f"Error calculating single alert: {str(e)}")
        return jsonify({'error': f'Failed to calculate intersections: {str(e)}'}), 500


# =============================================================================
# BOUNDARY MANAGEMENT ROUTES
# =============================================================================

@app.route('/admin/upload_boundaries', methods=['POST'])
def upload_boundaries():
    """Upload GeoJSON boundary file with enhanced processing"""
    try:
        if 'file' not in request.files:
            return jsonify({'error': 'No file provided'}), 400

        file = request.files['file']
        boundary_type = request.form.get('boundary_type', 'unknown')

        if file.filename == '':
            return jsonify({'error': 'No file selected'}), 400

        if not file.filename.lower().endswith('.geojson'):
            return jsonify({'error': 'File must be a GeoJSON file'}), 400

        try:
            geojson_data = json.loads(file.read().decode('utf-8'))
        except json.JSONDecodeError:
            return jsonify({'error': 'Invalid GeoJSON format'}), 400

        features = geojson_data.get('features', [])
        boundaries_added = 0
        errors = []

        for i, feature in enumerate(features):
            try:
                properties = feature.get('properties', {})
                geometry = feature.get('geometry')

                if not geometry:
                    errors.append(f"Feature {i + 1}: No geometry")
                    continue

                name, description = extract_name_and_description(properties, boundary_type)

                geometry_json = json.dumps(geometry)

                boundary = Boundary(
                    name=name,
                    type=boundary_type,
                    description=description,
                    created_at=utc_now(),
                    updated_at=utc_now()
                )

                boundary.geom = db.session.execute(
                    text("SELECT ST_GeomFromGeoJSON(:geom)"),
                    {"geom": geometry_json}
                ).scalar()

                db.session.add(boundary)
                boundaries_added += 1

            except Exception as e:
                errors.append(f"Feature {i + 1}: {str(e)}")

        try:
            db.session.commit()
            logger.info(f"Successfully uploaded {boundaries_added} {boundary_type} boundaries")
        except Exception as e:
            db.session.rollback()
            return jsonify({'error': f'Database error: {str(e)}'}), 500

        response_data = {
            'success': f'Successfully uploaded {boundaries_added} {boundary_type} boundaries',
            'boundaries_added': boundaries_added,
            'total_features': len(features),
            'errors': errors[:10] if errors else []
        }

        if errors:
            response_data['warning'] = f'{len(errors)} features had errors'

        return jsonify(response_data)

    except Exception as e:
        logger.error(f"Error uploading boundaries: {str(e)}")
        return jsonify({'error': f'Upload failed: {str(e)}'}), 500


@app.route('/admin/clear_boundaries/<boundary_type>', methods=['DELETE'])
def clear_boundaries(boundary_type):
    """Clear all boundaries of a specific type"""
    try:
        if boundary_type == 'all':
            deleted_count = Boundary.query.delete()
            message = f'Deleted all {deleted_count} boundaries'
        else:
            deleted_count = Boundary.query.filter_by(type=boundary_type).delete()
            message = f'Deleted {deleted_count} {boundary_type} boundaries'

        db.session.commit()

        log_entry = SystemLog(
            level='WARNING',
            message=message,
            module='admin',
            details={
                'boundary_type': boundary_type,
                'deleted_count': deleted_count,
                'deleted_at_utc': utc_now().isoformat(),
                'deleted_at_local': local_now().isoformat()
            }
        )
        db.session.add(log_entry)
        db.session.commit()

        return jsonify({'success': message, 'deleted_count': deleted_count})

    except Exception as e:
        db.session.rollback()
        logger.error(f"Error clearing boundaries: {str(e)}")
        return jsonify({'error': f'Failed to clear boundaries: {str(e)}'}), 500


@app.route('/admin/clear_all_boundaries', methods=['DELETE'])
def clear_all_boundaries():
    """Clear all boundaries (requires confirmation)"""
    try:
        data = request.get_json() or {}

        confirmation_level = data.get('confirmation_level', 0)
        text_confirmation = data.get('text_confirmation', '')

        if confirmation_level < 2 or text_confirmation != 'DELETE ALL BOUNDARIES':
            return jsonify({'error': 'Invalid confirmation. This action requires proper confirmation.'}), 400

        deleted_count = Boundary.query.delete()
        db.session.commit()

        log_entry = SystemLog(
            level='CRITICAL',
            message=f'DELETED ALL BOUNDARIES: {deleted_count} boundaries permanently removed',
            module='admin',
            details={
                'deleted_count': deleted_count,
                'confirmation_level': confirmation_level,
                'deleted_at_utc': utc_now().isoformat(),
                'deleted_at_local': local_now().isoformat()
            }
        )
        db.session.add(log_entry)
        db.session.commit()

        return jsonify({
            'success': f'Successfully deleted all {deleted_count} boundaries',
            'deleted_count': deleted_count
        })

    except Exception as e:
        db.session.rollback()
        logger.error(f"Error clearing all boundaries: {str(e)}")
        return jsonify({'error': f'Failed to clear all boundaries: {str(e)}'}), 500


# =============================================================================
# DEBUG AND TESTING ROUTES
# =============================================================================

@app.route('/debug/alert/<int:alert_id>')
def debug_alert(alert_id):
    """Debug route to inspect alert geometry and intersections"""
    try:
        alert = CAPAlert.query.get_or_404(alert_id)

        geometry_info = None
        if alert.geom:
            geom_result = db.session.execute(
                text("""
                    SELECT 
                        ST_GeometryType(:geom) as type,
                        ST_SRID(:geom) as srid,
                        ST_Area(:geom) as area
                """),
                {"geom": alert.geom}
            ).fetchone()

            geometry_info = {
                'type': geom_result.type,
                'srid': geom_result.srid,
                'area': float(geom_result.area)
            }

        intersection_results = []
        if alert.geom:
            boundaries = Boundary.query.all()
            for boundary in boundaries:
                if boundary.geom:
                    try:
                        intersection_result = db.session.execute(
                            text("""
                                SELECT ST_Intersects(:alert_geom, :boundary_geom) as intersects,
                                       ST_Area(ST_Intersection(:alert_geom, :boundary_geom)) as area
                            """),
                            {
                                'alert_geom': alert.geom,
                                'boundary_geom': boundary.geom
                            }
                        ).fetchone()

                        intersection_results.append({
                            'boundary_id': boundary.id,
                            'boundary_name': boundary.name,
                            'boundary_type': boundary.type,
                            'intersects': bool(intersection_result.intersects),
                            'intersection_area': float(intersection_result.area) if intersection_result.area else 0
                        })
                    except Exception as e:
                        logger.error(f"Error checking intersection with boundary {boundary.id}: {e}")

        existing_intersections = db.session.query(Intersection).filter_by(cap_alert_id=alert_id).count()
        boundaries_in_db = Boundary.query.count()

        debug_info = {
            'alert_id': alert_id,
            'alert_event': alert.event,
            'alert_area_desc': alert.area_desc,
            'has_geometry': alert.geom is not None,
            'geometry_info': geometry_info,
            'boundaries_in_db': boundaries_in_db,
            'existing_intersections': existing_intersections,
            'intersection_results': intersection_results,
            'intersections_found': len([r for r in intersection_results if r['intersects']]),
            'errors': []
        }

        return jsonify(debug_info)

    except Exception as e:
        logger.error(f"Error debugging alert {alert_id}: {str(e)}")
        return jsonify({'error': f'Debug failed: {str(e)}'}), 500


@app.route('/debug/boundaries/<int:alert_id>')
def debug_boundaries(alert_id):
    """Debug boundary intersections for a specific alert"""
    try:
        alert = CAPAlert.query.get_or_404(alert_id)

        debug_info = {
            'alert_id': alert_id,
            'alert_event': alert.event,
            'alert_area_desc': alert.area_desc,
            'has_geometry': alert.geom is not None,
            'boundaries_in_db': Boundary.query.count(),
            'existing_intersections': Intersection.query.filter_by(cap_alert_id=alert_id).count(),
            'errors': []
        }

        if not alert.geom:
            debug_info['errors'].append('Alert has no geometry data')
            return jsonify(debug_info)

        boundaries = Boundary.query.all()
        intersection_results = []

        for boundary in boundaries:
            try:
                intersection_test = db.session.query(
                    func.ST_Intersects(alert.geom, boundary.geom).label('intersects'),
                    func.ST_Area(func.ST_Intersection(alert.geom, boundary.geom)).label('area')
                ).first()

                intersection_results.append({
                    'boundary_id': boundary.id,
                    'boundary_name': boundary.name,
                    'boundary_type': boundary.type,
                    'intersects': bool(
                        intersection_test.intersects) if intersection_test.intersects is not None else False,
                    'intersection_area': float(intersection_test.area) if intersection_test.area else 0
                })

            except Exception as boundary_error:
                debug_info['errors'].append(f'Error testing boundary {boundary.id}: {str(boundary_error)}')

        debug_info['intersection_results'] = intersection_results
        debug_info['intersections_found'] = len([r for r in intersection_results if r['intersects']])

        try:
            geom_info = db.session.query(
                func.ST_GeometryType(alert.geom).label('geom_type'),
                func.ST_SRID(alert.geom).label('srid'),
                func.ST_Area(alert.geom).label('area')
            ).first()

            debug_info['geometry_info'] = {
                'type': geom_info.geom_type if geom_info else 'Unknown',
                'srid': geom_info.srid if geom_info else 'Unknown',
                'area': float(geom_info.area) if geom_info and geom_info.area else 0
            }
        except Exception as geom_error:
            debug_info['errors'].append(f'Error getting geometry info: {str(geom_error)}')

        return jsonify(debug_info)

    except Exception as e:
        logger.error(f"Error in debug_boundaries: {str(e)}")
        return jsonify({'error': str(e), 'alert_id': alert_id}), 500


# =============================================================================
# LED CONTROL ROUTES
# =============================================================================

@app.route('/led')
def led_redirect():
    """Maintain legacy /led URL by redirecting to the control dashboard."""
    return redirect(url_for('led_control'))
@app.route('/led_control')
def led_control():
    """LED sign control interface"""
    try:
        ensure_led_tables()

        led_status = None
        if led_controller:
            led_status = led_controller.get_status()

        recent_messages = []
        try:
            recent_messages = LEDMessage.query.order_by(
                LEDMessage.created_at.desc()
            ).limit(10).all()
        except OperationalError as db_error:
            if 'led_messages' in str(db_error.orig):
                logger.warning("LED messages table missing; creating tables now")
                db.create_all()
                recent_messages = LEDMessage.query.order_by(
                    LEDMessage.created_at.desc()
                ).limit(10).all()
            else:
                raise

        canned_messages = []
        if led_controller:
            for name, config in led_controller.canned_messages.items():
                lines = config.get('lines') or config.get('text') or []
                if isinstance(lines, str):
                    lines = [lines]

                canned_messages.append({
                    'name': name,
                    'lines': lines,
                    'color': getattr(config.get('color'), 'name', str(config.get('color'))),
                    'font': getattr(config.get('font'), 'name', str(config.get('font'))),
                    'mode': getattr(config.get('mode'), 'name', str(config.get('mode'))),
                    'speed': getattr(config.get('speed'), 'name', str(config.get('speed', Speed.SPEED_3))),
                    'hold_time': config.get('hold_time', 5),
                    'priority': getattr(config.get('priority'), 'name', str(config.get('priority', MessagePriority.NORMAL)))
                })

        return render_template('led_control.html',
                               led_status=led_status,
                               recent_messages=recent_messages,
                               canned_messages=canned_messages,
                               led_available=LED_AVAILABLE)

    except Exception as e:
        logger.error(f"Error loading LED control page: {e}")
        return f"<h1>LED Control Error</h1><p>{str(e)}</p><p><a href='/'>← Back to Main</a></p>"


# =============================================================================
# LED SIGN API ROUTES
# =============================================================================

@app.route('/api/led/send_message', methods=['POST'])
def api_led_send_message():
    """Send custom message to LED sign"""
    try:
        ensure_led_tables()

        data = request.get_json()

        if not led_controller:
            return jsonify({'success': False, 'error': 'LED controller not available'})

        lines = data.get('lines')
        if isinstance(lines, str):
            lines = [line for line in lines.splitlines() if line.strip()]

        if not lines:
            return jsonify({'success': False, 'error': 'At least one line of text is required'})

        color_name = data.get('color', 'GREEN')
        font_name = data.get('font', 'FONT_7x9')
        mode_name = data.get('mode', 'HOLD')
        speed_name = data.get('speed', 'SPEED_3')
        hold_time = int(data.get('hold_time', 5))
        priority_value = int(data.get('priority', MessagePriority.NORMAL.value))

        try:
            color = Color[color_name.upper()]
            font = Font[font_name.upper()]
            mode = DisplayMode[mode_name.upper()]
            speed = Speed[speed_name.upper()]
            priority = MessagePriority(priority_value)
        except (KeyError, ValueError) as e:
            return jsonify({'success': False, 'error': f'Invalid parameter: {str(e)}'})

        special_functions_raw = data.get('special_functions', []) or []
        special_functions = []
        special_enum = getattr(led_module, 'SpecialFunction', None) if led_module else None
        if special_enum:
            for func_name in special_functions_raw:
                try:
                    special_functions.append(special_enum[func_name.upper()])
                except KeyError:
                    logger.warning("Ignoring unknown special function: %s", func_name)

        led_message = LEDMessage(
            message_type='custom',
            content='\n'.join(lines),
            priority=priority.value,
            color=color.name,
            font_size=font.name,
            effect=mode.name,
            speed=speed.name,
            display_time=hold_time,
            scheduled_time=utc_now()
        )
        db.session.add(led_message)
        db.session.commit()

        result = led_controller.send_message(
            lines=lines,
            color=color,
            font=font,
            mode=mode,
            speed=speed,
            hold_time=hold_time,
            special_functions=special_functions or None,
            priority=priority
        )

        if result:
            led_message.sent_at = utc_now()
            db.session.commit()

        return jsonify({
            'success': result,
            'message_id': led_message.id,
            'timestamp': utc_now().isoformat()
        })

    except Exception as e:
        logger.error(f"Error sending LED message: {e}")
        return jsonify({'success': False, 'error': str(e)})


@app.route('/api/led/send_canned', methods=['POST'])
def api_led_send_canned():
    """Send canned message to LED sign"""
    try:
        ensure_led_tables()

        data = request.get_json()
        message_name = data.get('message_name')
        parameters = data.get('parameters', {})

        if not message_name:
            return jsonify({'success': False, 'error': 'Message name is required'})

        if not led_controller:
            return jsonify({'success': False, 'error': 'LED controller not available'})

        led_message = LEDMessage(
            message_type='canned',
            content=message_name,
            priority=2,
            scheduled_time=utc_now()
        )
        db.session.add(led_message)
        db.session.commit()

        result = led_controller.send_canned_message(message_name, **parameters)

        if result:
            led_message.sent_at = utc_now()
            db.session.commit()

        return jsonify({
            'success': result,
            'message_id': led_message.id,
            'timestamp': utc_now().isoformat()
        })

    except Exception as e:
        logger.error(f"Error sending canned message: {e}")
        return jsonify({'success': False, 'error': str(e)})


@app.route('/api/led/clear', methods=['POST'])
def api_led_clear():
    """Clear LED display"""
    try:
        ensure_led_tables()

        if not led_controller:
            return jsonify({'success': False, 'error': 'LED controller not available'})

        result = led_controller.clear_display()

        if result:
            led_message = LEDMessage(
                message_type='system',
                content='DISPLAY_CLEARED',
                priority=1,
                scheduled_time=utc_now(),
                sent_at=utc_now()
            )
            db.session.add(led_message)
            db.session.commit()

        return jsonify({'success': result, 'timestamp': utc_now().isoformat()})

    except Exception as e:
        logger.error(f"Error clearing LED display: {e}")
        return jsonify({'success': False, 'error': str(e)})


@app.route('/api/led/brightness', methods=['POST'])
def api_led_brightness():
    """Set LED display brightness"""
    try:
        ensure_led_tables()

        data = request.get_json()
        brightness = int(data.get('brightness', 10))

        if not 1 <= brightness <= 16:
            return jsonify({'success': False, 'error': 'Brightness must be between 1 and 16'})

        if not led_controller:
            return jsonify({'success': False, 'error': 'LED controller not available'})

        result = led_controller.set_brightness(brightness)

        if result:
            status = LEDSignStatus.query.filter_by(sign_ip=LED_SIGN_IP).first()
            if status:
                status.brightness_level = brightness
                status.last_update = utc_now()
                db.session.commit()

        return jsonify({'success': result, 'brightness': brightness})

    except Exception as e:
        logger.error(f"Error setting LED brightness: {e}")
        return jsonify({'success': False, 'error': str(e)})


@app.route('/api/led/test', methods=['POST'])
def api_led_test():
    """Run LED sign feature test"""
    try:
        if not led_controller:
            return jsonify({'success': False, 'error': 'LED controller not available'})

        result = led_controller.test_all_features()

        led_message = LEDMessage(
            message_type='system',
            content='FEATURE_TEST',
            priority=1,
            scheduled_time=utc_now(),
            sent_at=utc_now() if result else None
        )
        db.session.add(led_message)
        db.session.commit()

        return jsonify({'success': result, 'message': 'Test sequence started'})

    except Exception as e:
        logger.error(f"Error running LED test: {e}")
        return jsonify({'success': False, 'error': str(e)})


@app.route('/api/led/emergency', methods=['POST'])
def api_led_emergency():
    """Send emergency override message"""
    try:
        data = request.get_json()
        message = data.get('message', 'EMERGENCY ALERT')
        duration = int(data.get('duration', 30))

        if not led_controller:
            return jsonify({'success': False, 'error': 'LED controller not available'})

        led_message = LEDMessage(
            message_type='emergency',
            content=message,
            priority=0,
            display_time=duration,
            scheduled_time=utc_now()
        )
        db.session.add(led_message)
        db.session.commit()

        result = led_controller.emergency_override(message, duration)

        if result:
            led_message.sent_at = utc_now()
            db.session.commit()

        return jsonify({
            'success': result,
            'message_id': led_message.id,
            'duration': duration
        })

    except Exception as e:
        logger.error(f"Error sending emergency message: {e}")
        return jsonify({'success': False, 'error': str(e)})


@app.route('/api/led/status')
def api_led_status():
    """Get LED sign status"""
    try:
        ensure_led_tables()

        status = {
            'controller_available': led_controller is not None,
            'sign_ip': LED_SIGN_IP,
            'sign_port': LED_SIGN_PORT,
            'led_library_available': LED_AVAILABLE
        }

        if led_controller:
            status.update(led_controller.get_status())

        db_status = LEDSignStatus.query.filter_by(sign_ip=LED_SIGN_IP).first()
        if db_status:
            status.update({
                'brightness_level': db_status.brightness_level,
                'error_count': db_status.error_count,
                'last_error': db_status.last_error,
                'last_database_update': db_status.last_update.isoformat() if db_status.last_update else None
            })

        return jsonify(status)

    except Exception as e:
        logger.error(f"Error getting LED status: {e}")
        return jsonify({'error': str(e)})


@app.route('/api/led/messages')
def api_led_messages():
    """Get LED message history"""
    try:
        ensure_led_tables()

        page = request.args.get('page', 1, type=int)
        per_page = request.args.get('per_page', 20, type=int)

        messages = LEDMessage.query.order_by(
            LEDMessage.created_at.desc()
        ).paginate(page=page, per_page=per_page, error_out=False)

        return jsonify({
            'messages': [
                {
                    'id': msg.id,
                    'type': msg.message_type,
                    'content': msg.content,
                    'priority': msg.priority,
                    'color': msg.color,
                    'font_size': msg.font_size,
                    'effect': msg.effect,
                    'speed': msg.speed,
                    'display_time': msg.display_time,
                    'created_at': msg.created_at.isoformat(),
                    'sent_at': msg.sent_at.isoformat() if msg.sent_at else None,
                    'is_active': msg.is_active,
                    'alert_id': msg.alert_id
                }
                for msg in messages.items
            ],
            'total': messages.total,
            'pages': messages.pages,
            'current_page': page
        })

    except Exception as e:
        logger.error(f"Error getting LED messages: {e}")
        return jsonify({'error': str(e)})


@app.route('/api/led/canned_messages')
def api_led_canned_messages():
    """Get available canned messages"""
    try:
        if not led_controller:
            return jsonify({'canned_messages': []})

        canned_messages = []
        for name, config in led_controller.canned_messages.items():
            lines = config.get('lines') or config.get('text') or []
            if isinstance(lines, str):
                lines = [lines]

            canned_messages.append({
                'name': name,
                'lines': lines,
                'color': getattr(config.get('color'), 'name', str(config.get('color'))),
                'font': getattr(config.get('font'), 'name', str(config.get('font'))),
                'mode': getattr(config.get('mode'), 'name', str(config.get('mode'))),
                'speed': getattr(config.get('speed'), 'name', str(config.get('speed', Speed.SPEED_3))),
                'hold_time': config.get('hold_time', 5),
                'priority': getattr(config.get('priority'), 'name', str(config.get('priority', MessagePriority.NORMAL)))
            })

        return jsonify({'canned_messages': canned_messages})

    except Exception as e:
        logger.error(f"Error getting canned messages: {e}")
        return jsonify({'error': str(e)})


# =============================================================================
# DATA EXPORT ROUTES
# =============================================================================

@app.route('/export/alerts')
def export_alerts():
    """Export alerts data to Excel with proper timezone formatting"""
    try:
        alerts = CAPAlert.query.order_by(CAPAlert.sent.desc()).all()

        alerts_data = []
        for alert in alerts:
            sent_local = format_local_datetime(alert.sent, include_utc=False) if alert.sent else ''
            expires_local = format_local_datetime(alert.expires, include_utc=False) if alert.expires else ''
            created_local = format_local_datetime(alert.created_at, include_utc=False) if alert.created_at else ''

            alerts_data.append({
                'ID': alert.id,
                'Identifier': alert.identifier,
                'Event': alert.event,
                'Status': alert.status,
                'Severity': alert.severity or '',
                'Urgency': alert.urgency or '',
                'Certainty': alert.certainty or '',
                'Sent_Local_Time': sent_local,
                'Expires_Local_Time': expires_local,
                'Sent_UTC': alert.sent.isoformat() if alert.sent else '',
                'Expires_UTC': alert.expires.isoformat() if alert.expires else '',
                'Headline': alert.headline or '',
                'Area_Description': alert.area_desc or '',
                'Created_Local_Time': created_local,
                'Is_Expired': is_alert_expired(alert.expires)
            })

        return jsonify({
            'data': alerts_data,
            'total': len(alerts_data),
            'exported_at': utc_now().isoformat(),
            'exported_at_local': local_now().isoformat(),
            'timezone': str(PUTNAM_COUNTY_TZ)
        })

    except Exception as e:
        logger.error(f"Error exporting alerts: {str(e)}")
        return jsonify({'error': 'Failed to export alerts data'}), 500


@app.route('/export/boundaries')
def export_boundaries():
    """Export boundaries data to Excel with timezone formatting"""
    try:
        boundaries = Boundary.query.order_by(Boundary.type, Boundary.name).all()

        boundaries_data = []
        for boundary in boundaries:
            created_local = format_local_datetime(boundary.created_at, include_utc=False) if boundary.created_at else ''
            updated_local = format_local_datetime(boundary.updated_at, include_utc=False) if boundary.updated_at else ''

            boundaries_data.append({
                'ID': boundary.id,
                'Name': boundary.name,
                'Type': boundary.type,
                'Description': boundary.description or '',
                'Created_Local_Time': created_local,
                'Updated_Local_Time': updated_local,
                'Created_UTC': boundary.created_at.isoformat() if boundary.created_at else '',
                'Updated_UTC': boundary.updated_at.isoformat() if boundary.updated_at else ''
            })

        return jsonify({
            'data': boundaries_data,
            'total': len(boundaries_data),
            'exported_at': utc_now().isoformat(),
            'exported_at_local': local_now().isoformat(),
            'timezone': str(PUTNAM_COUNTY_TZ)
        })

    except Exception as e:
        logger.error(f"Error exporting boundaries: {str(e)}")
        return jsonify({'error': 'Failed to export boundaries data'}), 500


@app.route('/export/statistics')
def export_statistics():
    """Export current statistics to Excel with timezone info"""
    try:
        stats_data = [{
            'Metric': 'Total Alerts',
            'Value': CAPAlert.query.count(),
            'Category': 'Alerts'
        }, {
            'Metric': 'Active Alerts',
            'Value': get_active_alerts_query().count(),
            'Category': 'Alerts'
        }, {
            'Metric': 'Expired Alerts',
            'Value': get_expired_alerts_query().count(),
            'Category': 'Alerts'
        }, {
            'Metric': 'Total Boundaries',
            'Value': Boundary.query.count(),
            'Category': 'Boundaries'
        }]

        severity_stats = db.session.query(
            CAPAlert.severity, func.count(CAPAlert.id).label('count')
        ).filter(CAPAlert.severity.isnot(None)).group_by(CAPAlert.severity).all()

        for severity, count in severity_stats:
            stats_data.append({
                'Metric': f'Alerts - {severity}',
                'Value': count,
                'Category': 'Severity'
            })

        boundary_stats = db.session.query(
            Boundary.type, func.count(Boundary.id).label('count')
        ).group_by(Boundary.type).all()

        for btype, count in boundary_stats:
            stats_data.append({
                'Metric': f'Boundaries - {btype.title()}',
                'Value': count,
                'Category': 'Boundary Types'
            })

        return jsonify({
            'data': stats_data,
            'total': len(stats_data),
            'exported_at': utc_now().isoformat(),
            'exported_at_local': local_now().isoformat(),
            'timezone': str(PUTNAM_COUNTY_TZ)
        })

    except Exception as e:
        logger.error(f"Error exporting statistics: {str(e)}")
        return jsonify({'error': 'Failed to export statistics data'}), 500


@app.route('/export/intersections')
def export_intersections():
    """Export intersection data with full details"""
    try:
        intersections = db.session.query(
            Intersection, CAPAlert, Boundary
        ).join(
            CAPAlert, Intersection.cap_alert_id == CAPAlert.id
        ).join(
            Boundary, Intersection.boundary_id == Boundary.id
        ).all()

        intersection_data = []
        for intersection, alert, boundary in intersections:
            created_local = format_local_datetime(intersection.created_at,
                                                  include_utc=False) if intersection.created_at else ''
            alert_sent_local = format_local_datetime(alert.sent, include_utc=False) if alert.sent else ''

            intersection_data.append({
                'Intersection_ID': intersection.id,
                'Alert_ID': alert.id,
                'Alert_Identifier': alert.identifier,
                'Alert_Event': alert.event,
                'Alert_Severity': alert.severity or '',
                'Alert_Sent_Local': alert_sent_local,
                'Boundary_ID': boundary.id,
                'Boundary_Name': boundary.name,
                'Boundary_Type': boundary.type,
                'Intersection_Area': intersection.intersection_area or 0,
                'Created_Local_Time': created_local,
                'Created_UTC': intersection.created_at.isoformat() if intersection.created_at else ''
            })

        return jsonify({
            'data': intersection_data,
            'total': len(intersection_data),
            'exported_at': utc_now().isoformat(),
            'exported_at_local': local_now().isoformat(),
            'timezone': str(PUTNAM_COUNTY_TZ)
        })

    except Exception as e:
        logger.error(f"Error exporting intersections: {str(e)}")
        return jsonify({'error': 'Failed to export intersection data'}), 500


# =============================================================================
# ERROR HANDLERS
# =============================================================================

@app.errorhandler(404)
def not_found_error(error):
    """Enhanced 404 error page"""
    return render_template_string("""
    <h1>404 - Page Not Found</h1>
    <p>The page you're looking for doesn't exist.</p>
    <p><a href='/'>← Back to Main</a> | <a href='/admin'>Admin</a> | <a href='/alerts'>Alerts</a></p>
    """), 404


@app.errorhandler(500)
def internal_error(error):
    """Enhanced 500 error page"""
    if hasattr(db, 'session') and db.session:
        db.session.rollback()

    return render_template_string("""
    <h1>500 - Internal Server Error</h1>
    <p>Something went wrong on our end. Please try again later.</p>
    <p><a href='/'>← Back to Main</a> | <a href='/admin'>Admin</a></p>
    """), 500


@app.errorhandler(403)
def forbidden_error(error):
    """403 Forbidden error page"""
    return render_template_string("""
    <h1>403 - Forbidden</h1>
    <p>You don't have permission to access this resource.</p>
    <p><a href='/'>← Back to Main</a></p>
    """), 403


@app.errorhandler(400)
def bad_request_error(error):
    """400 Bad Request error page"""
    return render_template_string("""
    <h1>400 - Bad Request</h1>
    <p>The request was malformed or invalid.</p>
    <p><a href='/'>← Back to Main</a></p>
    """), 400


# =============================================================================
# HEALTH CHECK AND MONITORING ROUTES
# =============================================================================

@app.route('/health')
def health_check():
    """Simple health check endpoint"""
    try:
        # Test database connection
        db.session.execute(text('SELECT 1')).fetchone()

        return jsonify({
            'status': 'healthy',
            'timestamp': utc_now().isoformat(),
            'local_timestamp': local_now().isoformat(),
            'version': '2.0',
            'database': 'connected',
            'led_available': LED_AVAILABLE
        })
    except Exception as e:
        return jsonify({
            'status': 'unhealthy',
            'error': str(e),
            'timestamp': utc_now().isoformat(),
            'local_timestamp': local_now().isoformat()
        }), 500


@app.route('/ping')
def ping():
    """Simple ping endpoint"""
    return jsonify({
        'pong': True,
        'timestamp': utc_now().isoformat(),
        'local_timestamp': local_now().isoformat()
    })


@app.route('/version')
def version():
    """Version information endpoint"""
    return jsonify({
        'version': '2.0',
        'name': 'NOAA CAP Alerts System',
        'author': 'KR8MER Amateur Radio Emergency Communications',
        'description': 'Emergency alert system for Putnam County, Ohio',
        'timezone': str(PUTNAM_COUNTY_TZ),
        'led_available': LED_AVAILABLE,
        'timestamp': utc_now().isoformat(),
        'local_timestamp': local_now().isoformat()
    })


# =============================================================================
# ADDITIONAL UTILITY ROUTES
# =============================================================================

@app.route('/favicon.ico')
def favicon():
    """Serve favicon"""
    return '', 204


@app.route('/robots.txt')
def robots():
    """Robots.txt for web crawlers"""
    return """User-agent: *
Disallow: /admin/
Disallow: /api/
Disallow: /debug/
Allow: /
""", 200, {'Content-Type': 'text/plain'}


# =============================================================================
# CONTEXT PROCESSORS FOR TEMPLATES
# =============================================================================

@app.context_processor
def inject_global_vars():
    """Inject global variables into all templates"""
    return {
        'current_utc_time': utc_now(),
        'current_local_time': local_now(),
        'timezone_name': str(PUTNAM_COUNTY_TZ),
        'led_available': LED_AVAILABLE,
        'system_version': SYSTEM_VERSION,
    }


# =============================================================================
# REQUEST HOOKS
# =============================================================================

@app.before_request
def before_request():
    """Before request hook for logging and setup"""
    # Log API requests for debugging
    if request.path.startswith('/api/') and request.method in ['POST', 'PUT', 'DELETE']:
        logger.info(f"{request.method} {request.path} from {request.remote_addr}")

    # Ensure the database schema exists before handling the request.
    initialize_database()


@app.after_request
def after_request(response):
    """After request hook for headers and cleanup"""
    # Add CORS headers for API endpoints
    if request.path.startswith('/api/'):
        response.headers.add('Access-Control-Allow-Origin', '*')
        response.headers.add('Access-Control-Allow-Headers', 'Content-Type,Authorization')
        response.headers.add('Access-Control-Allow-Methods', 'GET,PUT,POST,DELETE,OPTIONS')

    # Add security headers
    response.headers.add('X-Content-Type-Options', 'nosniff')
    response.headers.add('X-Frame-Options', 'DENY')
    response.headers.add('X-XSS-Protection', '1; mode=block')

    return response


# Flask 3 removed the ``before_first_request`` hook in favour of
# ``before_serving``.  Older Flask releases (including the one bundled with
# this project) do not provide ``before_serving`` though, so we register the
# handler dynamically depending on which hook is available.  If neither hook is
# present we fall back to running the initialization immediately within an
# application context.
def initialize_database():
    """Create all database tables, logging any initialization failure."""
    global _db_initialized, _db_initialization_error

    if _db_initialized:
        return

    try:
        db.create_all()
    except OperationalError as db_error:
        _db_initialization_error = db_error
        logger.error("Database initialization failed: %s", db_error)
        return False
    except Exception as db_error:
        _db_initialization_error = db_error
        logger.error("Database initialization failed: %s", db_error)
        raise
    else:
        _db_initialized = True
        _db_initialization_error = None
        logger.info("Database tables ensured on startup")
        return True


if hasattr(app, "before_serving"):
    app.before_serving(initialize_database)
elif hasattr(app, "before_first_request"):
    app.before_first_request(initialize_database)
else:
    with app.app_context():
        initialize_database()


# =============================================================================
# CLI COMMANDS (for future use with Flask CLI)
# =============================================================================

@app.cli.command()
def init_db():
    """Initialize the database tables"""
    initialize_database()
    logger.info("Database tables created successfully")


@app.cli.command()
def test_led():
    """Test LED controller connection"""
    if led_controller:
        try:
            status = led_controller.get_status()
            logger.info(f"LED Status: {status}")

            # Send test message
            result = led_controller.send_message("TEST MESSAGE")
            logger.info(f"Test message sent: {result}")
        except Exception as e:
            logger.error(f"LED test failed: {e}")
    else:
        logger.warning("LED controller not available")


@app.cli.command()
def cleanup_expired():
    """Mark expired alerts as expired (safe cleanup)"""
    try:
        now = utc_now()
        expired_alerts = CAPAlert.query.filter(
            CAPAlert.expires < now,
            CAPAlert.status != 'Expired'
        ).all()

        count = 0
        for alert in expired_alerts:
            alert.status = 'Expired'
            alert.updated_at = now
            count += 1

        db.session.commit()
        logger.info(f"Marked {count} alerts as expired")

    except Exception as e:
        logger.error(f"Error in cleanup: {e}")
        db.session.rollback()


# =============================================================================
# APPLICATION STARTUP AND CONFIGURATION
# =============================================================================

def create_app(config=None):
    """Application factory pattern for testing"""
    if config:
        app.config.update(config)

    with app.app_context():
        db.create_all()

    return app


# =============================================================================
# APPLICATION STARTUP
# =============================================================================

if __name__ == '__main__':
    with app.app_context():
        db.create_all()

    app.run(debug=True, host='0.0.0.0', port=5000)<|MERGE_RESOLUTION|>--- conflicted
+++ resolved
@@ -72,16 +72,6 @@
 
 # Application versioning (exposed via templates for quick deployment verification)
 SYSTEM_VERSION = os.environ.get('APP_BUILD_VERSION', '2.1.1')
-<<<<<<< HEAD
-
-# NOAA API configuration for manual alert import workflows
-NOAA_API_BASE_URL = 'https://api.weather.gov/alerts'
-NOAA_USER_AGENT = os.environ.get(
-    'NOAA_USER_AGENT',
-    'KR8MER CAP Alert System/2.1 (+https://github.com/KR8MER/noaa_alerts_systems)'
-)
-=======
->>>>>>> 99da4708
 
 # Database configuration
 DATABASE_URL = os.getenv(
