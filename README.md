--- conflicted
+++ resolved
@@ -243,7 +243,6 @@
 
 The **Manual Broadcast Builder** on the EAS Output tab mirrors the workflow of a commercial encoder:
 
-<<<<<<< HEAD
 1. Open **Admin → EAS Output** and build your SAME target list with the hierarchical picker: choose a state or territory, select the county or statewide PSSCCC entry, and click **Add Location**. The textarea still accepts pasted codes for bulk entry, and the running list is de-duplicated automatically with a hard stop at the 31-code SAME limit.
 2. Confirm the ORG, EEE, purge time (TTTT), and station identifier (LLLLLLLL). The originator selector now reflects the three production codes (PEP, WXR, CIV), the event dropdown hides the legacy `??*` placeholders, and the live header preview renders the complete `ZCZC-ORG-EEE-PSSCCC+TTTT-JJJHHMM-LLLLLLLL-` sequence so you can verify every field before you transmit.
 3. Need a test in a hurry? Tap **Quick Weekly Test** to preload the Required Weekly Test template: the tool drops in the configured SAME counties, forces the alert into `Test` status, and seeds the headline/message so you only have to review before going live.
@@ -252,13 +251,6 @@
 The header breakdown card reiterates the commercial nomenclature (preamble, ORG, EEE, PSSCCC, +TTTT, -JJJHHMM, -LLLLLLLL-, and the trailing NNNN) and includes the FCC/FEMA guidance for each field so operators and trainees can cross-check the encoding rules.
 
 > 📻 Under the hood the digital bursts now honour the full SAME framing: 520 5⁄6 baud, eight LSB-first data bits with the MSB forced low, even parity, and fractional-bit timing that keeps the 2083⅓ Hz/1562.5 Hz AFSK tones locked on spec.
-=======
-1. Open **Admin → EAS Output** and build your SAME target list with the new hierarchical picker: choose a state or territory, select the county or statewide PSSCCC entry, and click **Add Location**. The textarea still accepts pasted codes for bulk entry, and the running list is de-duplicated automatically.
-2. Confirm the ORG, EEE, purge time (TTTT), and station identifier (LLLLLLLL). The live header preview renders the complete `ZCZC-ORG-EEE-PSSCCC+TTTT-JJJHHMM-LLLLLLLL-` sequence and breaks out each field so you can verify the preamble, originator, event, location set, purge code, issue time, and station ID before you transmit.
-3. Click **Generate Package** to produce discrete WAV files for the SAME bursts, attention signal (dual-tone or 1050 Hz), optional narration, and the EOM burst. A composite file is also produced so you can audition the full activation end-to-end.
-
-The header breakdown card reiterates the commercial nomenclature (preamble, ORG, EEE, PSSCCC, +TTTT, -JJJHHMM, -LLLLLLLL-, and the trailing NNNN) and includes the FCC/FEMA guidance for each field so operators and trainees can cross-check the encoding rules.
->>>>>>> 568af4fa
 
 Prefer scripts or automated testing? The legacy helper at `tools/generate_sample_audio.py` is still shipped with the project for command-line use.
 
