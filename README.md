# 📡 NOAA CAP Emergency Alert System

> A comprehensive emergency alert management system for monitoring NOAA Common Alerting Protocol (CAP) alerts with real-time mapping, GIS boundary integration, and optional LED signage display.

[![Docker](https://img.shields.io/badge/Docker-Ready-blue?logo=docker)](https://www.docker.com/)
[![Python 3.11](https://img.shields.io/badge/Python-3.11-blue?logo=python)](https://www.python.org/)
[![Flask](https://img.shields.io/badge/Flask-2.3-green?logo=flask)](https://flask.palletsprojects.com/)
[![PostgreSQL](https://img.shields.io/badge/PostgreSQL-15-blue?logo=postgresql)](https://www.postgresql.org/)
[![PostGIS](https://img.shields.io/badge/PostGIS-Enabled-orange)](https://postgis.net/)

**Built for:** Amateur Radio Emergency Communications (KR8MER) | Putnam County, Ohio

---

## ✨ Features

### Core Capabilities
- 🗺️ **Interactive Map Dashboard** - Real-time visualization of active alerts with geographic boundaries
- 📊 **Advanced Statistics** - Comprehensive analytics with charts showing alert trends, severity distribution, and geographic impact
- 🔄 **Automatic Alert Polling** - Continuous background monitoring of NOAA CAP feeds (configurable interval)
- 🗄️ **PostGIS Integration** - Spatial database queries for precise alert-boundary intersections
- 📍 **GIS Boundary Management** - Upload and manage county, district, and custom geographic boundaries
- 🌓 **Dark/Light Theme** - Consistent theme support across all pages with persistent user preferences
- 📱 **Responsive Design** - Mobile-friendly interface with Bootstrap 5

### Advanced Features
- 🚨 **LED Sign Integration** - Optional Alpha Protocol compatible LED display support
- ⏰ **Timezone Aware** - Proper handling of Eastern Time (Putnam County, OH) with UTC storage
- 📈 **System Health Monitoring** - Real-time CPU, memory, disk, network, and process monitoring
- 📜 **Alert History** - Searchable archive with filtering by status, severity, and date
- 🔍 **Detailed Alert Views** - Complete CAP alert information including instructions and affected areas
- 🔐 **Secure by Default** - Environment-based secrets, proper session handling, security headers

### Technical Highlights
- 🐳 **Docker-First Architecture** - Single-command deployment with Docker Compose
- 🔄 **Auto-Recovery** - Containers automatically restart on failure
- 📊 **RESTful API** - JSON endpoints for integration with external systems
- 🎨 **Modern UI** - Bootstrap 5 with Font Awesome icons and Highcharts visualization

---

## 📚 Additional Documentation

- [ℹ️ About the Project](ABOUT.md) – Overview of the mission, core services, and full software stack powering the system.
- [🆘 Help Guide](HELP.md) – Day-to-day operations, troubleshooting workflows, and reference commands for operators.
- In-app versions of both guides are reachable from the navigation bar via the new <strong>About</strong> and <strong>Help</strong> pages for quick operator reference.

---

## 🚀 Quick Start

### Prerequisites
- **Docker Engine 24+** with Docker Compose V2
- **Git** for cloning the repository
<<<<<<< HEAD
- **Dedicated PostgreSQL/PostGIS database** – provision the spatial database separately (managed service, bare container, or on-prem host) and point the application at it via `.env`.
=======
- **Dedicated PostgreSQL/PostGIS container** – the spatial database must run in its own service separate from the Flask application container. The project ships with an optional `docker-compose.embedded-db.yml` overlay that launches a multi-architecture `postgis/postgis:17-3.4` instance. Include that file when you need the bundled database, or omit it to point the app at an existing PostGIS service instead.
>>>>>>> 7df0e125
- **4GB RAM** recommended (2GB minimum)
- **Network Access** for NOAA CAP API polling

### One-Command Installation

```bash
<<<<<<< HEAD
bash -c "git clone -b Experimental https://github.com/KR8MER/noaa_alerts_systems.git && cd noaa_alerts_systems && cp .env.example .env && docker compose up -d --build"
```

> 💡 Update `.env` before or immediately after the first launch so `POSTGRES_HOST`, `POSTGRES_PASSWORD`, and related settings point at your database deployment.
=======
bash -c "git clone -b Experimental https://github.com/KR8MER/noaa_alerts_systems.git && cd noaa_alerts_systems && cp .env.example .env && docker compose -f docker-compose.yml -f docker-compose.embedded-db.yml up -d --build"
```

> 💡 Already have a PostGIS instance? Edit `.env` to point at it and rerun `docker compose up -d --build`
> (drop the `-f docker-compose.embedded-db.yml` overlay so Compose skips the bundled database container).
>>>>>>> 7df0e125

> ⚠️ **Important:** The `.env.example` file only contains placeholder secrets so the
> containers can boot. **Immediately after the first launch, open `.env` and change**
> the `SECRET_KEY`, database password, and any other sensitive values, then restart
> the stack so the new credentials are applied.

If you prefer to run each step manually, the equivalent sequence is:

```bash
git clone -b Experimental https://github.com/KR8MER/noaa_alerts_systems.git
cd noaa_alerts_systems
# Copy the template environment file and edit it before exposing services.
cp .env.example .env
# IMPORTANT: Edit .env and set SECRET_KEY and POSTGRES_PASSWORD!
<<<<<<< HEAD
# Launch the application services once your database connection details are in place.
docker compose up -d --build
=======
# Launch everything, including the bundled PostGIS container.
docker compose -f docker-compose.yml -f docker-compose.embedded-db.yml up -d --build
# Pointing at an existing PostgreSQL/PostGIS host instead?
# Skip the overlay so Compose only launches the application services.
# docker compose up -d --build
>>>>>>> 7df0e125
```

**Access the application at:** http://localhost:5000

### Configuration Before First Run

1. **Copy and review the environment template:**
   Run `cp .env.example .env` (already done in the quick start commands above)
   and treat the result as your local configuration. The defaults mirror the
   sample Portainer stack, but every secret and environment-specific value must
   be replaced before production use.

2. **Generate a secure SECRET_KEY:**
   ```bash
   python3 -c "import secrets; print(secrets.token_hex(32))"
   ```

3. **Edit `.env` and update:**
   - `SECRET_KEY` - Use the generated value
   - `POSTGRES_PASSWORD` - Change from defaults (the application builds `DATABASE_URL` automatically from the `POSTGRES_*` values)
<<<<<<< HEAD
  - `POSTGRES_HOST` - Point at your existing PostGIS host (hostname or IP)
  - `TZ`, `WATCHTOWER_*`, or other infrastructure metadata as needed

4. **Start the system:**
  ```bash
  docker compose up -d --build
  ```
=======
  - `POSTGRES_HOST` - Point at your existing PostGIS host when you skip the embedded database overlay
   - `ALERTS_DB_IMAGE`, `TZ`, `WATCHTOWER_*`, or other infrastructure metadata as needed

4. **Start the system:**
   - **Bundled PostGIS:**
     ```bash
     docker compose -f docker-compose.yml -f docker-compose.embedded-db.yml up -d --build
     ```

   - **External PostGIS:**
     ```bash
     docker compose up -d --build
     ```

   > Need to run a specific database image (for example `postgres:17-postgis-arm64`)?
   > Set `ALERTS_DB_IMAGE` in `.env` before launching and Compose will pull
   > that tag whenever the embedded database overlay is included.
>>>>>>> 7df0e125

### Quick Update (Pull Latest Changes)

```bash
git pull origin Experimental
docker compose build --pull
docker compose up -d --force-recreate
# Include the embedded database overlay when you want Compose to refresh the bundled
# PostGIS container at the same time:
# docker compose -f docker-compose.yml -f docker-compose.embedded-db.yml up -d --force-recreate
```

---

## 🏗️ System Architecture

```
┌─────────────────────────────────────────────────────────────┐
│                    NOAA CAP Alert System                     │
├─────────────────────────────────────────────────────────────┤
│                                                               │
│  ┌──────────────┐    ┌──────────────┐    ┌──────────────┐  │
│  │   Flask App  │    │  CAP Poller  │    │  PostgreSQL  │  │
│  │  (Gunicorn)  │◄───┤ (Background) │───►│   + PostGIS  │  │
│  │   Port 5000  │    │   Continuous │    │   Port 5432  │  │
│  └──────────────┘    └──────────────┘    └──────────────┘  │
│         │                    │                    │          │
│         │                    │                    │          │
│         ▼                    ▼                    ▼          │
│  ┌────────────────────────────────────────────────────┐     │
│  │         Docker Volumes (Persistent Data)           │     │
│  │  • Database storage  • Logs  • Uploads             │     │
│  └────────────────────────────────────────────────────┘     │
│                                                               │
└─────────────────────────────────────────────────────────────┘
         │                                        │
         ▼                                        ▼
  External Users                           NOAA CAP API
   (Web Browser)                         (Alert Polling)
```

### Service Components

| Service | Purpose | Technology |
|---------|---------|------------|
| **app** | Web UI & REST API | Flask 2.3, Gunicorn, Bootstrap 5 |
| **poller** | Background alert polling | Python 3.11, continuous daemon |
<<<<<<< HEAD
| *(external service)* | Spatial database | PostgreSQL/PostGIS |

> **Deployment Note:** Host the PostgreSQL/PostGIS database outside of these containers (managed service, dedicated VM, or standalone container). Update the connection variables in `.env` so the application can reach it.
=======
| **alerts-db** *(via docker-compose.embedded-db.yml)* | Optional spatial database | PostgreSQL/PostGIS (multi-arch) |

> **Deployment Note:** The PostgreSQL/PostGIS database must remain isolated from the application containers. Include `docker-compose.embedded-db.yml` when you want Compose to provision one for you, or omit that overlay and point the app at an existing PostGIS deployment by updating the connection variables in `.env`.
>>>>>>> 7df0e125

---

## 📖 Usage Guide

### Starting and Stopping Services

```bash
<<<<<<< HEAD
# Start the application services (requires an external PostGIS host)
=======
# Start everything, including the optional embedded database overlay
docker compose -f docker-compose.yml -f docker-compose.embedded-db.yml up -d

# Start only the application services (use when pointing at an external PostGIS host)
>>>>>>> 7df0e125
docker compose up -d

# Stop all services
docker compose down

# Restart specific service
docker compose restart app

# View all logs in real-time
docker compose logs -f

# View logs for specific service
docker compose logs -f app       # Web application
docker compose logs -f poller    # Alert poller
<<<<<<< HEAD
=======
docker compose logs -f alerts-db  # Database (when the embedded overlay is included)
>>>>>>> 7df0e125
```

### Accessing the Application

| URL | Description |
|-----|-------------|
| http://localhost:5000 | Main interactive map dashboard |
| http://localhost:5000/alerts | Alert history with search and filters |
| http://localhost:5000/stats | Statistics dashboard with charts |
| http://localhost:5000/system_health | System health and performance monitoring |
| http://localhost:5000/admin | Admin panel for boundary management |
| http://localhost:5000/led_control | LED sign control interface (if enabled) |

### Authentication & User Management

The admin panel now requires an authenticated session backed by the database. Passwords are stored as salted SHA-256 hashes and never written in plain text.

1. **Create the first administrator account** (only required once):
   - Open http://localhost:5000/admin and complete the **First-Time Administrator Setup** card to provision the initial user through the UI, **or**
   - run the CLI helper if you prefer the terminal:
     ```bash
     docker compose run --rm app flask create-admin-user
     ```
   Both flows enforce the same username rules (letters, numbers, `.`, `_`, `-`) and require a password with at least 8 characters.

2. **Sign in** at http://localhost:5000/login using the credentials created above. Successful login redirects to the admin dashboard.

3. **Manage additional accounts** from the **User Accounts** tab inside the admin panel:
   - Create new users with individual credentials
   - Reset passwords when rotating access
   - Remove users (at least one administrator must remain active)

If you forget all credentials, run the CLI command again to create another administrator account.

### SAME / EAS Broadcast Integration

When enabled, the poller generates full SAME header bursts, raises an optional GPIO-controlled relay, and stores the alert audio alongside a JSON summary that can be downloaded from the **EAS Output** tab in the admin console.

1. **Enable the broadcaster** by adding the following to your `.env` file (a sample configuration is provided in `.env.example`):
   ```ini
   EAS_BROADCAST_ENABLED=true
   # Optional overrides:
   # EAS_OUTPUT_DIR=static/eas_messages        # Files must remain within the Flask static directory for web access
   # EAS_OUTPUT_WEB_SUBDIR=eas_messages        # Subdirectory under /static used for download links
   # EAS_ORIGINATOR=WXR                        # SAME originator code (3 characters)
   # EAS_STATION_ID=EASNODES                   # Call sign or station identifier (up to 8 characters)
   # EAS_AUDIO_PLAYER="aplay"                  # Command used to play generated WAV files
   # EAS_ATTENTION_TONE_SECONDS=8              # Duration of the two-tone attention signal
   # EAS_GPIO_PIN=17                           # BCM pin number controlling a relay (optional)
   # EAS_GPIO_ACTIVE_STATE=HIGH                # HIGH or LOW depending on your relay hardware
   # EAS_GPIO_HOLD_SECONDS=5                   # Minimum seconds to hold relay after playback completes
   ```

2. **Install audio / GPIO dependencies** on the device that runs the poller container (e.g., `alsa-utils` for `aplay`, `RPi.GPIO` for Raspberry Pi hardware). The broadcaster automatically detects when `RPi.GPIO` is unavailable and will log a warning instead of raising an exception.

3. **Review generated assets**:
   - Each alert produces a `*.wav` file that contains three SAME bursts, the attention tone, and an automatically generated EOM data burst sequence.
   - A matching `*.txt` file stores the JSON metadata (identifier, timestamps, SAME header, and narrative).
   - The admin console lists the most recent transmissions, allowing operators to play audio or download the summary directly from the browser.

#### Build practice activations from the admin console

The **Manual Broadcast Builder** on the EAS Output tab mirrors the workflow of a commercial encoder:

1. Open **Admin → EAS Output** and supply the event code, SAME/FIPS targets, and narration copy.
2. Click **Generate Package** to produce discrete WAV files for the SAME bursts, attention tone (dual-tone or 1050 Hz), optional narration, and the EOM burst.
3. Preview each element directly in the browser or download the files for playout testing. A composite file is also produced so you can audition the full activation end-to-end.

Prefer scripts or automated testing? The legacy helper at `tools/generate_sample_audio.py` is still shipped with the project for command-line use.

#### Optional Azure AI voiceover

The encoder now supports appending a spoken narration generated by [Azure AI Speech](https://azure.microsoft.com/products/ai-services/ai-speech) after the SAME bursts and attention tone.

1. Install the optional SDK:
   ```bash
   pip install azure-cognitiveservices-speech
   ```
2. Configure the environment (for example in `.env`):
   ```ini
   EAS_TTS_PROVIDER=azure
   AZURE_SPEECH_KEY=your-azure-speech-key
   AZURE_SPEECH_REGION=your-region
   # Optional overrides
   # AZURE_SPEECH_VOICE=en-US-AriaNeural
   # AZURE_SPEECH_SAMPLE_RATE=24000
   ```

When the credentials are present, generated audio files include the AI narration after a short pause. If the SDK or API key is missing, the system gracefully falls back to the traditional data-only output.

#### Manual CAP / RWT / RMT Broadcasts

Use the `manual_eas_event.py` helper to ingest a raw CAP XML document (for example, a Required Weekly or Monthly Test) and play it through the SAME encoder while recording an audit trail:

```bash
./manual_eas_event.py path/to/manual_test.xml
```

The script validates that at least one FIPS/SAME code in the CAP payload matches the configured allow-list before forwarding the message. Configure the allow-list with `EAS_MANUAL_FIPS_CODES` in your environment (comma-separated, defaults to `039137`). You can also provide extra codes per run:

```bash
./manual_eas_event.py manual_rwt.xml --fips 039135 --fips 039137
```

Add `--dry-run` to verify the CAP file and confirm matching FIPS codes without storing records or playing audio.

Manual broadcasts also enforce SAME event code filtering so the encoder only fires for authorized products. Use the `EAS_MANUAL_EVENT_CODES` environment variable (comma-separated, `ALL`, or the `TESTS` preset) or the `--event` CLI flag to extend the allow-list for a single run:

```bash
export EAS_MANUAL_EVENT_CODES=TESTS  # RWT/RMT/DMO/NPT/NAT/NST
./manual_eas_event.py manual_rwt.xml --event TOR
```

The repository now ships with the complete nationwide FIPS/SAME registry in `app_utils/fips_codes.py`. Set `EAS_MANUAL_FIPS_CODES=ALL` (or `US`/`USA`) to authorize every code, or keep a smaller allow-list for tighter control. CLI output and audit logs include the friendly county/parish names so operators can double-check the targeted areas.

Similarly, the full SAME event registry in `app_utils/event_codes.py` keeps headers, logs, and CLI summaries aligned with official code descriptions.

> **Tip:** Keep the output directory inside Flask's `static/` tree so the files can be served via `url_for('static', ...)`. If you relocate the directory, update both `EAS_OUTPUT_DIR` and `EAS_OUTPUT_WEB_SUBDIR` to maintain access from the UI.

### Uploading GIS Boundaries

1. **Prepare GeoJSON File:**
   - Ensure valid UTF-8 encoding
   - Must contain a `features` array
   - Supported geometries: Polygon, MultiPolygon
   - Validate at [geojson.io](https://geojson.io)

2. **Upload via Admin Panel:**
   - Navigate to http://localhost:5000/admin
   - Select boundary type (county, district, zone, etc.)
   - Choose GeoJSON file
   - Click "Upload Boundaries"

3. **Verify Upload:**
   - Check admin panel for boundary count
   - View on interactive map
   - Check logs: `docker compose logs app`

---

## 🔧 Configuration Reference

### Environment Variables (.env)

Create your `.env` file from the provided template:

```bash
cp .env.example .env
nano .env  # or use your preferred editor
```

#### Flask Application

| Variable | Default | Description |
|----------|---------|-------------|
| `FLASK_ENV` | `production` | Environment mode (production/development) |
| `FLASK_APP` | `app.py` | Main application file |
| `SECRET_KEY` | *(required)* | **MUST be set to secure random value!** |

#### Database Configuration

| Variable | Default | Description |
|----------|---------|-------------|
| `POSTGRES_HOST` | `host.docker.internal` | Database hostname |
| `POSTGRES_PORT` | `5432` | Database port |
| `POSTGRES_DB` | `casaos` | Database name |
| `POSTGRES_USER` | `casaos` | Database username |
| `POSTGRES_PASSWORD` | `casaos` | **Change in production!** |
| `DATABASE_URL` | *(computed)* | Full connection string |

**Docker Networking Note:** When running in Docker, use `postgresql` as the hostname (Docker service name) instead of `localhost`. The default `.env` uses `host.docker.internal` for flexibility.

#### Alert Poller Settings

| Variable | Default | Description |
|----------|---------|-------------|
| `POLL_INTERVAL_SEC` | `180` | Seconds between polling cycles |
| `CAP_TIMEOUT` | `30` | HTTP timeout for CAP API requests |

#### Optional LED Sign Integration

| Variable | Default | Description |
|----------|---------|-------------|
| `LED_SIGN_IP` | *(none)* | IP address of Alpha Protocol LED sign |
| `LED_SIGN_PORT` | `10001` | LED sign communication port |

---

## 🗃️ Database Management

### Accessing the Database

**Using Docker exec:**
```bash
docker compose exec postgresql psql -U casaos -d casaos
```

**From host machine (if psql installed):**
```bash
psql -h localhost -p 5432 -U casaos -d casaos
# Password: casaos (or your custom password)
```

### Database Schema

The system automatically creates the following tables:

| Table | Purpose |
|-------|---------|
| `cap_alerts` | NOAA CAP alert records with PostGIS geometries |
| `boundaries` | Geographic boundary polygons (counties, districts) |
| `intersections` | Pre-calculated alert-boundary relationships |
| `system_logs` | Application event logs |
| `poll_history` | CAP poller execution history |
| `led_messages` | LED sign message queue (if enabled) |

### Backup and Restore

**Create Backup:**
```bash
# Dump entire database
docker compose exec postgresql pg_dump -U casaos casaos > backup_$(date +%Y%m%d_%H%M%S).sql

# Backup with compression
docker compose exec postgresql pg_dump -U casaos casaos | gzip > backup.sql.gz
```

**Restore from Backup:**
```bash
# From plain SQL
cat backup_20250128_120000.sql | docker compose exec -T postgresql psql -U casaos -d casaos

# From compressed backup
gunzip -c backup.sql.gz | docker compose exec -T postgresql psql -U casaos -d casaos
```

**Reset Database (WARNING: Deletes all data):**
```bash
docker compose down -v  # Removes volumes
docker compose up -d    # Recreates fresh database
```

### Enable PostGIS Extension (if needed)

```sql
-- Connect to database first
CREATE EXTENSION IF NOT EXISTS postgis;
CREATE EXTENSION IF NOT EXISTS postgis_topology;

-- Verify installation
SELECT PostGIS_Version();
```

---

## 🔌 API Endpoints

### Public Endpoints

| Endpoint | Method | Description | Response |
|----------|--------|-------------|----------|
| `/` | GET | Interactive map dashboard | HTML |
| `/alerts` | GET | Alert history page | HTML |
| `/stats` | GET | Statistics dashboard | HTML |
| `/system_health` | GET | System health monitor | HTML |
| `/health` | GET | Health check | JSON |
| `/ping` | GET | Simple ping test | JSON |
| `/version` | GET | Application version | JSON |

### API Endpoints (JSON)

| Endpoint | Method | Description |
|----------|--------|-------------|
| `/api/alerts` | GET | Get all active alerts |
| `/api/alerts/<id>` | GET | Get specific alert details |
| `/api/alerts/<id>/geometry` | GET | Get alert geometry as GeoJSON |
| `/api/alerts/historical` | GET | Get historical alerts (paginated) |
| `/api/boundaries` | GET | Get all boundaries with geometry |
| `/api/system_status` | GET | System status summary |
| `/api/system_health` | GET | Detailed system health metrics |

### Admin Endpoints (POST)

| Endpoint | Method | Description |
|----------|--------|-------------|
| `/admin/trigger_poll` | POST | Manually trigger alert polling |
| `/admin/mark_expired` | POST | Mark expired alerts |
| `/admin/recalculate_intersections` | POST | Recalculate all intersections |
| `/admin/calculate_intersections/<id>` | POST | Calculate for specific alert |
| `/admin/upload_boundaries` | POST | Upload GeoJSON boundaries |
| `/admin/clear_boundaries/<type>` | DELETE | Clear boundaries by type |

### LED Control Endpoints (if enabled)

| Endpoint | Method | Description |
|----------|--------|-------------|
| `/api/led/send_message` | POST | Send custom message |
| `/api/led/send_canned` | POST | Send pre-configured message |
| `/api/led/clear` | POST | Clear LED display |
| `/api/led/brightness` | POST | Adjust brightness |
| `/api/led/status` | GET | Get LED sign status |

---

## 🛡️ Security Best Practices

### Before Production Deployment

- [x] **Generate Strong SECRET_KEY** - Use `python3 -c "import secrets; print(secrets.token_hex(32))"`
- [x] **Change POSTGRES_PASSWORD** - Never use default password in production
- [ ] **Use HTTPS** - Deploy behind reverse proxy with SSL/TLS (nginx, Caddy, Traefik)
- [ ] **Restrict Database Port** - Remove PostgreSQL port exposure or firewall it
- [ ] **Enable Rate Limiting** - Use nginx or Flask-Limiter for API endpoints
- [ ] **Configure CORS** - Restrict API access to known domains
- [ ] **Regular Backups** - Automate database backups
- [ ] **Monitor Logs** - Set up log aggregation and alerting
- [ ] **Keep Updated** - Regularly update Docker images and Python packages

### Environment File Security

The `.env` file contains sensitive credentials and is **excluded from git** via `.gitignore`.

**Never commit `.env` to version control!**

Use `.env.example` as a template for team members or deployment automation.

---

## 📊 Monitoring and Observability

### System Health Dashboard

Access real-time system metrics at http://localhost:5000/system_health

**Monitored Metrics:**
- CPU usage (overall and per-core)
- Memory and swap usage
- Disk space across all mount points
- Network interfaces and connectivity
- Top processes by CPU usage
- Database connection status
- System uptime and load average
- Temperature sensors (if available)

### Log Management

**View Logs:**
```bash
# All services
docker compose logs -f

# Specific service with timestamps
docker compose logs -f --timestamps app

# Last 100 lines
docker compose logs --tail=100 poller

# Follow errors only
docker compose logs -f app 2>&1 | grep ERROR
```

**Log Locations (if volumes mounted):**
- `logs/app.log` - Flask application logs
- `logs/poller.log` - CAP poller execution logs
- Docker logs - `docker compose logs`

### Health Checks

```bash
# Application health
curl http://localhost:5000/health

# Ping test
curl http://localhost:5000/ping

# System metrics
curl http://localhost:5000/api/system_status

# Check container status
docker compose ps

# Resource usage
docker stats
```

---

## 🐛 Troubleshooting

### Common Issues and Solutions

#### Database Connection Errors

**Error:** `psycopg2.OperationalError: could not connect to server`

**Solutions:**
1. Verify `POSTGRES_HOST` in `.env`:
   - Inside Docker: Use `postgresql` (service name)
   - From host: Use `localhost` or `host.docker.internal`
2. Check PostgreSQL is running: `docker compose ps postgresql`
3. Check logs: `docker compose logs postgresql`
4. Verify port: `docker compose port postgresql 5432`

#### Poller Not Fetching Alerts

**Error:** Alerts not appearing on dashboard

**Solutions:**
1. Check poller logs: `docker compose logs -f poller`
2. Verify network connectivity: `docker compose exec poller ping -c 3 api.weather.gov`
3. Check poll interval: Review `POLL_INTERVAL_SEC` in `.env`
4. Manual test: `docker compose run --rm poller python poller/cap_poller.py`

#### GeoJSON Upload Failures

**Error:** Upload fails or boundaries not appearing

**Solutions:**
1. Validate GeoJSON format at [geojson.io](https://geojson.io)
2. Ensure UTF-8 encoding (not UTF-16 or other)
3. Check PostGIS extension: `docker compose exec postgresql psql -U casaos -d casaos -c "SELECT PostGIS_Version();"`
4. Verify upload folder permissions: `docker compose exec app ls -la /app/uploads`
5. Check file size limits in Flask configuration

#### Port Already in Use

**Error:** `Error starting userland proxy: listen tcp 0.0.0.0:5000: bind: address already in use`

**Solutions:**
1. Change port in `docker-compose.yml`: `"8080:5000"` instead of `"5000:5000"`
2. Stop conflicting service: `lsof -ti:5000 | xargs kill -9`
3. Use different port in `.env`: `FLASK_RUN_PORT=8080`

#### Container Keeps Restarting

**Error:** Container in restart loop

**Solutions:**
1. Check logs for errors: `docker compose logs app`
2. Verify `.env` configuration is valid
3. Ensure `SECRET_KEY` is set
4. Check database connectivity
5. Inspect container: `docker compose exec app bash` (if it stays up long enough)

#### Missing Dependencies or Import Errors

**Error:** `ModuleNotFoundError: No module named 'xyz'`

**Solutions:**
1. Rebuild containers: `docker compose build --no-cache`
2. Verify `requirements.txt` is complete
3. Check Python version: `docker compose exec app python --version`
4. Clear Docker build cache: `docker system prune -a` (WARNING: removes all unused images)

---

## 💻 Development

### Local Development (Without Docker)

**For development and testing outside Docker:**

1. **Create Python virtual environment:**
   ```bash
   python3 -m venv venv
   source venv/bin/activate  # Linux/Mac
   # OR
   venv\Scripts\activate  # Windows
   ```

2. **Install dependencies:**
   ```bash
   pip install -r requirements.txt
   ```

3. **Set up local PostgreSQL:**
   ```bash
   # Install PostgreSQL and PostGIS
   # Ubuntu/Debian:
   sudo apt install postgresql postgresql-contrib postgis

   # macOS:
   brew install postgresql postgis

   # Create database
   createdb casaos
   psql -d casaos -c "CREATE EXTENSION postgis;"
   ```

4. **Configure `.env` for local development:**
   ```bash
   POSTGRES_HOST=localhost  # Changed from postgresql
   # ... rest of configuration
   ```

5. **Run Flask application:**
   ```bash
   flask run
   # OR
   python app.py
   ```

6. **Run poller manually:**
   ```bash
   python poller/cap_poller.py
   ```

### Making Code Changes

1. **Edit code** in your preferred IDE
2. **Test changes:**
   ```bash
   # Syntax check
   python3 -m py_compile app.py

   # Run tests (if available)
   pytest tests/

   # Manual testing
   flask run
   ```
3. **Rebuild Docker image:**
   ```bash
   docker compose build app
   docker compose up -d app
   ```

### Debugging

**Enable Flask debug mode** (development only):
```bash
# In .env
FLASK_ENV=development

# Restart container
docker compose restart app
```

**Interactive debugging:**
```bash
# Access container shell
docker compose exec app bash

# Install debugging tools
pip install ipdb

# Add breakpoints in code
import ipdb; ipdb.set_trace()
```

**Test API endpoints:**
```bash
# Use included debug script
docker compose exec app bash
./debug_apis.sh

# Or use curl directly
curl http://localhost:5000/api/alerts
curl http://localhost:5000/health
```

---

## 📦 Technology Stack

### Backend
- **Python 3.11** - Core programming language
- **Flask 2.3** - Web framework
- **SQLAlchemy 2.0** - ORM and database toolkit
- **GeoAlchemy2** - Spatial database extensions for SQLAlchemy
- **psycopg2** - PostgreSQL adapter
- **Gunicorn 21.2** - Production WSGI server
- **pytz** - Timezone handling (Eastern Time support)

### Database
- **PostgreSQL 15** - Relational database
- **PostGIS 3.x** - Spatial database extension for geographic queries

### Frontend
- **Bootstrap 5.3** - Responsive UI framework
- **Font Awesome 6.4** - Icon library
- **Highcharts 11.4** - Interactive charts and data visualization
- **Leaflet.js** - Interactive mapping library (for map view)
- **Vanilla JavaScript** - Theme switching, notifications, AJAX

### Infrastructure
- **Docker Engine 24+** - Containerization platform
- **Docker Compose V2** - Multi-container orchestration
- **Alpine Linux** - Minimal base image for containers

---

## 📄 Project Structure

```
noaa_alerts_systems/
├── app.py                    # Main Flask application
├── requirements.txt          # Python dependencies
├── Dockerfile                # Container image definition
├── docker-compose.yml        # Multi-container orchestration
├── .env.example              # Environment template
├── .gitignore                # Git ignore rules
├── README.md                 # This file
├── AGENTS.md                 # AI/agent development guidelines
│
├── poller/
│   └── cap_poller.py         # Background alert polling daemon
│
├── templates/                # Jinja2 HTML templates
│   ├── base.html             # Base layout with theme support
│   ├── index.html            # Interactive map dashboard
│   ├── alerts.html           # Alert history page
│   ├── alert_detail.html     # Individual alert view
│   ├── stats.html            # Statistics dashboard
│   ├── system_health.html    # System monitoring page
│   ├── admin.html            # Admin control panel
│   ├── led_control.html      # LED sign interface
│   └── logs.html             # System logs viewer
│
├── static/                   # Static tree for generated/downloadable assets
│   └── .gitkeep              # Placeholder; EAS outputs populate subdirectories at runtime
│
├── logs/                     # Created at runtime for log output (ignored in git)
└── uploads/                  # GeoJSON uploads (if mounted)
```

---

## 🤝 Contributing

Contributions are welcome! Whether it's bug fixes, new features, documentation improvements, or reporting issues.

### How to Contribute

1. **Fork the repository**
2. **Create a feature branch:** `git checkout -b feature/amazing-feature`
3. **Follow coding standards** (see `AGENTS.md`)
4. **Test your changes** thoroughly
5. **Commit your changes:** `git commit -m 'Add amazing feature'`
6. **Push to the branch:** `git push origin feature/amazing-feature`
7. **Open a Pull Request**

### Code Standards

- Use 4 spaces for indentation (Python PEP 8)
- Follow existing code style and conventions
- Add docstrings to functions and classes
- Update documentation for new features
- Test with Docker before submitting PR

See `AGENTS.md` for detailed development guidelines.

---

## 📜 License

This project is provided as-is for emergency communications and public safety purposes.

**Disclaimer:** This system polls public NOAA data and is intended for informational purposes. Always follow official emergency management guidance and local authorities during actual emergencies.

---

## 🙏 Acknowledgments

- **NOAA National Weather Service** - CAP alert data provider
- **PostGIS Development Team** - Spatial database extensions
- **Flask Community** - Web framework and extensions
- **Bootstrap & Font Awesome** - UI components and icons
- **Amateur Radio Community** - Emergency communications support

---

## 📞 Support

### Getting Help

1. **Check Documentation:** Review this README and troubleshooting section
2. **Review Logs:** `docker compose logs -f`
3. **Check System Health:** http://localhost:5000/system_health
4. **Search Issues:** Look for similar problems on GitHub
5. **Open an Issue:** Provide logs, configuration (redact secrets!), and steps to reproduce

### Useful Resources

- [NOAA CAP Documentation](https://www.weather.gov/documentation/services-web-api)
- [PostGIS Documentation](https://postgis.net/documentation/)
- [Flask Documentation](https://flask.palletsprojects.com/)
- [Docker Documentation](https://docs.docker.com/)
- [GeoJSON Specification](https://geojson.org/)

---

## 📈 Changelog

### Version 2.0 - Security & UI Improvements (2025-01-28)
- ✨ Enhanced security with proper SECRET_KEY handling
- 🔒 Removed debug endpoints for production safety
- 🎨 Unified dark/light theme across all pages
- 🧹 Code cleanup: removed duplicate endpoints
- 📚 Comprehensive documentation rewrite
- 🔐 Improved .gitignore and secrets management
- ♻️ Refactored system_health page for consistency

### Version 1.0 - Initial Release
- 🚀 Docker-first deployment with single-command setup
- 📡 Continuous CAP alert polling
- 🗺️ Interactive map with Leaflet integration
- 📊 Statistics dashboard with Highcharts
- 🗄️ PostGIS spatial queries
- 🎛️ Admin panel for GIS boundary management
- 📺 Optional LED sign integration (Alpha Protocol)

---

**Made with ☕ and 📻 for Amateur Radio Emergency Communications**

**73 de KR8MER** 📡<|MERGE_RESOLUTION|>--- conflicted
+++ resolved
@@ -52,29 +52,17 @@
 ### Prerequisites
 - **Docker Engine 24+** with Docker Compose V2
 - **Git** for cloning the repository
-<<<<<<< HEAD
 - **Dedicated PostgreSQL/PostGIS database** – provision the spatial database separately (managed service, bare container, or on-prem host) and point the application at it via `.env`.
-=======
-- **Dedicated PostgreSQL/PostGIS container** – the spatial database must run in its own service separate from the Flask application container. The project ships with an optional `docker-compose.embedded-db.yml` overlay that launches a multi-architecture `postgis/postgis:17-3.4` instance. Include that file when you need the bundled database, or omit it to point the app at an existing PostGIS service instead.
->>>>>>> 7df0e125
 - **4GB RAM** recommended (2GB minimum)
 - **Network Access** for NOAA CAP API polling
 
 ### One-Command Installation
 
 ```bash
-<<<<<<< HEAD
 bash -c "git clone -b Experimental https://github.com/KR8MER/noaa_alerts_systems.git && cd noaa_alerts_systems && cp .env.example .env && docker compose up -d --build"
 ```
 
 > 💡 Update `.env` before or immediately after the first launch so `POSTGRES_HOST`, `POSTGRES_PASSWORD`, and related settings point at your database deployment.
-=======
-bash -c "git clone -b Experimental https://github.com/KR8MER/noaa_alerts_systems.git && cd noaa_alerts_systems && cp .env.example .env && docker compose -f docker-compose.yml -f docker-compose.embedded-db.yml up -d --build"
-```
-
-> 💡 Already have a PostGIS instance? Edit `.env` to point at it and rerun `docker compose up -d --build`
-> (drop the `-f docker-compose.embedded-db.yml` overlay so Compose skips the bundled database container).
->>>>>>> 7df0e125
 
 > ⚠️ **Important:** The `.env.example` file only contains placeholder secrets so the
 > containers can boot. **Immediately after the first launch, open `.env` and change**
@@ -89,16 +77,8 @@
 # Copy the template environment file and edit it before exposing services.
 cp .env.example .env
 # IMPORTANT: Edit .env and set SECRET_KEY and POSTGRES_PASSWORD!
-<<<<<<< HEAD
 # Launch the application services once your database connection details are in place.
 docker compose up -d --build
-=======
-# Launch everything, including the bundled PostGIS container.
-docker compose -f docker-compose.yml -f docker-compose.embedded-db.yml up -d --build
-# Pointing at an existing PostgreSQL/PostGIS host instead?
-# Skip the overlay so Compose only launches the application services.
-# docker compose up -d --build
->>>>>>> 7df0e125
 ```
 
 **Access the application at:** http://localhost:5000
@@ -119,7 +99,6 @@
 3. **Edit `.env` and update:**
    - `SECRET_KEY` - Use the generated value
    - `POSTGRES_PASSWORD` - Change from defaults (the application builds `DATABASE_URL` automatically from the `POSTGRES_*` values)
-<<<<<<< HEAD
   - `POSTGRES_HOST` - Point at your existing PostGIS host (hostname or IP)
   - `TZ`, `WATCHTOWER_*`, or other infrastructure metadata as needed
 
@@ -127,25 +106,6 @@
   ```bash
   docker compose up -d --build
   ```
-=======
-  - `POSTGRES_HOST` - Point at your existing PostGIS host when you skip the embedded database overlay
-   - `ALERTS_DB_IMAGE`, `TZ`, `WATCHTOWER_*`, or other infrastructure metadata as needed
-
-4. **Start the system:**
-   - **Bundled PostGIS:**
-     ```bash
-     docker compose -f docker-compose.yml -f docker-compose.embedded-db.yml up -d --build
-     ```
-
-   - **External PostGIS:**
-     ```bash
-     docker compose up -d --build
-     ```
-
-   > Need to run a specific database image (for example `postgres:17-postgis-arm64`)?
-   > Set `ALERTS_DB_IMAGE` in `.env` before launching and Compose will pull
-   > that tag whenever the embedded database overlay is included.
->>>>>>> 7df0e125
 
 ### Quick Update (Pull Latest Changes)
 
@@ -193,15 +153,9 @@
 |---------|---------|------------|
 | **app** | Web UI & REST API | Flask 2.3, Gunicorn, Bootstrap 5 |
 | **poller** | Background alert polling | Python 3.11, continuous daemon |
-<<<<<<< HEAD
 | *(external service)* | Spatial database | PostgreSQL/PostGIS |
 
 > **Deployment Note:** Host the PostgreSQL/PostGIS database outside of these containers (managed service, dedicated VM, or standalone container). Update the connection variables in `.env` so the application can reach it.
-=======
-| **alerts-db** *(via docker-compose.embedded-db.yml)* | Optional spatial database | PostgreSQL/PostGIS (multi-arch) |
-
-> **Deployment Note:** The PostgreSQL/PostGIS database must remain isolated from the application containers. Include `docker-compose.embedded-db.yml` when you want Compose to provision one for you, or omit that overlay and point the app at an existing PostGIS deployment by updating the connection variables in `.env`.
->>>>>>> 7df0e125
 
 ---
 
@@ -210,14 +164,7 @@
 ### Starting and Stopping Services
 
 ```bash
-<<<<<<< HEAD
 # Start the application services (requires an external PostGIS host)
-=======
-# Start everything, including the optional embedded database overlay
-docker compose -f docker-compose.yml -f docker-compose.embedded-db.yml up -d
-
-# Start only the application services (use when pointing at an external PostGIS host)
->>>>>>> 7df0e125
 docker compose up -d
 
 # Stop all services
@@ -232,10 +179,6 @@
 # View logs for specific service
 docker compose logs -f app       # Web application
 docker compose logs -f poller    # Alert poller
-<<<<<<< HEAD
-=======
-docker compose logs -f alerts-db  # Database (when the embedded overlay is included)
->>>>>>> 7df0e125
 ```
 
 ### Accessing the Application
