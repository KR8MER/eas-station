--- conflicted
+++ resolved
@@ -1,187 +1,359 @@
-# NOAA Alerts System – Container Deployment Guide
-
-This repository contains a Flask web UI, a CAP alert poller, and supporting
-scripts for managing NOAA alert and GIS boundary data. The project now ships
-with a Docker-first workflow that keeps all runtime configuration in a `.env`
-file so you can run everything with a single `docker compose up`.
+# NOAA CAP Alerts System
+
+A Docker-based Flask application that polls NOAA Common Alerting Protocol (CAP) alerts for Putnam County, OH, displays them on an interactive map, and optionally integrates with LED signage.
+
+## Quick Start
+
+### Single-Command Installation
+```bash
+docker compose up -d --build
+```
+
+This command will:
+- Build the Docker images
+- Start PostgreSQL database with PostGIS
+- Launch the Flask web application on port 5000
+- Start the continuous CAP alert poller
+
+Access the application at **http://localhost:5000**
+
+### Single-Command Update
+```bash
+git pull && docker compose build --pull && docker compose up -d --force-recreate
+```
+
+This command will:
+- Pull the latest code from git
+- Rebuild Docker images with updated base images
+- Recreate and restart all containers
+
+---
 
 ## Prerequisites
 
-* Docker Engine 24+
-* Docker Compose V2 (usually bundled with Docker Engine)
-
-## 1. Configure environment variables
-
-Copy the provided `.env` file and adjust any values that differ in your
-environment. The defaults assume everything runs on the same Docker network and
-that PostgreSQL listens on the `postgresql` service defined in
-`docker-compose.yml`.
-
-```bash
-cp .env .env.local  # optional backup before editing
-```
-
-Key variables:
-
-| Variable | Purpose |
-| --- | --- |
-| `POSTGRES_HOST` | Hostname or service name for PostgreSQL (inside Docker use the service name, **not** `localhost`). |
-| `POSTGRES_PORT`, `POSTGRES_DB`, `POSTGRES_USER`, `POSTGRES_PASSWORD` | Database connection parameters shared by the Flask app and poller. |
-| `DATABASE_URL` | SQLAlchemy connection string. Overridden automatically if you change the individual `POSTGRES_*` variables. |
-| `POLL_INTERVAL_SEC` | Interval (seconds) between CAP poller runs in continuous mode. |
-| `LED_SIGN_IP`, `LED_SIGN_PORT` | Optional LED sign integration. Remove or update if you do not use a sign. |
-| `UPLOAD_FOLDER` | Directory inside the container used for temporary GeoJSON uploads. |
-
-Avoid using `localhost` or `127.0.0.1` inside this file when both containers run
-on the same Docker network. Use the Docker service name instead (for example,
-`postgresql`).
-
-## 2. Build and start the stack
-
-<<<<<<< HEAD
-From the project root run a single command that builds the images (if
-necessary) and starts every service in the background:
-
-```bash
+- **Docker Engine 24+** (with Docker Compose V2)
+- **Git** (for cloning and updates)
+
+---
+
+## Configuration
+
+The application uses a `.env` file for all runtime configuration. Copy and customize it before first run:
+```bash
+cp .env .env.local  # Optional: keep a backup
+nano .env           # Edit with your preferred editor
+```
+
+### Key Environment Variables
+
+| Variable | Default | Description |
+|----------|---------|-------------|
+| `POSTGRES_HOST` | `postgresql` | Database hostname (use service name for Docker) |
+| `POSTGRES_PORT` | `5432` | Database port |
+| `POSTGRES_DB` | `casaos` | Database name |
+| `POSTGRES_USER` | `casaos` | Database user |
+| `POSTGRES_PASSWORD` | `casaos` | Database password |
+| `POLL_INTERVAL_SEC` | `180` | Seconds between CAP poller runs |
+| `LED_SIGN_IP` | - | Optional LED sign IP address |
+| `LED_SIGN_PORT` | - | Optional LED sign port |
+| `UPLOAD_FOLDER` | `/app/uploads` | GeoJSON upload directory |
+| `SECRET_KEY` | (random) | Flask secret key (change in production!) |
+
+**Important:** Never use `localhost` or `127.0.0.1` for database connections when running in Docker. Use the service name `postgresql` instead.
+
+---
+
+## Architecture
+
+The Docker Compose stack includes three services:
+
+### 1. **app** - Web Application
+- Flask-based web UI and REST API
+- Served by Gunicorn on port 5000
+- Handles alert display, admin interface, and GIS boundary management
+
+### 2. **poller** - Background Alert Poller
+- Continuously fetches CAP alerts from NOAA
+- Runs every `POLL_INTERVAL_SEC` seconds
+- Auto-restarts on failure or system reboot
+- Stores alerts in PostgreSQL with PostGIS geometries
+
+### 3. **postgresql** - Database
+- PostgreSQL 15 with PostGIS support
+- Persistent data storage via Docker volume
+- Exposed on port 5432 for external tools (optional)
+
+---
+
+## Usage
+
+### Starting and Stopping
+```bash
+# Start all services
+docker compose up -d
+
+# Stop all services
+docker compose down
+
+# View logs
+docker compose logs -f app       # Web app logs
+docker compose logs -f poller    # Poller logs
+docker compose logs -f postgresql # Database logs
+
+# Restart a specific service
+docker compose restart app
+```
+
+### Running the CAP Poller
+
+The poller runs automatically in its own container. To run manual commands:
+```bash
+# Run poller once (manual fetch)
+docker compose run --rm poller python poller/cap_poller.py
+
+# Fix geometry issues
+docker compose run --rm poller python poller/cap_poller.py --fix-geometry
+
+# Run with custom interval
+docker compose run --rm poller python poller/cap_poller.py --continuous --interval 300
+```
+
+### Uploading GIS Boundary Files
+
+1. Navigate to **http://localhost:5000/admin**
+2. Use the upload form to add GeoJSON boundary files
+3. Ensure files are valid UTF-8 with a `features` array
+
+**Troubleshooting uploads:**
+- Verify `UPLOAD_FOLDER` is writable by the container
+- Check that PostGIS extension is installed: `CREATE EXTENSION postgis;`
+- Validate GeoJSON format at [geojson.io](https://geojson.io)
+
+---
+
+## Database Management
+
+### Accessing PostgreSQL
+```bash
+# Access psql inside the container
+docker compose exec postgresql psql -U casaos -d casaos
+
+# Or from your host (if you have psql installed)
+psql -h localhost -p 5432 -U casaos -d casaos
+```
+
+### Database Backups
+```bash
+# Backup
+docker compose exec postgresql pg_dump -U casaos casaos > backup_$(date +%Y%m%d).sql
+
+# Restore
+cat backup_20241026.sql | docker compose exec -T postgresql psql -U casaos -d casaos
+```
+
+### Enable PostGIS (if needed)
+```sql
+CREATE EXTENSION IF NOT EXISTS postgis;
+CREATE EXTENSION IF NOT EXISTS postgis_topology;
+```
+
+---
+
+## Development
+
+### Local Development without Docker
+
+1. Create a virtual environment:
+```bash
+   python3 -m venv venv
+   source venv/bin/activate  # or `venv\Scripts\activate` on Windows
+```
+
+2. Install dependencies:
+```bash
+   pip install -r requirements.txt
+```
+
+3. Set up local PostgreSQL and configure `.env`
+
+4. Run the Flask app:
+```bash
+   flask run
+```
+
+5. Run the poller manually:
+```bash
+   python poller/cap_poller.py
+```
+
+### Debugging
+
+The `debug_apis.sh` script can test API endpoints:
+```bash
+# Inside Docker
+docker compose exec app bash
+./debug_apis.sh
+
+# From host (if API_BASE_URL is set)
+API_BASE_URL=http://localhost:5000 ./debug_apis.sh
+```
+
+---
+
+## Production Deployment
+
+### Security Checklist
+
+- [ ] Change `SECRET_KEY` to a strong random value
+- [ ] Update `POSTGRES_PASSWORD` to a secure password
+- [ ] Use a reverse proxy (nginx/Caddy) with SSL/TLS
+- [ ] Restrict PostgreSQL port (remove from `docker-compose.yml` or firewall it)
+- [ ] Configure SMTP settings for email alerts (if used)
+- [ ] Enable Docker logging with rotation
+- [ ] Set up monitoring and alerting
+
+### Persistent Storage
+
+Map Docker volumes for important data:
+```yaml
+services:
+  app:
+    volumes:
+      - ./logs:/app/logs
+      - ./uploads:/app/uploads
+```
+
+### SMTP Configuration
+
+Add to `.env` for email notifications:
+```bash
+MAIL_SERVER=smtp.example.com
+MAIL_PORT=587
+MAIL_USE_TLS=true
+MAIL_USERNAME=alerts@example.com
+MAIL_PASSWORD=yourpassword
+MAIL_DEFAULT_SENDER=NOAA Alerts <alerts@example.com>
+```
+
+---
+
+## Monitoring
+
+### Health Checks
+```bash
+# Check if services are running
+docker compose ps
+
+# Check application health
+curl http://localhost:5000/health
+
+# View resource usage
+docker stats
+```
+
+### Log Files
+
+Logs are stored in the `logs/` directory (if mounted):
+- `logs/app.log` - Flask application logs
+- `logs/poller.log` - CAP poller logs
+
+View logs in real-time:
+```bash
+docker compose logs -f --tail=100 app poller
+```
+
+---
+
+## Troubleshooting
+
+### Common Issues
+
+**Problem:** Database connection refused  
+**Solution:** Ensure `POSTGRES_HOST=postgresql` (not `localhost`) in `.env`
+
+**Problem:** Poller not fetching alerts  
+**Solution:** Check logs with `docker compose logs -f poller` and verify network connectivity
+
+**Problem:** Upload failures  
+**Solution:** Verify `UPLOAD_FOLDER` permissions and PostGIS is installed
+
+**Problem:** Port 5000 already in use  
+**Solution:** Change port mapping in `docker-compose.yml`: `"8080:5000"`
+
+### Container Logs
+```bash
+# All services
+docker compose logs -f
+
+# Specific service with timestamps
+docker compose logs -f --timestamps app
+
+# Last 50 lines
+docker compose logs --tail=50 poller
+```
+
+### Rebuilding from Scratch
+```bash
+# Stop and remove everything including volumes
+docker compose down -v
+
+# Rebuild and start fresh
 docker compose up -d --build
 ```
 
-Need everything in one go, including cloning the correct branch? Run this
-single Bash command on any Docker-capable host:
-
-```bash
-bash -c 'git clone -b Test https://github.com/KR8MER/noaa_alerts_systems.git \
-  && cd noaa_alerts_systems \
-  && docker compose up -d --build'
-```
-
-The repository’s active branch is `Test`, so the command above ensures you pull
-the same branch the project uses in production before launching the stack.
-
-=======
-From the project root run:
-
-```bash
-docker compose build
-docker compose up -d
-```
-
->>>>>>> 5a5ed753
-Services started by the compose file:
-
-* **app** – Gunicorn serving the Flask UI and REST API on port 5000.
-* **poller** – Background CAP poller that runs continuously using the same
-  image as the web app.
-* **postgresql** – PostgreSQL 15 with PostGIS-capable extensions (install those
-  manually if you need them).
-<<<<<<< HEAD
-
-Access the UI at <http://localhost:5000> from the host machine. Inside Docker,
-other services reach the web app via the `app` service name.
-
-=======
-
-Access the UI at <http://localhost:5000> from the host machine. Inside Docker,
-other services reach the web app via the `app` service name.
-
->>>>>>> 5a5ed753
-To tail logs or stop everything:
-
-```bash
-docker compose logs -f app
-# or poller / postgresql
-
-docker compose down
-```
-
-## 3. Running the CAP poller
-
-### 3.1 Continuous polling in its own container
-
-The compose file defines a dedicated **poller** service that launches
-`python poller/cap_poller.py --continuous` in its own container. Set the
-polling cadence in `.env` before starting the stack:
-
-```bash
-POLL_INTERVAL_SEC=180  # 3 minutes between requests to NOAA
-```
-
-Bring the poller online alongside the web app:
-
-```bash
-docker compose up -d poller
-```
-
-The container uses `restart: unless-stopped`, so it will automatically reconnect
-to NOAA every three minutes and resume after Docker or host restarts. View the
-poller logs at any time with:
-
-```bash
-docker compose logs -f poller
-```
-
-### 3.2 Running the CAP poller manually
-
-To run the poller once or execute maintenance commands you can use `docker
-compose run`:
-
-```bash
-docker compose run --rm poller python poller/cap_poller.py --fix-geometry
-```
-
-`cap_poller.py` now loads environment variables via `python-dotenv`, so the
-poller behaves the same whether it runs inside Docker or from a local checkout.
-It builds the database URL from the `POSTGRES_*` variables when `DATABASE_URL`
-is not set, ensuring it connects to the `postgresql` service instead of trying
-`127.0.0.1`.
-
-## 4. Uploading boundary files
-
-A recent bug in the admin UI pointed the upload form at
-`/admin/upload_boundary`, which returned HTTP 404 in containerized deployments.
-The JavaScript now calls `/admin/upload_boundaries`, matching the Flask route, so
-GeoJSON uploads succeed again. If you still encounter upload failures ensure
-that:
-
-* The `UPLOAD_FOLDER` path from `.env` is writable by the container user.
-* Your GeoJSON file is valid UTF-8 and contains a `features` array.
-* PostgreSQL has the PostGIS extension installed (`CREATE EXTENSION postgis;`).
-
-## 5. Debug utilities
-
-`debug_apis.sh` now reads the base URL from the `API_BASE_URL` environment
-variable (defaulting to `http://app:5000`) so you can run the script from inside
-or outside Docker without editing it.
-
-## 6. Production deployment notes
-<<<<<<< HEAD
-
-* Override `SECRET_KEY` in your `.env` file before exposing the app publicly.
-* Map a Docker volume to `logs/` or the upload directory if you need to persist
-  data across container restarts.
-* Configure an SMTP relay via `MAIL_SERVER`, `MAIL_PORT`, and related settings in
-  `.env`. The default no longer points at `localhost` to avoid misconfigured
-  containers.
-
-=======
-
-* Override `SECRET_KEY` in your `.env` file before exposing the app publicly.
-* Map a Docker volume to `logs/` or the upload directory if you need to persist
-  data across container restarts.
-* Configure an SMTP relay via `MAIL_SERVER`, `MAIL_PORT`, and related settings in
-  `.env`. The default no longer points at `localhost` to avoid misconfigured
-  containers.
-
->>>>>>> 5a5ed753
-## 7. Updating containers
-
-Pull the latest source and rebuild:
-
-```bash
-git pull
-docker compose build --pull
-docker compose up -d --force-recreate
-```
-
-Use `docker compose logs -f poller` to verify the CAP poller is running and
-processing alerts.+---
+
+## API Endpoints
+
+| Endpoint | Method | Description |
+|----------|--------|-------------|
+| `/` | GET | Main map interface |
+| `/admin` | GET | Admin dashboard |
+| `/api/alerts` | GET | List all active alerts (JSON) |
+| `/api/alerts/<id>` | GET | Get specific alert (JSON) |
+| `/api/stats` | GET | System statistics |
+| `/health` | GET | Health check endpoint |
+| `/admin/upload_boundaries` | POST | Upload GeoJSON boundaries |
+
+---
+
+## Technology Stack
+
+- **Python 3.11** - Core language
+- **Flask 2.3** - Web framework
+- **SQLAlchemy 2.0** - ORM and database toolkit
+- **PostgreSQL 15** - Relational database
+- **PostGIS** - Spatial database extension
+- **Gunicorn** - WSGI HTTP server
+- **Docker** - Containerization
+- **Bootstrap 5** - Frontend UI framework
+
+---
+
+## License
+
+[Specify your license here]
+
+## Contributing
+
+[Add contribution guidelines here]
+
+## Support
+
+For issues or questions:
+1. Check the troubleshooting section above
+2. Review logs with `docker compose logs -f`
+3. Open an issue on the repository
+
+---
+
+## Changelog
+
+### Latest Changes
+- Docker-first deployment with single-command install/update
+- Environment-based configuration (`.env` file)
+- Continuous CAP poller in dedicated container
+- PostGIS geometry support for spatial queries
+- Admin UI for GeoJSON boundary uploads
+- Optional LED sign integration
+- Production-ready Gunicorn deployment