--- conflicted
+++ resolved
@@ -59,7 +59,6 @@
 ### One-Command Installation
 
 ```bash
-<<<<<<< HEAD
 bash -c "git clone -b Experimental https://github.com/KR8MER/noaa_alerts_systems.git && cd noaa_alerts_systems && docker compose up -d --build"
 ```
 
@@ -67,15 +66,6 @@
 > boot immediately. **Before exposing the services, open `.env` and change the**
 > `SECRET_KEY`, database password, and any other sensitive values to match your
 > environment, then restart the containers so those changes take effect.
-=======
-bash -c "git clone -b Experimental https://github.com/KR8MER/noaa_alerts_systems.git && cd noaa_alerts_systems && cp .env.example .env && docker compose up -d --build"
-```
-
-> ⚠️ **Important:** The command above copies the example configuration and launches the
-> containers with placeholder credentials. Immediately edit `.env` to set a strong
-> `SECRET_KEY`, update `POSTGRES_PASSWORD`, and restart the stack so your changes take
-> effect.
->>>>>>> dae6112e
 
 If you prefer to run each step manually, the equivalent sequence is:
 
