# Changelog

All notable changes to this project are documented in this file. The format is based on
[Keep a Changelog](https://keepachangelog.com/en/1.1.0/) and the project currently
tracks releases under the 2.1.x series.

## [Unreleased]
### Added
- Added a `manual_eas_event.py` utility that ingests raw CAP XML (e.g., RWT/RMT tests),
  validates the targeted SAME/FIPS codes, and drives the broadcaster so operators can
  trigger manual transmissions with full auditing.
- Introduced the `EAS_MANUAL_FIPS_CODES` configuration setting to control which
  locations are eligible for manual CAP forwarding.
- Bundled the full national county/parish FIPS registry for manual activations and
  exposed helpers to authorize the entire dataset with a single configuration flag.
- Cataloged the nationwide SAME event code registry together with helper utilities so
  broadcasters and manual tools can resolve official names, presets, and headers.
- Added a CLI helper (`tools/generate_sample_audio.py`) to create demonstration SAME audio
  clips without ingesting a live CAP product.
- Delivered an in-app Manual Broadcast Builder on the EAS Output tab so operators can generate SAME headers, attention tones (EAS dual-tone or 1050 Hz), optional narration, and composite audio without leaving the browser.
- Unlocked an in-app first-run experience so the Admin panel exposes an
  "First-Time Administrator Setup" wizard when no accounts exist.
- Introduced optional Azure AI speech synthesis to append narrated voiceovers when the
  appropriate credentials and SDK are available.
- Authored dedicated `ABOUT.md` and `HELP.md` documentation describing the system mission, software stack, and operational playbooks, with cross-links from the README for quick discovery.
- Exposed in-app About and Help pages so operators can read the mission overview and operations guide directly from the dashboard navigation.
- Distributed a `docker-compose.embedded-db.yml` overlay so application services
  can either rely on the bundled `alerts-db` PostGIS container or connect to an
  existing deployment without editing the primary compose file.
### Changed
- Clarified in the README and dependency notes that PostgreSQL with PostGIS must run in a dedicated container separate from the application services.
- Documented a single-line command for cloning the Experimental branch and launching the Docker Compose stack so operators can bootstrap quickly.
- Clarified the update instructions to explicitly pull the Experimental branch when refreshing deployments.
- Documented the expectation that deployments supply their own PostgreSQL/PostGIS host and simplified Compose instructions to run only the application services.
- Reworked the EAS Output tab with an interactive Manual Broadcast Builder and refreshed the README/HELP documentation to cover the browser-based workflow.
- Enhanced the Manual Broadcast Builder with a hierarchical state→county SAME picker, a deduplicated PSSCCC list manager, a live `ZCZC-ORG-EEE-PSSCCC+TTTT-JJJHHMM-LLLLLLLL-` preview with field-by-field guidance, and refreshed docs that align with commercial encoder terminology.
- Added a one-touch **Quick Weekly Test** preset to the Manual Broadcast Builder so operators can load the configured SAME counties, test status, and sample script before generating audio.
<<<<<<< HEAD
- Updated the Quick Weekly Test preset to omit the attention signal by default and added a
  “No attention signal (omit)” option so manual packages can exclude the dual-tone or 1050 Hz
  alert when regulations allow.
- Standardised the manual and automated encoder timing so each SAME section includes a one-second
  guard interval and the End Of Message burst transmits the canonical `NNNN` payload per 47 CFR §11.31.
=======
>>>>>>> e1f2979d
- Replaced the free-form originator/call-sign fields with a guarded originator dropdown listing the four FCC originator codes (EAS, CIV, WXR, PEP) and a station identifier input, filtered the event selector to remove placeholder `??*` codes, and enforced the 31-location SAME limit in the UI.
- Simplified database configuration by deriving `DATABASE_URL` from the `POSTGRES_*` variables when it is not explicitly set, eliminating duplicate secrets in `.env`.
- Restored the `.env` template workflow, updated quick-start documentation to copy
  `.env.example`, and reiterated that operators must rotate the placeholder
  secrets immediately after bootstrapping the stack.
- Streamlined `.env.example` by removing unused settings and documenting optional location defaults leveraged by the admin UI.
- Updated the GPIO relay control so it remains engaged for the full alert audio playback,
  using `EAS_GPIO_HOLD_SECONDS` as the minimum release delay once audio finishes.
- Automatically generate and play an End-Of-Message (EOM) data burst sequence after each alert
  so receivers reliably return to normal programming when playback completes.
- Refactored the monolithic `app.py` into cohesive `app_core` modules (alerts, boundaries,
  database models, LED integration, and location settings) and slimmed the Flask entrypoint so
  shared helpers can be reused by CLIs and tests without importing the entire web stack.
- Manual CAP tooling now validates inputs against the registry, surfaces friendly area
  names in CLI output and audit logs, and warns when CAP payloads reference unknown codes.
- Manual CAP broadcasts enforce configurable SAME event allow-lists and display the
  selected code names in CLI output and audit trails while the broadcaster consumes
  the resolved identifiers for header generation.
### Fixed
- Corrected SAME/RTTY generation to follow 47 CFR §11.31 framing (seven LSB-first ASCII bits, trailing null bit, and precise 520 5⁄6 baud timing) so the AFSK bursts decode at the proper pitch and speed.
- Trimmed the manual and UI event selector to the authorised 47 CFR §11.31(d–e) code tables and removed placeholder `??*` entries.
- Eliminated `service "app" depends on undefined service "alerts-db"` errors by removing the optional compose overlay, deleting the unused service definition, and updating documentation to assume an external database.
- Ensured the Manual Broadcast Builder always renders the SAME event code list so operators can
  pick the desired code even when client-side scripts are blocked or fail to load.
- Fixed the Manual Broadcast Builder narration preview so newline escaping no longer triggers a
  browser-side "Invalid regular expression" error when rendering generated messages.
- Restored the `.env.example` template and documented the startup error shown when the
  file is missing so Docker Compose deployments no longer fail with "env file not found".
- Skip PostGIS-specific geometry checks when running against SQLite and store geometry
  fields as plain text on non-PostgreSQL databases so local development can initialize
  without spatial extensions.
- Corrected manual CAP allow-all FIPS logic to use 6-digit SAME identifiers so alerts configured
  for every county pass validation and display proper area labels.
- Resolved an SQLAlchemy metadata attribute conflict so the Flask app and polling services can
  load the EAS message model without raising declarative mapping errors.
- Ensure the Flask application automatically enables the PostGIS extension before creating
  tables so startup succeeds on fresh PostgreSQL deployments.
- Rebuilt the LED sign M-Protocol frame generation to include the SOH/type/address header,
  compute the documented XOR checksum, and verify ACK/NAK responses so transmissions match the
  Alpha manual.
- Honored the Alpha M-Protocol handshake by draining stale responses, sending EOT after
  acknowledgements, and clamping brightness commands to the single-hex-digit range required by
  the manual.
- Fixed the Alpha text write command to send the single-byte "A" opcode followed by the
  file label so frames no longer begin with an invalid "AAA" sequence that the manual forbids.
- Prevented the LED fallback initializer from raising a `NameError` when the optional
  controller module is missing so deployments without sign hardware continue to boot.

## [2.1.7] - 2025-10-29
### Removed
- Purged IDE metadata, historical log outputs, unused static assets, and legacy diagnostic scripts
  that were no longer referenced by the application.
### Changed
- Updated ignore rules and documentation so generated EAS artifacts and runtime logs remain outside
  version control while keeping the static directory available for downloads.

## [2.1.6] - 2025-10-28
### Changed
- Aligned build metadata across environment defaults, the diagnostics endpoints, and the
  site chrome so `/health`, `/version`, and the footer display the same system version.
- Refreshed the README to highlight core features, deployment steps, and configuration
  guidance.

## [2.1.5] - 2025-10-27
### Added
- Added database-backed administrator authentication with PBKDF2 hashed passwords,
  login/logout routes, session persistence, CLI bootstrap helpers, and audit logging.
- Expanded the admin console with a user management tab, dedicated login page, and APIs
  for creating, updating, or disabling accounts.
- Introduced `.env.example` alongside README instructions covering environment setup and
  administrator onboarding.
- Implemented the EAS broadcaster pipeline that generates SAME headers, synthesizes WAV
  audio, optionally toggles GPIO relays, stores artifacts on disk, and exposes them
  through the admin interface.
- Published `/admin/eas_messages` for browsing generated transmissions and downloading
  stored assets.
### Changed
- Switched administrator password handling to Werkzeug's PBKDF2 helpers while migrating
  legacy salted SHA-256 hashes on first use.
- Extended the database seed script to provision `admin_users`, `eas_messages`, and
  `location_settings` tables together with supporting indexes.

## [2.1.4] - 2025-10-26
### Added
- Persisted configurable location settings with admin APIs and UI controls for managing
  timezone, SAME/UGC codes, default LED lines, and map defaults.
- Delivered a manual NOAA alert import workflow with backend validation, a reusable CLI
  helper, and detailed admin console feedback on imported records.
- Enabled editing and deletion of stored alerts from the admin console, including audit
  logging of changes.
- Broadened boundary metadata with new hydrography groupings and preset labels for water
  features and infrastructure overlays.
### Changed
- Hardened manual import queries to enforce supported NOAA parameters and improved error
  handling for administrative workflows.
- Updated Docker Compose defaults and boundary ingestion utilities to better support
  mixed geometry types.

## [2.1.0] - 2025-10-25
### Added
- Established the NOAA CAP alert monitoring stack with Flask, PostGIS persistence,
  automatic polling, and spatial intersection tracking.
- Delivered the interactive Bootstrap-powered dashboard with alert history, statistics,
  health monitoring, and boundary management tools.
- Integrated optional LED sign controls with configurable presets, message scheduling,
  and hardware diagnostics.
- Added containerized deployment assets (Dockerfile, docker-compose) and operational
  scripts for managing services.
<|MERGE_RESOLUTION|>--- conflicted
+++ resolved
@@ -35,14 +35,11 @@
 - Reworked the EAS Output tab with an interactive Manual Broadcast Builder and refreshed the README/HELP documentation to cover the browser-based workflow.
 - Enhanced the Manual Broadcast Builder with a hierarchical state→county SAME picker, a deduplicated PSSCCC list manager, a live `ZCZC-ORG-EEE-PSSCCC+TTTT-JJJHHMM-LLLLLLLL-` preview with field-by-field guidance, and refreshed docs that align with commercial encoder terminology.
 - Added a one-touch **Quick Weekly Test** preset to the Manual Broadcast Builder so operators can load the configured SAME counties, test status, and sample script before generating audio.
-<<<<<<< HEAD
 - Updated the Quick Weekly Test preset to omit the attention signal by default and added a
   “No attention signal (omit)” option so manual packages can exclude the dual-tone or 1050 Hz
   alert when regulations allow.
 - Standardised the manual and automated encoder timing so each SAME section includes a one-second
   guard interval and the End Of Message burst transmits the canonical `NNNN` payload per 47 CFR §11.31.
-=======
->>>>>>> e1f2979d
 - Replaced the free-form originator/call-sign fields with a guarded originator dropdown listing the four FCC originator codes (EAS, CIV, WXR, PEP) and a station identifier input, filtered the event selector to remove placeholder `??*` codes, and enforced the 31-location SAME limit in the UI.
 - Simplified database configuration by deriving `DATABASE_URL` from the `POSTGRES_*` variables when it is not explicitly set, eliminating duplicate secrets in `.env`.
 - Restored the `.env` template workflow, updated quick-start documentation to copy
