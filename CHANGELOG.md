# Changelog

All notable changes to this project are documented in this file. The format is based on
[Keep a Changelog](https://keepachangelog.com/en/1.1.0/) and the project currently
tracks releases under the 2.1.x series.

## [Unreleased]
### Added
- Added a `manual_eas_event.py` utility that ingests raw CAP XML (e.g., RWT/RMT tests),
  validates the targeted SAME/FIPS codes, and drives the broadcaster so operators can
  trigger manual transmissions with full auditing.
- Introduced the `EAS_MANUAL_FIPS_CODES` configuration setting to control which
  locations are eligible for manual CAP forwarding.
- Bundled the full national county/parish FIPS registry for manual activations and
  exposed helpers to authorize the entire dataset with a single configuration flag.
- Cataloged the nationwide SAME event code registry together with helper utilities so
  broadcasters and manual tools can resolve official names, presets, and headers.
- Added a CLI helper (`tools/generate_sample_audio.py`) to create demonstration SAME audio
  clips without ingesting a live CAP product.
- Delivered an in-app Manual Broadcast Builder on the EAS Output tab so operators can generate SAME headers, attention tones (EAS dual-tone or 1050 Hz), optional narration, and composite audio without leaving the browser.
- Unlocked an in-app first-run experience so the Admin panel exposes an
  "First-Time Administrator Setup" wizard when no accounts exist.
- Introduced optional Azure AI speech synthesis to append narrated voiceovers when the
  appropriate credentials and SDK are available.
- Authored dedicated `ABOUT.md` and `HELP.md` documentation describing the system mission, software stack, and operational playbooks, with cross-links from the README for quick discovery.
- Exposed in-app About and Help pages so operators can read the mission overview and operations guide directly from the dashboard navigation.
- Distributed a `docker-compose.embedded-db.yml` overlay so application services
  can either rely on the bundled `alerts-db` PostGIS container or connect to an
  existing deployment without editing the primary compose file.
### Changed
- Clarified in the README and dependency notes that PostgreSQL with PostGIS must run in a dedicated container separate from the application services.
- Documented a single-line command for cloning the Experimental branch and launching the Docker Compose stack so operators can bootstrap quickly.
- Clarified the update instructions to explicitly pull the Experimental branch when refreshing deployments.
- Documented the expectation that deployments supply their own PostgreSQL/PostGIS host and simplified Compose instructions to run only the application services.
- Reworked the EAS Output tab with an interactive Manual Broadcast Builder and refreshed the README/HELP documentation to cover the browser-based workflow.
- Enhanced the Manual Broadcast Builder with a hierarchical state→county SAME picker, a deduplicated PSSCCC list manager, a live `ZCZC-ORG-EEE-PSSCCC+TTTT-JJJHHMM-LLLLLLLL-` preview with field-by-field guidance, and refreshed docs that align with commercial encoder terminology.
<<<<<<< HEAD
- Added a one-touch **Quick Weekly Test** preset to the Manual Broadcast Builder so operators can load the configured SAME counties, test status, and sample script before generating audio.
- Replaced the free-form originator/call-sign fields with a guarded originator dropdown and station identifier input, filtered the event selector to remove placeholder `??*` codes, and enforced the 31-location SAME limit in the UI.
=======
>>>>>>> 568af4fa
- Simplified database configuration by deriving `DATABASE_URL` from the `POSTGRES_*` variables when it is not explicitly set, eliminating duplicate secrets in `.env`.
- Restored the `.env` template workflow, updated quick-start documentation to copy
  `.env.example`, and reiterated that operators must rotate the placeholder
  secrets immediately after bootstrapping the stack.
- Streamlined `.env.example` by removing unused settings and documenting optional location defaults leveraged by the admin UI.
- Updated the GPIO relay control so it remains engaged for the full alert audio playback,
  using `EAS_GPIO_HOLD_SECONDS` as the minimum release delay once audio finishes.
- Automatically generate and play an End-Of-Message (EOM) data burst sequence after each alert
  so receivers reliably return to normal programming when playback completes.
- Refactored the monolithic `app.py` into cohesive `app_core` modules (alerts, boundaries,
  database models, LED integration, and location settings) and slimmed the Flask entrypoint so
  shared helpers can be reused by CLIs and tests without importing the entire web stack.
- Manual CAP tooling now validates inputs against the registry, surfaces friendly area
  names in CLI output and audit logs, and warns when CAP payloads reference unknown codes.
- Manual CAP broadcasts enforce configurable SAME event allow-lists and display the
  selected code names in CLI output and audit trails while the broadcaster consumes
  the resolved identifiers for header generation.
### Fixed
<<<<<<< HEAD
- Corrected SAME/RTTY generation to use eight LSB-first data bits with the MSB forced low, even parity, and precise 520 5⁄6 baud timing so the AFSK bursts decode at the proper pitch and speed.
=======
- Corrected SAME/RTTY generation to use 7-bit even-parity framing and precise
  520.83 baud timing so the AFSK bursts decode at the proper pitch and speed.
>>>>>>> 568af4fa
- Eliminated `service "app" depends on undefined service "alerts-db"` errors by removing the optional compose overlay, deleting the unused service definition, and updating documentation to assume an external database.
- Ensured the Manual Broadcast Builder always renders the SAME event code list so operators can
  pick the desired code even when client-side scripts are blocked or fail to load.
- Fixed the Manual Broadcast Builder narration preview so newline escaping no longer triggers a
  browser-side "Invalid regular expression" error when rendering generated messages.
- Restored the `.env.example` template and documented the startup error shown when the
  file is missing so Docker Compose deployments no longer fail with "env file not found".
- Skip PostGIS-specific geometry checks when running against SQLite and store geometry
  fields as plain text on non-PostgreSQL databases so local development can initialize
  without spatial extensions.
- Corrected manual CAP allow-all FIPS logic to use 6-digit SAME identifiers so alerts configured
  for every county pass validation and display proper area labels.
- Resolved an SQLAlchemy metadata attribute conflict so the Flask app and polling services can
  load the EAS message model without raising declarative mapping errors.
- Ensure the Flask application automatically enables the PostGIS extension before creating
  tables so startup succeeds on fresh PostgreSQL deployments.
- Rebuilt the LED sign M-Protocol frame generation to include the SOH/type/address header,
  compute the documented XOR checksum, and verify ACK/NAK responses so transmissions match the
  Alpha manual.
- Honored the Alpha M-Protocol handshake by draining stale responses, sending EOT after
  acknowledgements, and clamping brightness commands to the single-hex-digit range required by
  the manual.
- Fixed the Alpha text write command to send the single-byte "A" opcode followed by the
  file label so frames no longer begin with an invalid "AAA" sequence that the manual forbids.
- Prevented the LED fallback initializer from raising a `NameError` when the optional
  controller module is missing so deployments without sign hardware continue to boot.

## [2.1.7] - 2025-10-29
### Removed
- Purged IDE metadata, historical log outputs, unused static assets, and legacy diagnostic scripts
  that were no longer referenced by the application.
### Changed
- Updated ignore rules and documentation so generated EAS artifacts and runtime logs remain outside
  version control while keeping the static directory available for downloads.

## [2.1.6] - 2025-10-28
### Changed
- Aligned build metadata across environment defaults, the diagnostics endpoints, and the
  site chrome so `/health`, `/version`, and the footer display the same system version.
- Refreshed the README to highlight core features, deployment steps, and configuration
  guidance.

## [2.1.5] - 2025-10-27
### Added
- Added database-backed administrator authentication with PBKDF2 hashed passwords,
  login/logout routes, session persistence, CLI bootstrap helpers, and audit logging.
- Expanded the admin console with a user management tab, dedicated login page, and APIs
  for creating, updating, or disabling accounts.
- Introduced `.env.example` alongside README instructions covering environment setup and
  administrator onboarding.
- Implemented the EAS broadcaster pipeline that generates SAME headers, synthesizes WAV
  audio, optionally toggles GPIO relays, stores artifacts on disk, and exposes them
  through the admin interface.
- Published `/admin/eas_messages` for browsing generated transmissions and downloading
  stored assets.
### Changed
- Switched administrator password handling to Werkzeug's PBKDF2 helpers while migrating
  legacy salted SHA-256 hashes on first use.
- Extended the database seed script to provision `admin_users`, `eas_messages`, and
  `location_settings` tables together with supporting indexes.

## [2.1.4] - 2025-10-26
### Added
- Persisted configurable location settings with admin APIs and UI controls for managing
  timezone, SAME/UGC codes, default LED lines, and map defaults.
- Delivered a manual NOAA alert import workflow with backend validation, a reusable CLI
  helper, and detailed admin console feedback on imported records.
- Enabled editing and deletion of stored alerts from the admin console, including audit
  logging of changes.
- Broadened boundary metadata with new hydrography groupings and preset labels for water
  features and infrastructure overlays.
### Changed
- Hardened manual import queries to enforce supported NOAA parameters and improved error
  handling for administrative workflows.
- Updated Docker Compose defaults and boundary ingestion utilities to better support
  mixed geometry types.

## [2.1.0] - 2025-10-25
### Added
- Established the NOAA CAP alert monitoring stack with Flask, PostGIS persistence,
  automatic polling, and spatial intersection tracking.
- Delivered the interactive Bootstrap-powered dashboard with alert history, statistics,
  health monitoring, and boundary management tools.
- Integrated optional LED sign controls with configurable presets, message scheduling,
  and hardware diagnostics.
- Added containerized deployment assets (Dockerfile, docker-compose) and operational
  scripts for managing services.
<|MERGE_RESOLUTION|>--- conflicted
+++ resolved
@@ -34,11 +34,8 @@
 - Documented the expectation that deployments supply their own PostgreSQL/PostGIS host and simplified Compose instructions to run only the application services.
 - Reworked the EAS Output tab with an interactive Manual Broadcast Builder and refreshed the README/HELP documentation to cover the browser-based workflow.
 - Enhanced the Manual Broadcast Builder with a hierarchical state→county SAME picker, a deduplicated PSSCCC list manager, a live `ZCZC-ORG-EEE-PSSCCC+TTTT-JJJHHMM-LLLLLLLL-` preview with field-by-field guidance, and refreshed docs that align with commercial encoder terminology.
-<<<<<<< HEAD
 - Added a one-touch **Quick Weekly Test** preset to the Manual Broadcast Builder so operators can load the configured SAME counties, test status, and sample script before generating audio.
 - Replaced the free-form originator/call-sign fields with a guarded originator dropdown and station identifier input, filtered the event selector to remove placeholder `??*` codes, and enforced the 31-location SAME limit in the UI.
-=======
->>>>>>> 568af4fa
 - Simplified database configuration by deriving `DATABASE_URL` from the `POSTGRES_*` variables when it is not explicitly set, eliminating duplicate secrets in `.env`.
 - Restored the `.env` template workflow, updated quick-start documentation to copy
   `.env.example`, and reiterated that operators must rotate the placeholder
@@ -57,12 +54,7 @@
   selected code names in CLI output and audit trails while the broadcaster consumes
   the resolved identifiers for header generation.
 ### Fixed
-<<<<<<< HEAD
 - Corrected SAME/RTTY generation to use eight LSB-first data bits with the MSB forced low, even parity, and precise 520 5⁄6 baud timing so the AFSK bursts decode at the proper pitch and speed.
-=======
-- Corrected SAME/RTTY generation to use 7-bit even-parity framing and precise
-  520.83 baud timing so the AFSK bursts decode at the proper pitch and speed.
->>>>>>> 568af4fa
 - Eliminated `service "app" depends on undefined service "alerts-db"` errors by removing the optional compose overlay, deleting the unused service definition, and updating documentation to assume an external database.
 - Ensured the Manual Broadcast Builder always renders the SAME event code list so operators can
   pick the desired code even when client-side scripts are blocked or fail to load.
