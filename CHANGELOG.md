# Changelog

All notable changes to this project are documented in this file. The format is based on
[Keep a Changelog](https://keepachangelog.com/en/1.1.0/) and the project currently
tracks releases under the 2.1.x series.

## [Unreleased]
### Added
- Added a `manual_eas_event.py` utility that ingests raw CAP XML (e.g., RWT/RMT tests),
  validates the targeted SAME/FIPS codes, and drives the broadcaster so operators can
  trigger manual transmissions with full auditing.
- Introduced the `EAS_MANUAL_FIPS_CODES` configuration setting to control which
  locations are eligible for manual CAP forwarding.
- Bundled the full national county/parish FIPS registry for manual activations and
  exposed helpers to authorize the entire dataset with a single configuration flag.
- Cataloged the nationwide SAME event code registry together with helper utilities so
  broadcasters and manual tools can resolve official names, presets, and headers.
- Added a CLI helper (`tools/generate_sample_audio.py`) to create demonstration SAME audio
  clips without ingesting a live CAP product.
- Delivered an in-app Manual Broadcast Builder on the EAS Output tab so operators can generate SAME headers, attention tones (EAS dual-tone or 1050 Hz), optional narration, and composite audio without leaving the browser.
- Unlocked an in-app first-run experience so the Admin panel exposes an
  "First-Time Administrator Setup" wizard when no accounts exist.
- Introduced optional Azure AI speech synthesis to append narrated voiceovers when the
  appropriate credentials and SDK are available.
- Authored dedicated `ABOUT.md` and `HELP.md` documentation describing the system mission, software stack, and operational playbooks, with cross-links from the README for quick discovery.
- Exposed in-app About and Help pages so operators can read the mission overview and operations guide directly from the dashboard navigation.
- Distributed a `docker-compose.embedded-db.yml` overlay so application services
  can either rely on the bundled `alerts-db` PostGIS container or connect to an
  existing deployment without editing the primary compose file.
### Changed
- Clarified in the README and dependency notes that PostgreSQL with PostGIS must run in a dedicated container separate from the application services.
- Documented a single-line command for cloning the Experimental branch and launching the Docker Compose stack so operators can bootstrap quickly.
- Clarified the update instructions to explicitly pull the Experimental branch when refreshing deployments.
- Documented the expectation that deployments supply their own PostgreSQL/PostGIS host and simplified Compose instructions to run only the application services.
- Reworked the EAS Output tab with an interactive Manual Broadcast Builder and refreshed the README/HELP documentation to cover the browser-based workflow.
- Enhanced the Manual Broadcast Builder with a hierarchical state→county SAME picker, a deduplicated PSSCCC list manager, a live `ZCZC-ORG-EEE-PSSCCC+TTTT-JJJHHMM-LLLLLLLL-` preview with field-by-field guidance, and refreshed docs that align with commercial encoder terminology.
- Simplified database configuration by deriving `DATABASE_URL` from the `POSTGRES_*` variables when it is not explicitly set, eliminating duplicate secrets in `.env`.
- Restored the `.env` template workflow, updated quick-start documentation to copy
  `.env.example`, and reiterated that operators must rotate the placeholder
  secrets immediately after bootstrapping the stack.
- Streamlined `.env.example` by removing unused settings and documenting optional location defaults leveraged by the admin UI.
- Updated the GPIO relay control so it remains engaged for the full alert audio playback,
  using `EAS_GPIO_HOLD_SECONDS` as the minimum release delay once audio finishes.
- Automatically generate and play an End-Of-Message (EOM) data burst sequence after each alert
  so receivers reliably return to normal programming when playback completes.
- Refactored the monolithic `app.py` into cohesive `app_core` modules (alerts, boundaries,
  database models, LED integration, and location settings) and slimmed the Flask entrypoint so
  shared helpers can be reused by CLIs and tests without importing the entire web stack.
- Manual CAP tooling now validates inputs against the registry, surfaces friendly area
  names in CLI output and audit logs, and warns when CAP payloads reference unknown codes.
- Manual CAP broadcasts enforce configurable SAME event allow-lists and display the
  selected code names in CLI output and audit trails while the broadcaster consumes
  the resolved identifiers for header generation.
### Fixed
<<<<<<< HEAD
- Corrected SAME/RTTY generation to use 7-bit even-parity framing and precise
  520.83 baud timing so the AFSK bursts decode at the proper pitch and speed.
=======
>>>>>>> b0856d06
- Eliminated `service "app" depends on undefined service "alerts-db"` errors by removing the optional compose overlay, deleting the unused service definition, and updating documentation to assume an external database.
- Ensured the Manual Broadcast Builder always renders the SAME event code list so operators can
  pick the desired code even when client-side scripts are blocked or fail to load.
- Fixed the Manual Broadcast Builder narration preview so newline escaping no longer triggers a
  browser-side "Invalid regular expression" error when rendering generated messages.
- Restored the `.env.example` template and documented the startup error shown when the
  file is missing so Docker Compose deployments no longer fail with "env file not found".
- Skip PostGIS-specific geometry checks when running against SQLite and store geometry
  fields as plain text on non-PostgreSQL databases so local development can initialize
  without spatial extensions.
- Corrected manual CAP allow-all FIPS logic to use 6-digit SAME identifiers so alerts configured
  for every county pass validation and display proper area labels.
- Resolved an SQLAlchemy metadata attribute conflict so the Flask app and polling services can
  load the EAS message model without raising declarative mapping errors.
- Ensure the Flask application automatically enables the PostGIS extension before creating
  tables so startup succeeds on fresh PostgreSQL deployments.
- Rebuilt the LED sign M-Protocol frame generation to include the SOH/type/address header,
  compute the documented XOR checksum, and verify ACK/NAK responses so transmissions match the
  Alpha manual.
- Honored the Alpha M-Protocol handshake by draining stale responses, sending EOT after
  acknowledgements, and clamping brightness commands to the single-hex-digit range required by
  the manual.
- Fixed the Alpha text write command to send the single-byte "A" opcode followed by the
  file label so frames no longer begin with an invalid "AAA" sequence that the manual forbids.
- Prevented the LED fallback initializer from raising a `NameError` when the optional
  controller module is missing so deployments without sign hardware continue to boot.

## [2.1.7] - 2025-10-29
### Removed
- Purged IDE metadata, historical log outputs, unused static assets, and legacy diagnostic scripts
  that were no longer referenced by the application.
### Changed
- Updated ignore rules and documentation so generated EAS artifacts and runtime logs remain outside
  version control while keeping the static directory available for downloads.

## [2.1.6] - 2025-10-28
### Changed
- Aligned build metadata across environment defaults, the diagnostics endpoints, and the
  site chrome so `/health`, `/version`, and the footer display the same system version.
- Refreshed the README to highlight core features, deployment steps, and configuration
  guidance.

## [2.1.5] - 2025-10-27
### Added
- Added database-backed administrator authentication with PBKDF2 hashed passwords,
  login/logout routes, session persistence, CLI bootstrap helpers, and audit logging.
- Expanded the admin console with a user management tab, dedicated login page, and APIs
  for creating, updating, or disabling accounts.
- Introduced `.env.example` alongside README instructions covering environment setup and
  administrator onboarding.
- Implemented the EAS broadcaster pipeline that generates SAME headers, synthesizes WAV
  audio, optionally toggles GPIO relays, stores artifacts on disk, and exposes them
  through the admin interface.
- Published `/admin/eas_messages` for browsing generated transmissions and downloading
  stored assets.
### Changed
- Switched administrator password handling to Werkzeug's PBKDF2 helpers while migrating
  legacy salted SHA-256 hashes on first use.
- Extended the database seed script to provision `admin_users`, `eas_messages`, and
  `location_settings` tables together with supporting indexes.

## [2.1.4] - 2025-10-26
### Added
- Persisted configurable location settings with admin APIs and UI controls for managing
  timezone, SAME/UGC codes, default LED lines, and map defaults.
- Delivered a manual NOAA alert import workflow with backend validation, a reusable CLI
  helper, and detailed admin console feedback on imported records.
- Enabled editing and deletion of stored alerts from the admin console, including audit
  logging of changes.
- Broadened boundary metadata with new hydrography groupings and preset labels for water
  features and infrastructure overlays.
### Changed
- Hardened manual import queries to enforce supported NOAA parameters and improved error
  handling for administrative workflows.
- Updated Docker Compose defaults and boundary ingestion utilities to better support
  mixed geometry types.

## [2.1.0] - 2025-10-25
### Added
- Established the NOAA CAP alert monitoring stack with Flask, PostGIS persistence,
  automatic polling, and spatial intersection tracking.
- Delivered the interactive Bootstrap-powered dashboard with alert history, statistics,
  health monitoring, and boundary management tools.
- Integrated optional LED sign controls with configurable presets, message scheduling,
  and hardware diagnostics.
- Added containerized deployment assets (Dockerfile, docker-compose) and operational
  scripts for managing services.
<|MERGE_RESOLUTION|>--- conflicted
+++ resolved
@@ -52,11 +52,8 @@
   selected code names in CLI output and audit trails while the broadcaster consumes
   the resolved identifiers for header generation.
 ### Fixed
-<<<<<<< HEAD
 - Corrected SAME/RTTY generation to use 7-bit even-parity framing and precise
   520.83 baud timing so the AFSK bursts decode at the proper pitch and speed.
-=======
->>>>>>> b0856d06
 - Eliminated `service "app" depends on undefined service "alerts-db"` errors by removing the optional compose overlay, deleting the unused service definition, and updating documentation to assume an external database.
 - Ensured the Manual Broadcast Builder always renders the SAME event code list so operators can
   pick the desired code even when client-side scripts are blocked or fail to load.
