--- conflicted
+++ resolved
@@ -33,18 +33,12 @@
 - Clarified the update instructions to explicitly pull the Experimental branch when refreshing deployments.
 - Documented the expectation that deployments supply their own PostgreSQL/PostGIS host and simplified Compose instructions to run only the application services.
 - Reworked the EAS Output tab with an interactive Manual Broadcast Builder and refreshed the README/HELP documentation to cover the browser-based workflow.
-<<<<<<< HEAD
 - Enhanced the Manual Broadcast Builder with a hierarchical state→county SAME picker, a deduplicated PSSCCC list manager, a live `ZCZC-ORG-EEE-PSSCCC+TTTT-JJJHHMM-LLLLLLLL-` preview with field-by-field guidance, and refreshed docs that align with commercial encoder terminology.
-=======
->>>>>>> fe04353f
 - Simplified database configuration by deriving `DATABASE_URL` from the `POSTGRES_*` variables when it is not explicitly set, eliminating duplicate secrets in `.env`.
 - Restored the `.env` template workflow, updated quick-start documentation to copy
   `.env.example`, and reiterated that operators must rotate the placeholder
   secrets immediately after bootstrapping the stack.
-<<<<<<< HEAD
 - Streamlined `.env.example` by removing unused settings and documenting optional location defaults leveraged by the admin UI.
-=======
->>>>>>> fe04353f
 - Updated the GPIO relay control so it remains engaged for the full alert audio playback,
   using `EAS_GPIO_HOLD_SECONDS` as the minimum release delay once audio finishes.
 - Automatically generate and play an End-Of-Message (EOM) data burst sequence after each alert
@@ -61,11 +55,8 @@
 - Eliminated `service "app" depends on undefined service "alerts-db"` errors by removing the optional compose overlay, deleting the unused service definition, and updating documentation to assume an external database.
 - Ensured the Manual Broadcast Builder always renders the SAME event code list so operators can
   pick the desired code even when client-side scripts are blocked or fail to load.
-<<<<<<< HEAD
 - Fixed the Manual Broadcast Builder narration preview so newline escaping no longer triggers a
   browser-side "Invalid regular expression" error when rendering generated messages.
-=======
->>>>>>> fe04353f
 - Restored the `.env.example` template and documented the startup error shown when the
   file is missing so Docker Compose deployments no longer fail with "env file not found".
 - Skip PostGIS-specific geometry checks when running against SQLite and store geometry
