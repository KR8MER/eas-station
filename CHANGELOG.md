# Changelog

All notable changes to this project are documented in this file. The format is based on
[Keep a Changelog](https://keepachangelog.com/en/1.1.0/) and the project currently
tracks releases under the 2.1.x series.

## [Unreleased]
### Added
- Enabled the manual broadcast builder to target county subdivisions and the
  nationwide 000000 SAME code by exposing P-digit selection alongside the
  existing state and county pickers.
- Introduced a dedicated Audio Archive history view with filtering, playback,
  printing, and Excel export support for every generated SAME package.
- Surfaced archived audio links throughout the alert history and detail pages so
  operators can quickly review transmissions tied to a CAP product.
- Added a `manual_eas_event.py` utility that ingests raw CAP XML (e.g., RWT/RMT tests),
  validates the targeted SAME/FIPS codes, and drives the broadcaster so operators can
  trigger manual transmissions with full auditing.
- Introduced the `EAS_MANUAL_FIPS_CODES` configuration setting to control which
  locations are eligible for manual CAP forwarding.
- Bundled the full national county/parish FIPS registry for manual activations and
  exposed helpers to authorize the entire dataset with a single configuration flag.
- Cataloged the nationwide SAME event code registry together with helper utilities so
  broadcasters and manual tools can resolve official names, presets, and headers.
- Added a CLI helper (`tools/generate_sample_audio.py`) to create demonstration SAME audio
  clips without ingesting a live CAP product.
- Delivered an in-app Manual Broadcast Builder on the EAS Output tab so operators can generate SAME headers, attention tones (EAS dual-tone or 1050 Hz), optional narration, and composite audio without leaving the browser.
- Archived every manual EAS activation automatically, writing audio and summary
  assets to disk, logging them in the database, and exposing a printable/exportable
  history table within the admin console.
- Unlocked an in-app first-run experience so the Admin panel exposes an
  "First-Time Administrator Setup" wizard when no accounts exist.
- Introduced optional Azure AI speech synthesis to append narrated voiceovers when the
  appropriate credentials and SDK are available.
- Added an offline pyttsx3 text-to-speech provider so narration can be generated without
  external network services when the engine is installed locally.
- Authored dedicated `ABOUT.md` and `HELP.md` documentation describing the system mission, software stack, and operational playbooks, with cross-links from the README for quick discovery.
- Exposed in-app About and Help pages so operators can read the mission overview and operations guide directly from the dashboard navigation.
- Distributed a `docker-compose.embedded-db.yml` overlay so application services
  can either rely on the bundled `alerts-db` PostGIS container or connect to an
  existing deployment without editing the primary compose file.
### Changed
- Suppressed automatic EAS generation for Special Weather Statements and Dense Fog Advisories to align with standard activation practices.
- Clarified in the README and dependency notes that PostgreSQL with PostGIS must run in a dedicated container separate from the application services.
- Documented a single-line command for cloning the Experimental branch and launching the Docker Compose stack so operators can bootstrap quickly.
- Clarified the update instructions to explicitly pull the Experimental branch when refreshing deployments.
- Documented the expectation that deployments supply their own PostgreSQL/PostGIS host and simplified Compose instructions to run only the application services.
- Reworked the EAS Output tab with an interactive Manual Broadcast Builder and refreshed the README/HELP documentation to cover the browser-based workflow.
- Enhanced the Manual Broadcast Builder with a hierarchical state→county SAME picker, a deduplicated PSSCCC list manager, a live `ZCZC-ORG-EEE-PSSCCC+TTTT-JJJHHMM-LLLLLLLL-` preview with field-by-field guidance, and refreshed docs that align with commercial encoder terminology.
- Added a one-touch **Quick Weekly Test** preset to the Manual Broadcast Builder so operators can load the configured SAME counties, test status, and sample script before generating audio.
- Updated the Quick Weekly Test preset to omit the attention signal by default and added a
  “No attention signal (omit)” option so manual packages can exclude the dual-tone or 1050 Hz
  alert when regulations allow.
- Bundled `ffmpeg`, `espeak`, and `libespeak-ng1` system packages in the Docker image so offline narration dependencies work out of the box during container builds.
### Fixed
- Inserted the mandatory display-position byte in LED sign mode fields so M-Protocol
  frames comply with Alpha controller requirements.
- Surface offline pyttsx3 narration failures in the Manual Broadcast Builder with
  the underlying error details so operators can troubleshoot configuration
  issues without digging through logs.
- Detect missing libespeak dependencies when pyttsx3 fails and surface
  installation guidance so offline narration can be restored quickly.
- Detect missing ffmpeg dependencies and empty audio output from pyttsx3 so the
  Manual Broadcast Builder can steer operators toward the required system
  packages when narration silently fails.
- Surface actionable pyttsx3 dependency hints when audio decoding fails so
  the Manual Broadcast Builder points operators to missing libespeak/ffmpeg
  packages instead of opaque errors.
- Added an espeak CLI fallback when pyttsx3 fails to emit audio so offline
  narration still succeeds even if the engine encounters driver issues.
- Count manual EAS activations when calculating Audio Archive totals and show them
  alongside automated captures so archived transmissions are visible in the history
  table.
- Moved the Manual Broadcast Archive card to span the full EAS console width,
  matching the builder/output layout and preventing it from being tucked under the
  preview panel on large displays.
- Corrected the Quick Weekly Test preset so the sample Required Weekly Test script
  populates the message body as expected.
- Standardised the manual and automated encoder timing so each SAME section includes a one-second
  guard interval and the End Of Message burst transmits the canonical `NNNN` payload per 47 CFR §11.31.
- Replaced the free-form originator/call-sign fields with a guarded originator dropdown listing the four FCC originator codes (EAS, CIV, WXR, PEP) and a station identifier input, filtered the event selector to remove placeholder `??*` codes, and enforced the 31-location SAME limit in the UI.
- Simplified database configuration by deriving `DATABASE_URL` from the `POSTGRES_*` variables when it is not explicitly set, eliminating duplicate secrets in `.env`.
- Restored the `.env` template workflow, updated quick-start documentation to copy
  `.env.example`, and reiterated that operators must rotate the placeholder
  secrets immediately after bootstrapping the stack.
- Streamlined `.env.example` by removing unused settings and documenting optional location defaults leveraged by the admin UI.
- Updated the GPIO relay control so it remains engaged for the full alert audio playback,
  using `EAS_GPIO_HOLD_SECONDS` as the minimum release delay once audio finishes.
- Automatically generate and play an End-Of-Message (EOM) data burst sequence after each alert
  so receivers reliably return to normal programming when playback completes.
- Refactored the monolithic `app.py` into cohesive `app_core` modules (alerts, boundaries,
  database models, LED integration, and location settings) and slimmed the Flask entrypoint so
  shared helpers can be reused by CLIs and tests without importing the entire web stack.
- Manual CAP tooling now validates inputs against the registry, surfaces friendly area
  names in CLI output and audit logs, and warns when CAP payloads reference unknown codes.
- Manual CAP broadcasts enforce configurable SAME event allow-lists and display the
  selected code names in CLI output and audit trails while the broadcaster consumes
  the resolved identifiers for header generation.
- Ensured automated and manual SAME headers include the sixteen 0xAB preamble bytes
  before each burst so the transmitted RTTY data fully complies with 47 CFR §11.31.
- Restricted automatic EAS activations to CAP products whose SAME event codes match
  the authorised 47 CFR §11.31(d–f) tables, preventing unintended broadcasts for
  unclassified alerts.
### Fixed
- Corrected SAME/RTTY generation to follow 47 CFR §11.31 framing (seven LSB-first ASCII bits, trailing null bit, and precise 520 5⁄6 baud timing) so the AFSK bursts decode at the proper pitch and speed.
- Corrected the generated End Of Message burst to prepend the sixteen 0xAB preamble bytes so decoders reliably synchronise with the termination header.
- Trimmed the manual and UI event selector to the authorised 47 CFR §11.31(d–e) code tables and removed placeholder `??*` entries.
- Eliminated `service "app" depends on undefined service "alerts-db"` errors by removing the optional compose overlay, deleting the unused service definition, and updating documentation to assume an external database.
- Ensured the Manual Broadcast Builder always renders the SAME event code list so operators can
  pick the desired code even when client-side scripts are blocked or fail to load.
- Fixed the Manual Broadcast Builder narration preview so newline escaping no longer triggers a
  browser-side "Invalid regular expression" error when rendering generated messages.
- Restored the `.env.example` template and documented the startup error shown when the
  file is missing so Docker Compose deployments no longer fail with "env file not found".
- Skip PostGIS-specific geometry checks when running against SQLite and store geometry
  fields as plain text on non-PostgreSQL databases so local development can initialize
  without spatial extensions.
- Corrected manual CAP allow-all FIPS logic to use 6-digit SAME identifiers so alerts configured
  for every county pass validation and display proper area labels.
- Resolved an SQLAlchemy metadata attribute conflict so the Flask app and polling services can
  load the EAS message model without raising declarative mapping errors.
- Ensure the Flask application automatically enables the PostGIS extension before creating
  tables so startup succeeds on fresh PostgreSQL deployments.
- Rebuilt the LED sign M-Protocol frame generation to include the SOH/type/address header,
  compute the documented XOR checksum, and verify ACK/NAK responses so transmissions match the
  Alpha manual.
- Honored the Alpha M-Protocol handshake by draining stale responses, sending EOT after
  acknowledgements, and clamping brightness commands to the single-hex-digit range required by
  the manual.
- Fixed the Alpha text write command to send the single-byte "A" opcode followed by the
  file label so frames no longer begin with an invalid "AAA" sequence that the manual forbids.
- Prevented the LED fallback initializer from raising a `NameError` when the optional
  controller module is missing so deployments without sign hardware continue to boot.

<<<<<<< HEAD
## [2.1.9] - 2025-10-31
### Added
- Delivered a WYSIWYG LED message designer with content-editable line cards, live colour/effect previews,
  and per-line special function toggles so operators can see the final layout before transmitting.

### Changed
- Refactored the LED controller to accept structured line payloads, allowing nested colours, display modes,
  speeds, and special functions per segment while keeping backwards compatibility with plain text arrays.
- Enhanced the LED send API to normalise structured payloads, summarise mixed-format messages for history
  records, and persist the flattened preview text for operator review.

=======
>>>>>>> 4d17605d
## [2.1.8] - 2025-10-30
### Fixed
- Inserted the mandatory display-position byte in LED sign mode fields so M-Protocol
  frames comply with Alpha controller requirements.

## [2.1.7] - 2025-10-29
### Removed
- Purged IDE metadata, historical log outputs, unused static assets, and legacy diagnostic scripts
  that were no longer referenced by the application.
### Changed
- Updated ignore rules and documentation so generated EAS artifacts and runtime logs remain outside
  version control while keeping the static directory available for downloads.

## [2.1.6] - 2025-10-28
### Changed
- Aligned build metadata across environment defaults, the diagnostics endpoints, and the
  site chrome so `/health`, `/version`, and the footer display the same system version.
- Refreshed the README to highlight core features, deployment steps, and configuration
  guidance.

## [2.1.5] - 2025-10-27
### Added
- Added database-backed administrator authentication with PBKDF2 hashed passwords,
  login/logout routes, session persistence, CLI bootstrap helpers, and audit logging.
- Expanded the admin console with a user management tab, dedicated login page, and APIs
  for creating, updating, or disabling accounts.
- Introduced `.env.example` alongside README instructions covering environment setup and
  administrator onboarding.
- Implemented the EAS broadcaster pipeline that generates SAME headers, synthesizes WAV
  audio, optionally toggles GPIO relays, stores artifacts on disk, and exposes them
  through the admin interface.
- Published `/admin/eas_messages` for browsing generated transmissions and downloading
  stored assets.
### Changed
- Switched administrator password handling to Werkzeug's PBKDF2 helpers while migrating
  legacy salted SHA-256 hashes on first use.
- Extended the database seed script to provision `admin_users`, `eas_messages`, and
  `location_settings` tables together with supporting indexes.

## [2.1.4] - 2025-10-26
### Added
- Persisted configurable location settings with admin APIs and UI controls for managing
  timezone, SAME/UGC codes, default LED lines, and map defaults.
- Delivered a manual NOAA alert import workflow with backend validation, a reusable CLI
  helper, and detailed admin console feedback on imported records.
- Enabled editing and deletion of stored alerts from the admin console, including audit
  logging of changes.
- Broadened boundary metadata with new hydrography groupings and preset labels for water
  features and infrastructure overlays.
### Changed
- Hardened manual import queries to enforce supported NOAA parameters and improved error
  handling for administrative workflows.
- Updated Docker Compose defaults and boundary ingestion utilities to better support
  mixed geometry types.

## [2.1.0] - 2025-10-25
### Added
- Established the NOAA CAP alert monitoring stack with Flask, PostGIS persistence,
  automatic polling, and spatial intersection tracking.
- Delivered the interactive Bootstrap-powered dashboard with alert history, statistics,
  health monitoring, and boundary management tools.
- Integrated optional LED sign controls with configurable presets, message scheduling,
  and hardware diagnostics.
- Added containerized deployment assets (Dockerfile, docker-compose) and operational
  scripts for managing services.
<|MERGE_RESOLUTION|>--- conflicted
+++ resolved
@@ -132,7 +132,6 @@
 - Prevented the LED fallback initializer from raising a `NameError` when the optional
   controller module is missing so deployments without sign hardware continue to boot.
 
-<<<<<<< HEAD
 ## [2.1.9] - 2025-10-31
 ### Added
 - Delivered a WYSIWYG LED message designer with content-editable line cards, live colour/effect previews,
@@ -144,8 +143,6 @@
 - Enhanced the LED send API to normalise structured payloads, summarise mixed-format messages for history
   records, and persist the flattened preview text for operator review.
 
-=======
->>>>>>> 4d17605d
 ## [2.1.8] - 2025-10-30
 ### Fixed
 - Inserted the mandatory display-position byte in LED sign mode fields so M-Protocol
