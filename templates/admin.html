{% extends "base.html" %}

{% block title %}Admin Panel - KR8MER CAP Emergency Alert System{% endblock %}

{% block extra_css %}
<style>
        .admin-header {
            background: linear-gradient(135deg, var(--primary-color), var(--info-color));
            color: white;
            padding: 2rem 0;
            margin-bottom: 2rem;
            box-shadow: 0 4px 20px var(--shadow-color);
        }

        .admin-card {
            background-color: var(--bg-color);
            border: 1px solid var(--border-color);
            border-radius: 12px;
            box-shadow: 0 4px 15px var(--shadow-color);
            transition: all 0.3s ease;
            margin-bottom: 2rem;
            overflow: hidden;
        }

        .admin-card:hover {
            transform: translateY(-2px);
            box-shadow: 0 8px 25px var(--shadow-color);
        }

        .card-header-custom {
            background: linear-gradient(135deg, var(--light-color), var(--border-color));
            border-bottom: 2px solid var(--primary-color);
            padding: 1.5rem;
        }

        .tabs-container {
            border-bottom: 3px solid var(--border-color);
            background: var(--light-color);
            border-radius: 12px 12px 0 0;
        }

        .nav-tabs-custom {
            border: none;
            padding: 0.5rem 1rem;
        }

        .nav-tabs-custom .nav-link {
            border: none;
            background: transparent;
            color: var(--text-color);
            padding: 1rem 1.5rem;
            margin: 0 0.25rem;
            border-radius: 8px 8px 0 0;
            transition: all 0.3s ease;
            font-weight: 500;
        }

        .nav-tabs-custom .nav-link:hover {
            background: var(--primary-color);
            color: white;
            transform: translateY(-2px);
        }

        .nav-tabs-custom .nav-link.active {
            background: var(--primary-color);
            color: white;
            border-bottom: 3px solid var(--info-color);
        }

        .tab-content-custom {
            padding: 2rem;
            min-height: 400px;
        }

        .form-control, .form-select {
            background-color: var(--bg-color);
            border: 2px solid var(--border-color);
            color: var(--text-color);
            border-radius: 8px;
            transition: all 0.3s ease;
        }

        .form-control:focus, .form-select:focus {
            border-color: var(--primary-color);
            box-shadow: 0 0 0 0.25rem rgba(13, 110, 253, 0.25);
            background-color: var(--bg-color);
            color: var(--text-color);
        }

        .btn-custom {
            border-radius: 8px;
            padding: 0.75rem 1.5rem;
            font-weight: 500;
            transition: all 0.3s ease;
            border: none;
            position: relative;
            overflow: hidden;
        }

        .btn-custom:hover {
            transform: translateY(-2px);
            box-shadow: 0 6px 20px var(--shadow-color);
        }

        .btn-custom.btn-primary {
            background: linear-gradient(135deg, var(--primary-color), var(--info-color));
        }

        .btn-custom.btn-success {
            background: linear-gradient(135deg, var(--success-color), #20c997);
        }

        .btn-custom.btn-danger {
            background: linear-gradient(135deg, var(--danger-color), #e74c3c);
        }

        .btn-custom.btn-warning {
            background: linear-gradient(135deg, var(--warning-color), #f39c12);
            color: var(--dark-color);
        }

        .stats-grid {
            display: grid;
            grid-template-columns: repeat(auto-fit, minmax(200px, 1fr));
            gap: 1.5rem;
            margin: 1.5rem 0;
        }

        .stat-card {
            background: linear-gradient(135deg, var(--primary-color), var(--info-color));
            color: white;
            padding: 1.5rem;
            border-radius: 12px;
            text-align: center;
            transition: all 0.3s ease;
        }

        .stat-card:hover {
            transform: scale(1.05);
        }

        .stat-number {
            font-size: 2rem;
            font-weight: bold;
            margin-bottom: 0.5rem;
        }

        .stat-label {
            font-size: 0.9rem;
            opacity: 0.9;
        }

        .operation-grid {
            display: grid;
            grid-template-columns: repeat(auto-fit, minmax(280px, 1fr));
            gap: 1.5rem;
            margin: 1.5rem 0;
        }

        .operation-card {
            background: var(--bg-color);
            border: 2px solid var(--border-color);
            border-radius: 12px;
            padding: 1.5rem;
            text-align: center;
            transition: all 0.3s ease;
        }

        .operation-card:hover {
            border-color: var(--primary-color);
            transform: translateY(-3px);
            box-shadow: 0 10px 30px var(--shadow-color);
        }

        .alert-custom {
            border-radius: 8px;
            border: none;
            padding: 1rem;
            margin: 1rem 0;
            box-shadow: 0 2px 10px var(--shadow-color);
        }

        .alert-success-custom {
            background: linear-gradient(135deg, rgba(40, 167, 69, 0.1), rgba(32, 201, 151, 0.1));
            border-left: 4px solid var(--success-color);
            color: var(--success-color);
        }

        .alert-danger-custom {
            background: linear-gradient(135deg, rgba(220, 53, 69, 0.1), rgba(231, 76, 60, 0.1));
            border-left: 4px solid var(--danger-color);
            color: var(--danger-color);
        }

        .alert-warning-custom {
            background: linear-gradient(135deg, rgba(255, 196, 7, 0.1), rgba(243, 156, 18, 0.1));
            border-left: 4px solid var(--warning-color);
            color: #856404;
        }

        .alert-info-custom {
            background: linear-gradient(135deg, rgba(23, 162, 184, 0.1), rgba(51, 154, 240, 0.1));
            border-left: 4px solid var(--info-color);
            color: var(--info-color);
        }

        .loading-spinner {
            display: inline-block;
            width: 1rem;
            height: 1rem;
            border: 2px solid transparent;
            border-top: 2px solid currentColor;
            border-radius: 50%;
            animation: spin 1s linear infinite;
        }

        @keyframes spin {
            to { transform: rotate(360deg); }
        }

        .confirmation-modal {
            background: rgba(0, 0, 0, 0.8);
            backdrop-filter: blur(5px);
        }

        .modal-content {
            background: var(--bg-color);
            border: none;
            border-radius: 15px;
            box-shadow: 0 20px 60px rgba(0, 0, 0, 0.3);
        }

        .modal-header {
            border-bottom: 2px solid var(--border-color);
            background: linear-gradient(135deg, var(--danger-color), #e74c3c);
            color: white;
            border-radius: 15px 15px 0 0;
        }

        .preview-container {
            max-height: 400px;
            overflow-y: auto;
            border: 2px solid var(--border-color);
            border-radius: 8px;
            padding: 1rem;
            background: var(--light-color);
        }

        .preview-item {
            background: var(--bg-color);
            border: 1px solid var(--border-color);
            border-radius: 6px;
            padding: 0.75rem;
            margin-bottom: 0.5rem;
        }

        .keyboard-shortcuts {
            position: fixed;
            bottom: 20px;
            right: 20px;
            background: var(--dark-color);
            color: white;
            padding: 0.5rem 1rem;
            border-radius: 20px;
            font-size: 0.8rem;
            opacity: 0.7;
            transition: opacity 0.3s ease;
        }

        .keyboard-shortcuts:hover {
            opacity: 1;
        }

        @media (max-width: 768px) {
            .stats-grid, .operation-grid {
                grid-template-columns: 1fr;
            }

            .nav-tabs-custom .nav-link {
                padding: 0.75rem 1rem;
                font-size: 0.9rem;
            }

            .tab-content-custom {
                padding: 1rem;
            }
        }

        /* Print styles */
        @media print {
            .keyboard-shortcuts, .nav-tabs-custom {
                display: none !important;
            }
        }
    </style>
{% endblock %}

{% block content %}
<div class="container-fluid py-4">
    <!-- Admin Header -->
    <div class="admin-header">
        <div class="container-fluid">
            <div class="row align-items-center">
                <div class="col-md-8">
                    <h1 class="mb-2">
                        <i class="fas fa-cogs"></i> Admin Control Panel
                    </h1>
                    <p class="mb-0 opacity-75">
                        KR8MER CAP Emergency Alert System - Administrative Dashboard
                    </p>
                </div>
                <div class="col-md-4 text-md-end">
                    <div class="d-flex flex-wrap gap-2 justify-content-md-end">
                        <a href="/" class="btn btn-light btn-sm">
                            <i class="fas fa-home"></i> Dashboard
                        </a>
                        <a href="/alerts" class="btn btn-light btn-sm">
                            <i class="fas fa-history"></i> Alerts
                        </a>
                        <a href="/stats" class="btn btn-light btn-sm">
                            <i class="fas fa-chart-bar"></i> Statistics
                        </a>
                        <a href="/system_health" class="btn btn-light btn-sm">
                            <i class="fas fa-heartbeat"></i> Health
                        </a>
                    </div>
                </div>
            </div>
        </div>
    </div>

    <div class="container-fluid">
        <!-- System Overview -->
        <div class="admin-card">
            <div class="card-header-custom">
                <h5 class="mb-0">
                    <i class="fas fa-tachometer-alt text-primary"></i> System Overview
                </h5>
            </div>
            <div class="card-body">
                <div class="stats-grid">
                    <div class="stat-card">
                        <div class="stat-number">{{ active_alerts or 0 }}</div>
                        <div class="stat-label">Active Alerts</div>
                    </div>
                    <div class="stat-card" style="background: linear-gradient(135deg, var(--warning-color), #f39c12);">
                        <div class="stat-number">{{ expired_alerts or 0 }}</div>
                        <div class="stat-label">Expired Alerts</div>
                    </div>
                    <div class="stat-card" style="background: linear-gradient(135deg, var(--success-color), #20c997);">
                        <div class="stat-number">{{ total_boundaries or 0 }}</div>
                        <div class="stat-label">Total Boundaries</div>
                    </div>
                    <div class="stat-card" style="background: linear-gradient(135deg, var(--info-color), #339af0);">
                        <div class="stat-number">{{ total_alerts or 0 }}</div>
                        <div class="stat-label">Total Alerts</div>
                    </div>
                </div>
            </div>
        </div>

        <!-- Main Admin Interface -->
        <div class="admin-card">
            {% if setup_mode %}
            <div class="card-header-custom">
                <h5 class="mb-0">
                    <i class="fas fa-user-shield text-success"></i> First-Time Administrator Setup
                </h5>
            </div>
            <div class="card-body">
                <div class="row g-4">
                    <div class="col-xl-6">
                        <div class="alert alert-info-custom mb-4">
                            <h5 class="fw-bold mb-2"><i class="fas fa-rocket"></i> Welcome to the control panel</h5>
                            <p class="mb-2">Create the first administrator account to unlock the full admin experience. Once the account is saved you will be redirected to the sign-in page.</p>
                            <p class="mb-0 small">
                                Prefer the command line? Run
                                <code>flask create-admin-user</code>
                                inside the app container to provision an account manually.
                            </p>
                        </div>
                        <ul class="list-unstyled text-muted small mb-4">
                            <li class="mb-2"><i class="fas fa-check-circle text-success"></i> Choose a strong password (8+ characters) — hashes are stored using salted SHA-256.</li>
                            <li class="mb-2"><i class="fas fa-check-circle text-success"></i> After signing in you can invite additional administrators and configure boundaries, polling, and broadcasting.</li>
                            <li><i class="fas fa-check-circle text-success"></i> Rotate the default credentials immediately if this instance will be exposed beyond the local network.</li>
                        </ul>
                    </div>
                    <div class="col-xl-6">
                        <div class="border rounded-4 p-4 h-100" style="background: var(--light-color);">
                            <h5 class="fw-bold mb-3"><i class="fas fa-user-plus text-success"></i> Create Administrator</h5>
                            <form id="createUserForm" class="needs-validation" novalidate>
                                <div class="mb-3">
                                    <label for="newUserUsername" class="form-label">Username</label>
                                    <input type="text" class="form-control" id="newUserUsername" name="username" pattern="[A-Za-z0-9_.-]{3,64}" required autofocus>
                                    <div class="form-text">3-64 characters: letters, numbers, dot, dash, and underscore only.</div>
                                    <div class="invalid-feedback">Enter a valid username (letters, numbers, dot, dash, underscore).</div>
                                </div>
                                <div class="mb-3">
                                    <label for="newUserPassword" class="form-label">Password</label>
                                    <input type="password" class="form-control" id="newUserPassword" name="password" minlength="8" required>
                                    <div class="form-text">Passwords are stored using salted SHA-256 hashes.</div>
                                    <div class="invalid-feedback">Password must be at least 8 characters long.</div>
                                </div>
                                <div class="mb-3">
                                    <label for="newUserPasswordConfirm" class="form-label">Confirm Password</label>
                                    <input type="password" class="form-control" id="newUserPasswordConfirm" minlength="8" required>
                                    <div class="invalid-feedback">Passwords must match.</div>
                                </div>
                                <button type="submit" class="btn btn-custom btn-success w-100">
                                    <i class="fas fa-user-shield"></i> Create Administrator Account
                                </button>
                            </form>
                            <small class="text-muted d-block mt-3">You'll be redirected to the sign-in page after the account is created.</small>
                        </div>
                    </div>
                </div>
            </div>
            {% else %}
            <div class="tabs-container">
                <ul class="nav nav-tabs nav-tabs-custom" id="adminTabs" role="tablist">
                    <li class="nav-item" role="presentation">
                        <button class="nav-link active" id="upload-tab" data-bs-toggle="tab" data-bs-target="#upload" type="button" role="tab">
                            <i class="fas fa-upload"></i> Upload Files
                        </button>
                    </li>
                    <li class="nav-item" role="presentation">
                        <button class="nav-link" id="preview-tab" data-bs-toggle="tab" data-bs-target="#preview" type="button" role="tab">
                            <i class="fas fa-eye"></i> Preview Data
                        </button>
                    </li>
                    <li class="nav-item" role="presentation">
                        <button class="nav-link" id="manage-tab" data-bs-toggle="tab" data-bs-target="#manage" type="button" role="tab">
                            <i class="fas fa-tasks"></i> Manage Data
                        </button>
                    </li>
                    <li class="nav-item" role="presentation">
                        <button class="nav-link" id="operations-tab" data-bs-toggle="tab" data-bs-target="#operations" type="button" role="tab">
                            <i class="fas fa-tools"></i> Operations
                        </button>
                    </li>
                    <li class="nav-item" role="presentation">
                        <button class="nav-link" id="alerts-tab" data-bs-toggle="tab" data-bs-target="#alerts-mgmt" type="button" role="tab">
                            <i class="fas fa-exclamation-triangle"></i> Alert Management
                        </button>
                    </li>
                    <li class="nav-item" role="presentation">
                        <button class="nav-link" id="health-tab" data-bs-toggle="tab" data-bs-target="#health" type="button" role="tab">
                            <i class="fas fa-heartbeat"></i> System Health
                        </button>
                    </li>
                    <li class="nav-item" role="presentation">
                        <button class="nav-link" id="location-tab" data-bs-toggle="tab" data-bs-target="#location-settings" type="button" role="tab">
                            <i class="fas fa-map-marker-alt"></i> Location Settings
                        </button>
                    </li>
                    <li class="nav-item" role="presentation">
                        <button class="nav-link" id="eas-tab" data-bs-toggle="tab" data-bs-target="#eas-output" type="button" role="tab">
                            <i class="fas fa-broadcast-tower"></i> EAS Output
                        </button>
                    </li>
                    <li class="nav-item" role="presentation">
                        <button class="nav-link" id="users-tab" data-bs-toggle="tab" data-bs-target="#user-management" type="button" role="tab">
                            <i class="fas fa-users-cog"></i> User Accounts
                        </button>
                    </li>
                </ul>
            </div>

            <div class="tab-content tab-content-custom" id="adminTabContent">
                <!-- Upload Tab -->
                <div class="tab-pane fade show active" id="upload" role="tabpanel">
                    <h4><i class="fas fa-upload text-primary"></i> Upload Boundary Files</h4>
                    <p class="text-muted">Upload GeoJSON files to add new boundary layers to the system.</p>

                    <form id="uploadForm" enctype="multipart/form-data" class="mt-4">
                        <div class="row">
                            <div class="col-md-6">
                                <div class="mb-3">
                                    <label for="boundaryType" class="form-label fw-bold">Boundary Type</label>
                                    <select id="boundaryType" name="boundary_type" class="form-select" required>
                                        <option value="">Select boundary type...</option>
                                        <option value="electric">⚡ Electric Providers</option>
                                        <option value="villages">🏘️ Villages</option>
                                        <option value="school">🏫 School Districts</option>
                                        <option value="fire">🔥 Fire Districts</option>
                                        <option value="ems">🚑 EMS Districts</option>
                                        <option value="township">🏘️ Townships</option>
                                        <option value="telephone">📞 Telephone Providers</option>
                                        <option value="railroads">🚆 Railroads</option>
                                        <option value="rivers">🌊 Rivers & Streams</option>
                                        <option value="waterbodies">💧 Lakes & Ponds</option>
                                        <option value="county">🗺️ County Outlines</option>
                                        <option value="custom">➕ Custom Type…</option>
                                    </select>
                                </div>
                                <div class="mb-3" id="customBoundaryTypeWrapper" style="display: none;">
                                    <label for="customBoundaryType" class="form-label fw-bold">Custom Type Name</label>
                                    <input type="text" id="customBoundaryType" class="form-control" placeholder="e.g. Railroads">
                                    <div class="form-text">Letters, numbers, and spaces are allowed. The system will create a safe identifier automatically.</div>
                                </div>
                            </div>
                            <div class="col-md-6">
                                <div class="mb-3">
                                    <label for="geoJsonFile" class="form-label fw-bold">GeoJSON File</label>
                                    <input type="file" id="geoJsonFile" name="file" class="form-control" accept=".geojson,.json" required>
                                    <div class="form-text">Upload a GeoJSON file containing boundary polygons</div>
                                </div>
                            </div>
                        </div>
                        <button type="submit" class="btn btn-custom btn-primary">
                            <i class="fas fa-upload"></i> Upload Boundaries
                        </button>
                    </form>

                    <div id="uploadStatus" class="mt-3"></div>
                </div>

                <!-- Preview Tab -->
                <div class="tab-pane fade" id="preview" role="tabpanel">
                    <h4><i class="fas fa-eye text-info"></i> Preview Data Extraction</h4>
                    <p class="text-muted">Preview what data will be extracted from your GeoJSON file before uploading.</p>

                    <form id="previewForm" enctype="multipart/form-data" class="mt-4">
                        <div class="row">
                            <div class="col-md-6">
                                <div class="mb-3">
                                    <label for="previewBoundaryType" class="form-label fw-bold">Boundary Type</label>
                                    <select id="previewBoundaryType" name="boundary_type" class="form-select" required>
                                        <option value="">Select boundary type...</option>
                                        <option value="electric">⚡ Electric Providers</option>
                                        <option value="villages">🏘️ Villages</option>
                                        <option value="school">🏫 School Districts</option>
                                        <option value="fire">🔥 Fire Districts</option>
                                        <option value="ems">🚑 EMS Districts</option>
                                        <option value="township">🏘️ Townships</option>
                                        <option value="telephone">📞 Telephone Providers</option>
                                        <option value="railroads">🚆 Railroads</option>
                                        <option value="rivers">🌊 Rivers & Streams</option>
                                        <option value="waterbodies">💧 Lakes & Ponds</option>
                                        <option value="county">🗺️ County Outlines</option>
                                        <option value="custom">➕ Custom Type…</option>
                                    </select>
                                </div>
                                <div class="mb-3" id="customPreviewBoundaryTypeWrapper" style="display: none;">
                                    <label for="customPreviewBoundaryType" class="form-label fw-bold">Custom Type Name</label>
                                    <input type="text" id="customPreviewBoundaryType" class="form-control" placeholder="e.g. Rivers">
                                    <div class="form-text">Provide a descriptive name; the system will handle the identifier.</div>
                                </div>
                            </div>
                            <div class="col-md-6">
                                <div class="mb-3">
                                    <label for="previewFile" class="form-label fw-bold">GeoJSON File</label>
                                    <input type="file" id="previewFile" name="file" class="form-control" accept=".geojson,.json" required>
                                    <div class="form-text">Preview data extraction before uploading</div>
                                </div>
                            </div>
                        </div>
                        <button type="button" class="btn btn-custom btn-info" onclick="previewExtraction()">
                            <i class="fas fa-eye"></i> Preview Extraction
                        </button>
                    </form>

                    <div id="previewResults" class="mt-4"></div>
                </div>

                <!-- Manage Tab -->
                <div class="tab-pane fade" id="manage" role="tabpanel">
                    <h4><i class="fas fa-tasks text-success"></i> Manage Boundary Data</h4>
                    <p class="text-muted">View, edit, and delete existing boundary data in the system.</p>

                    <div class="row mt-4">
                        <div class="col-md-8">
                            <h5>Current Boundaries</h5>
                            <div id="boundariesList" class="mt-3">
                                <div class="text-center py-4">
                                    <div class="loading-spinner"></div>
                                    <span class="ms-2">Loading boundaries...</span>
                                </div>
                            </div>
                        </div>
                        <div class="col-md-4">
                            <h5>Bulk Operations</h5>
                            <div class="operation-card">
                            <h6>Delete by Type</h6>
                            <select id="deleteType" class="form-select mb-3">
                                <option value="">Select boundary type...</option>
                                <option value="electric">⚡ Electric Providers</option>
                                <option value="villages">🏘️ Villages</option>
                                <option value="school">🏫 School Districts</option>
                                <option value="fire">🔥 Fire Districts</option>
                                <option value="ems">🚑 EMS Districts</option>
                                <option value="township">🏘️ Townships</option>
                                <option value="telephone">📞 Telephone Providers</option>
                                <option value="railroads">🚆 Railroads</option>
                                <option value="rivers">🌊 Rivers & Streams</option>
                                <option value="waterbodies">💧 Lakes & Ponds</option>
                                <option value="county">🗺️ County Outlines</option>
                                <option value="custom">➕ Custom Type…</option>
                            </select>
                            <div class="mb-3" id="customDeleteBoundaryTypeWrapper" style="display: none;">
                                <label for="customDeleteBoundaryType" class="form-label fw-bold">Custom Type Name</label>
                                <input type="text" id="customDeleteBoundaryType" class="form-control" placeholder="e.g. Rail Corridors">
                                <div class="form-text">Enter the custom type you previously uploaded to remove it from the system.</div>
                            </div>
                            <button onclick="deleteBoundariesByType()" class="btn btn-custom btn-warning w-100 mb-2">
                                <i class="fas fa-trash-alt"></i> Delete by Type
                            </button>
                                <button onclick="clearAllBoundaries()" class="btn btn-custom btn-danger w-100">
                                    <i class="fas fa-exclamation-triangle"></i> Clear ALL
                                </button>
                            </div>
                        </div>
                    </div>
                </div>

                <!-- Operations Tab -->
                <div class="tab-pane fade" id="operations" role="tabpanel">
                    <h4><i class="fas fa-tools text-warning"></i> System Operations</h4>
                    <p class="text-muted">Perform manual system operations and maintenance tasks.</p>

                    <div class="operation-grid">
                        <div class="operation-card">
                            <i class="fas fa-download fa-2x text-primary mb-3"></i>
                            <h6>CAP Alert Polling</h6>
                            <p class="text-muted small">Manually fetch latest alerts from NOAA</p>
                            <button onclick="triggerCAPPoll()" class="btn btn-custom btn-primary w-100">
                                <i class="fas fa-satellite-dish"></i> Trigger Poll
                            </button>
                        </div>

                        <div class="operation-card">
                            <i class="fas fa-history fa-2x text-secondary mb-3"></i>
                            <h6>Import Archived Alert</h6>
                            <p class="text-muted small">Query NOAA for specific alerts (including expired) and store them locally.</p>
                            <div class="mb-3">
                                <label class="form-label">Alert Identifier</label>
                                <input type="text" class="form-control" id="manualAlertIdentifier" placeholder="e.g. NWS-ID-123456" autocomplete="off">
                            </div>
                            <div class="row g-2">
                                <div class="col-md-6">
                                    <label class="form-label">Start (local)</label>
                                    <input type="datetime-local" class="form-control" id="manualAlertStart">
                                </div>
                                <div class="col-md-6">
                                    <label class="form-label">End (local)</label>
                                    <input type="datetime-local" class="form-control" id="manualAlertEnd">
                                </div>
                            </div>
                            <div class="row g-2 mt-2">
                                <div class="col-md-4">
                                    <label class="form-label">State (2-letter)</label>
                                    <input type="text" class="form-control" id="manualAlertArea" value="OH" placeholder="e.g. OH" maxlength="2">
                                </div>
                                <div class="col-md-4">
                                    <label class="form-label">Event Filter (optional)</label>
                                    <input type="text" class="form-control" id="manualAlertEvent" placeholder="e.g. Tornado Warning">
                                </div>
                                <div class="col-md-4">
                                    <label class="form-label">Result Limit</label>
                                    <input type="number" class="form-control" id="manualAlertLimit" min="1" max="50" value="5">
                                </div>
                            </div>
                            <div class="form-text mt-2">Provide an identifier for the fastest lookup, or specify a start and end range with the two-letter state code. NOAA manual imports require state-level queries.</div>
                            <button onclick="manualImportAlert()" class="btn btn-custom btn-secondary w-100 mt-3">
                                <i class="fas fa-cloud-download-alt"></i> Fetch &amp; Save
                            </button>
                            <div id="manualImportResults" class="small text-muted mt-2"></div>
                        </div>

                        <div class="operation-card">
                            <i class="fas fa-database fa-2x text-success mb-3"></i>
                            <h6>Database Optimization</h6>
                            <p class="text-muted small">Optimize database performance</p>
                            <button onclick="optimizeDatabase()" class="btn btn-custom btn-success w-100">
                                <i class="fas fa-tools"></i> Optimize DB
                            </button>
                        </div>

                        <div class="operation-card">
                            <i class="fas fa-sitemap fa-2x text-info mb-3"></i>
                            <h6>Fix Intersections</h6>
                            <p class="text-muted small">Recalculate alert-boundary intersections</p>
                            <button onclick="recalculateIntersections()" class="btn btn-custom btn-info w-100">
                                <i class="fas fa-link"></i> Fix Intersections
                            </button>
                        </div>

                        <div class="operation-card">
                            <i class="fas fa-heartbeat fa-2x text-danger mb-3"></i>
                            <h6>Database Health</h6>
                            <p class="text-muted small">Check database health status</p>
                            <button onclick="checkDatabaseHealth()" class="btn btn-custom btn-danger w-100">
                                <i class="fas fa-stethoscope"></i> Health Check
                            </button>
                        </div>
                    </div>
                </div>

                <!-- Alert Management Tab -->
                <div class="tab-pane fade" id="alerts-mgmt" role="tabpanel">
                    <h4><i class="fas fa-exclamation-triangle text-danger"></i> Alert Management</h4>
                    <p class="text-muted">Manage expired alerts and data preservation.</p>

                    <div class="operation-card mb-4">
                        <div class="d-flex flex-column flex-lg-row align-items-lg-center justify-content-lg-between gap-3 mb-3">
                            <div>
                                <h6 class="mb-1">Stored Alerts</h6>
                                <div class="text-muted small">Edit or remove alerts directly from the database.</div>
                            </div>
                            <div class="d-flex align-items-center gap-3 flex-wrap">
                                <div class="form-check form-switch mb-0">
                                    <input class="form-check-input" type="checkbox" role="switch" id="includeExpiredAlertsToggle">
                                    <label class="form-check-label small" for="includeExpiredAlertsToggle">Include expired alerts</label>
                                </div>
                                <button type="button" class="btn btn-custom btn-outline-primary" id="refreshAlertListButton">
                                    <i class="fas fa-sync"></i> Refresh
                                </button>
                            </div>
                        </div>

                        <div class="row g-3 mb-3">
                            <div class="col-md-6">
                                <input type="text" class="form-control" id="alertSearchInput" placeholder="Search by identifier, event, or headline...">
                            </div>
                            <div class="col-md-6 text-md-end">
                                <small id="adminAlertListMeta" class="text-muted"></small>
                            </div>
                        </div>

                        <div id="adminAlertList" class="table-responsive">
                            <div class="text-center py-4">
                                <div class="loading-spinner"></div>
                                <span class="ms-2">Loading alerts...</span>
                            </div>
                        </div>
                    </div>

                    <div class="row">
                        <div class="col-md-6">
                            <div class="operation-card">
                                <i class="fas fa-bookmark fa-2x text-success mb-3"></i>
                                <h6>Mark Expired Alerts (SAFE)</h6>
                                <p class="text-muted small">Mark expired alerts as inactive while preserving all data for historical analysis.</p>
                                <button onclick="markExpiredAlerts()" class="btn btn-custom btn-success w-100">
                                    <i class="fas fa-bookmark"></i> Mark as Expired
                                </button>
                                <small class="text-success mt-2 d-block">✓ Preserves all historical data</small>
                            </div>
                        </div>

                        <div class="col-md-6">
                            <div class="operation-card border-danger">
                                <i class="fas fa-trash-alt fa-2x text-danger mb-3"></i>
                                <h6>Delete Expired Alerts (DESTRUCTIVE)</h6>
                                <p class="text-muted small">Permanently delete expired alerts from the database. This cannot be undone!</p>
                                <button onclick="clearExpiredAlerts()" class="btn btn-custom btn-danger w-100">
                                    <i class="fas fa-exclamation-triangle"></i> Delete Expired
                                </button>
                                <small class="text-danger mt-2 d-block">⚠️ Permanently removes historical data</small>
                            </div>
                        </div>
                    </div>
                </div>

                <!-- Health Tab -->
                <div class="tab-pane fade" id="health" role="tabpanel">
                    <h4><i class="fas fa-heartbeat text-info"></i> System Health Monitor</h4>
                    <p class="text-muted">Real-time system health and performance monitoring.</p>

                    <div id="systemHealthData" class="mt-4">
                        <div class="text-center py-4">
                            <div class="loading-spinner"></div>
                            <span class="ms-2">Loading system health data...</span>
                        </div>
                    </div>
                </div>

                <!-- User Management Tab -->
                <div class="tab-pane fade" id="user-management" role="tabpanel">
                    <h4><i class="fas fa-users-cog text-primary"></i> Administrator Accounts</h4>
                    <p class="text-muted">Create, reset, and revoke access for control panel users.</p>

                    <div class="row g-4 mt-2">
                        <div class="col-lg-5">
                            <div class="border rounded-4 p-4 h-100" style="background: var(--light-color);">
                                <h5 class="fw-bold mb-3"><i class="fas fa-user-plus text-success"></i> Create User</h5>
                                <form id="createUserForm" class="needs-validation" novalidate>
                                    <div class="mb-3">
                                        <label for="newUserUsername" class="form-label">Username</label>
                                        <input type="text" class="form-control" id="newUserUsername" name="username" pattern="[A-Za-z0-9_.-]{3,64}" required>
                                        <div class="form-text">3-64 characters: letters, numbers, dot, dash, and underscore only.</div>
                                        <div class="invalid-feedback">Enter a valid username (letters, numbers, dot, dash, underscore).</div>
                                    </div>
                                    <div class="mb-3">
                                        <label for="newUserPassword" class="form-label">Password</label>
                                        <input type="password" class="form-control" id="newUserPassword" name="password" minlength="8" required>
                                        <div class="form-text">Passwords are stored using salted SHA-256 hashes.</div>
                                        <div class="invalid-feedback">Password must be at least 8 characters long.</div>
                                    </div>
                                    <div class="mb-3">
                                        <label for="newUserPasswordConfirm" class="form-label">Confirm Password</label>
                                        <input type="password" class="form-control" id="newUserPasswordConfirm" minlength="8" required>
                                        <div class="invalid-feedback">Passwords must match.</div>
                                    </div>
                                    <button type="submit" class="btn btn-custom btn-success w-100">
                                        <i class="fas fa-user-shield"></i> Create Administrator
                                    </button>
                                </form>
                                <small class="text-muted d-block mt-3">
                                    Tip: Use the "Reset Password" action to rotate credentials without deleting an account.
                                </small>
                            </div>
                        </div>
                        <div class="col-lg-7">
                            <div class="border rounded-4 p-4 h-100">
                                <div class="d-flex justify-content-between align-items-center mb-3">
                                    <h5 class="fw-bold mb-0"><i class="fas fa-address-book"></i> Existing Users</h5>
                                    <button type="button" class="btn btn-outline-secondary btn-sm" id="refreshUserList">
                                        <i class="fas fa-sync-alt"></i> Refresh
                                    </button>
                                </div>
                                <div class="table-responsive">
                                    <table class="table table-hover align-middle mb-0">
                                        <thead>
                                            <tr>
                                                <th scope="col">Username</th>
                                                <th scope="col" class="text-nowrap">Created</th>
                                                <th scope="col" class="text-nowrap">Last Login</th>
                                                <th scope="col" class="text-end">Actions</th>
                                            </tr>
                                        </thead>
                                        <tbody id="userTableBody">
                                            <tr>
                                                <td colspan="4" class="text-center text-muted py-4">
                                                    <div class="loading-spinner"></div>
                                                    <span class="ms-2">Loading users...</span>
                                                </td>
                                            </tr>
                                        </tbody>
                                    </table>
                                </div>
                                <small class="text-muted d-block mt-3">
                                    At least one active administrator is required at all times. Accounts can only be deleted by another signed-in administrator.
                                </small>
                            </div>
                        </div>
                    </div>
                </div>

                <!-- Location Settings Tab -->
                <div class="tab-pane fade" id="location-settings" role="tabpanel">
                    <h4><i class="fas fa-map-marker-alt text-primary"></i> Location Configuration</h4>
                    <p class="text-muted">Update the jurisdiction, timezone, and NOAA filters used by the system.</p>

                    <form id="locationSettingsForm" class="mt-4">
                        <div class="row g-3">
                            <div class="col-md-6">
                                <label for="locationCountyName" class="form-label fw-bold">County / Jurisdiction Name</label>
                                <input type="text" class="form-control" id="locationCountyName" name="county_name" value="{{ location_settings.county_name | default('') }}" required>
                            </div>
                            <div class="col-md-2">
                                <label for="locationStateCode" class="form-label fw-bold">State Code</label>
                                <input type="text" class="form-control" id="locationStateCode" name="state_code" value="{{ location_settings.state_code | default('') }}" maxlength="2" required>
                            </div>
                            <div class="col-md-4">
                                <label for="locationTimezone" class="form-label fw-bold">Timezone (IANA identifier)</label>
                                <input type="text" class="form-control" id="locationTimezone" name="timezone" value="{{ location_settings.timezone | default('America/New_York') }}" required>
                                <small class="text-muted">Example: America/New_York, America/Chicago</small>
                            </div>
                            <div class="col-md-6">
                                <label for="locationZoneCodes" class="form-label fw-bold">NOAA Zone / UGC Codes</label>
                                <textarea class="form-control" id="locationZoneCodes" name="zone_codes" rows="3" placeholder="One code per line">{{ (location_settings.zone_codes or []) | join('\n') }}</textarea>
                                <small class="text-muted">These codes are queried from api.weather.gov (e.g. OHZ016).</small>
                            </div>
                            <div class="col-md-6">
                                <label for="locationAreaTerms" class="form-label fw-bold">Area Match Keywords</label>
                                <textarea class="form-control" id="locationAreaTerms" name="area_terms" rows="3" placeholder="Names that indicate a relevant alert">{{ (location_settings.area_terms or []) | join('\n') }}</textarea>
                                <small class="text-muted">Used to match alerts that list multiple counties.</small>
                            </div>
                            <div class="col-md-4">
                                <label for="locationMapLat" class="form-label fw-bold">Map Center Latitude</label>
                                <input type="number" step="0.0001" class="form-control" id="locationMapLat" name="map_center_lat" value="{{ location_settings.map_center_lat | default('0') }}">
                            </div>
                            <div class="col-md-4">
                                <label for="locationMapLng" class="form-label fw-bold">Map Center Longitude</label>
                                <input type="number" step="0.0001" class="form-control" id="locationMapLng" name="map_center_lng" value="{{ location_settings.map_center_lng | default('0') }}">
                            </div>
                            <div class="col-md-4">
                                <label for="locationMapZoom" class="form-label fw-bold">Map Default Zoom</label>
                                <input type="number" class="form-control" id="locationMapZoom" name="map_default_zoom" value="{{ location_settings.map_default_zoom | default('9') }}">
                            </div>
                            <div class="col-12">
                                <label for="locationLedLines" class="form-label fw-bold">LED Sign Default Lines</label>
                                <textarea class="form-control" id="locationLedLines" name="led_default_lines" rows="4" placeholder="Each line shown on the LED sign">{{ (location_settings.led_default_lines or []) | join('\n') }}</textarea>
                                <small class="text-muted">These lines are used for canned messages and previews.</small>
                            </div>
                            <div class="col-12 d-flex align-items-center">
                                <button type="submit" class="btn btn-custom btn-primary">
                                    <i class="fas fa-save"></i> Save Location Settings
                                </button>
                                <button type="button" class="btn btn-outline-secondary ms-2" id="resetLocationSettings">
                                    <i class="fas fa-undo"></i> Reset Changes
                                </button>
                                <span class="text-muted small ms-3" id="locationSettingsStatus"></span>
                            </div>
                        </div>
                    </form>
                </div>

                <!-- EAS Output Tab -->
                <div class="tab-pane fade" id="eas-output" role="tabpanel">
                    <div class="d-flex flex-column flex-lg-row align-items-lg-center justify-content-between gap-3 mb-4">
                        <div>
                            <h4 class="mb-1"><i class="fas fa-broadcast-tower text-danger"></i> SAME / EAS Broadcast Console</h4>
                            <p class="text-muted mb-0">Craft headers, tones, narration, and EOM bursts from the admin console—no CLI required.</p>
                        </div>
                        <a href="{{ url_for('help_page') }}#manualTools" class="btn btn-outline-primary btn-sm">
                            <i class="fas fa-book-open me-1"></i> Operator quick guide
                        </a>
                    </div>

                    <div class="alert alert-info-custom d-flex align-items-start gap-3">
                        <div class="fs-4"><i class="fas fa-music"></i></div>
                        <div>
                            <strong>Need to generate test audio?</strong>
                            Use the manual broadcast toolkit to create SAME practice clips, including the
                            <code>tools/generate_sample_audio.py</code> utility.
                            <a href="{{ url_for('help_page') }}#manualTools" class="alert-link">Open the documentation</a>
                            for step-by-step instructions.
                        </div>
                    </div>

                    {% if eas_enabled %}
                        <div class="alert alert-success-custom">
                            <strong>EAS broadcasting is active.</strong>
                            Generated WAV and JSON summaries are stored in <code>{{ eas_web_subdir }}</code> under the static directory.
                        </div>
                    {% else %}
                        <div class="alert alert-warning-custom">
                            <strong>EAS broadcasting is currently disabled.</strong>
                            Set <code>EAS_BROADCAST_ENABLED=true</code> in your environment to enable automatic message capture.
                        </div>
                    {% endif %}

                    <div id="easGeneratorStatus" style="display: none;"></div>

                    <div class="row g-4 mb-4">
                        <div class="col-xl-5">
                            <div class="admin-card h-100">
                                <div class="card-header-custom">
                                    <h5 class="mb-1"><i class="fas fa-tools me-2"></i>Manual Broadcast Builder</h5>
                                    <small class="text-muted">Enter alert metadata to generate the SAME burst, attention tone, narration, and EOM.</small>
                                </div>
                                <div class="p-3">
                                    <form id="easGeneratorForm" class="eas-generator-form" novalidate>
                                        <div class="mb-3">
                                            <label for="easIdentifier" class="form-label fw-bold">Alert Identifier</label>
                                            <div class="input-group">
                                                <input type="text" class="form-control" id="easIdentifier" name="identifier" maxlength="120" required>
                                                <button class="btn btn-outline-secondary" type="button" id="generateIdentifierBtn" title="Generate timestamp-based ID">
                                                    <i class="fas fa-random"></i>
                                                </button>
                                            </div>
                                            <div class="form-text">Used for filenames and metadata in the generated package.</div>
                                        </div>

                                        <div class="row g-3">
                                            <div class="col-md-6">
                                                <label for="easEventCode" class="form-label fw-bold">Event Code</label>
                                                <select class="form-select" id="easEventCode" name="event_code" required></select>
                                                <div class="form-text">Three-character SAME/EAS code.</div>
                                            </div>
                                            <div class="col-md-6">
                                                <label for="easEventName" class="form-label fw-bold">Event Title</label>
                                                <input type="text" class="form-control" id="easEventName" name="event_name" required>
                                            </div>
                                        </div>

                                        <div class="mb-3 mt-3">
                                            <label for="easSameCodes" class="form-label fw-bold">SAME / FIPS Locations</label>
                                            <input type="text" class="form-control" id="easSameCodes" name="same_codes" placeholder="039137, 039069" required>
                                            <div class="form-text">Enter one or more 6-digit SAME codes separated by commas, spaces, or new lines.</div>
                                        </div>

                                        <div class="row g-3">
                                            <div class="col-md-6">
                                                <label for="easDuration" class="form-label fw-bold">Valid For (minutes)</label>
                                                <input type="number" class="form-control" id="easDuration" name="duration_minutes" min="1" max="720" value="30">
                                            </div>
                                            <div class="col-md-6">
                                                <label for="easRepeats" class="form-label fw-bold">Header Repeats</label>
                                                <input type="number" class="form-control" id="easRepeats" name="header_repeats" min="1" max="6" value="3">
                                            </div>
                                        </div>

                                        <div class="row g-3 mt-1">
                                            <div class="col-md-6">
                                                <label for="easToneProfile" class="form-label fw-bold">Attention Tone</label>
                                                <select class="form-select" id="easToneProfile" name="tone_profile">
                                                    <option value="attention">EAS Attention (853/960 Hz)</option>
                                                    <option value="1050">Legacy 1050 Hz Tone</option>
                                                </select>
                                            </div>
                                            <div class="col-md-6">
                                                <label for="easToneSeconds" class="form-label fw-bold">Tone Duration (seconds)</label>
                                                <input type="number" class="form-control" id="easToneSeconds" name="tone_seconds" step="0.5" min="0.5">
                                            </div>
                                        </div>

                                        <div class="row g-3 mt-1">
                                            <div class="col-md-6">
                                                <label for="easSampleRate" class="form-label fw-bold">Sample Rate</label>
                                                <input type="number" class="form-control" id="easSampleRate" name="sample_rate" min="8000" max="48000" step="1">
                                                <div class="form-text">Defaults to the broadcaster setting.</div>
                                            </div>
                                            <div class="col-md-6 d-flex align-items-end">
                                                <div class="form-check form-switch">
                                                    <input class="form-check-input" type="checkbox" id="easIncludeTts" name="include_tts" checked>
                                                    <label class="form-check-label" for="easIncludeTts">Include TTS narration when available</label>
                                                </div>
                                            </div>
                                        </div>

                                        <hr class="my-3">

                                        <div class="row g-3">
                                            <div class="col-md-4">
                                                <label for="easOriginator" class="form-label fw-bold">Originator</label>
                                                <input type="text" class="form-control" id="easOriginator" name="originator" maxlength="3" required>
                                            </div>
                                            <div class="col-md-4">
                                                <label for="easStationId" class="form-label fw-bold">Station ID</label>
                                                <input type="text" class="form-control" id="easStationId" name="station_id" maxlength="8" required>
                                            </div>
                                            <div class="col-md-4">
                                                <label for="easCallSign" class="form-label fw-bold">Call Sign</label>
                                                <input type="text" class="form-control" id="easCallSign" name="call_sign">
                                            </div>
                                        </div>

                                        <div class="row g-3 mt-1">
                                            <div class="col-md-6">
                                                <label for="easStatus" class="form-label fw-bold">Alert Status</label>
                                                <select class="form-select" id="easStatus" name="status">
                                                    <option value="Actual">Actual</option>
                                                    <option value="Test">Test</option>
                                                    <option value="Exercise">Exercise</option>
                                                    <option value="System">System</option>
                                                </select>
                                            </div>
                                            <div class="col-md-6">
                                                <label for="easMessageType" class="form-label fw-bold">Message Type</label>
                                                <select class="form-select" id="easMessageType" name="message_type">
                                                    <option value="Alert">Alert</option>
                                                    <option value="Update">Update</option>
                                                    <option value="Cancel">Cancel</option>
                                                    <option value="Ack">Ack</option>
                                                </select>
                                            </div>
                                        </div>

                                        <div class="mb-3 mt-3">
                                            <label for="easHeadline" class="form-label fw-bold">Headline</label>
                                            <input type="text" class="form-control" id="easHeadline" name="headline" maxlength="240">
                                        </div>
                                        <div class="mb-3">
                                            <label for="easMessageBody" class="form-label fw-bold">Message Body</label>
                                            <textarea class="form-control" id="easMessageBody" name="message" rows="3" placeholder="Narration text to read to the public."></textarea>
                                        </div>
                                        <div class="mb-3">
                                            <label for="easInstruction" class="form-label fw-bold">Public Instructions</label>
                                            <textarea class="form-control" id="easInstruction" name="instruction" rows="2" placeholder="Protective actions or follow-up guidance."></textarea>
                                        </div>

                                        <div class="d-flex gap-2">
                                            <button type="submit" class="btn btn-custom btn-primary flex-grow-1">
                                                <i class="fas fa-broadcast-tower"></i> Generate Package
                                            </button>
                                            <button type="button" class="btn btn-outline-secondary" id="resetEasGenerator">
                                                <i class="fas fa-undo"></i>
                                            </button>
                                        </div>
                                    </form>
                                </div>
                            </div>
                        </div>
                        <div class="col-xl-7">
                            <div class="admin-card h-100">
                                <div class="card-header-custom d-flex align-items-center justify-content-between">
                                    <div>
                                        <h5 class="mb-1"><i class="fas fa-wave-square me-2"></i>Output Components</h5>
                                        <small class="text-muted">Preview and download each part before relaying it on-air.</small>
                                    </div>
                                    <button type="button" class="btn btn-sm btn-outline-secondary" id="copySameHeaderBtn" disabled>
                                        <i class="fas fa-copy"></i> Copy SAME Header
                                    </button>
                                </div>
                                <div class="p-3" id="easGeneratorResults">
                                    <p class="text-muted mb-0">Fill out the form to generate SAME/EAS audio assets.</p>
                                </div>
                            </div>
                        </div>
                    </div>

                    <div class="d-flex justify-content-between align-items-center mb-3">
                        <div>
                            <h5 class="fw-bold mb-0"><i class="fas fa-headphones"></i> Recent Transmissions</h5>
                            <small class="text-muted" id="easMessageStatus">
                                {% if eas_enabled and eas_recent_messages %}
                                    Showing the most recent {{ eas_recent_messages|length }} of {{ eas_total_messages }} stored alerts.
                                {% elif eas_enabled %}
                                    No SAME audio has been generated yet.
                                {% else %}
                                    Enable broadcasting to capture SAME headers and audio files.
                                {% endif %}
                            </small>
                        </div>
                        <div class="btn-group">
                            <button type="button" class="btn btn-outline-secondary" id="refreshEasMessages">
                                <i class="fas fa-sync-alt"></i> Refresh
                            </button>
                        </div>
                    </div>

                    <div class="table-responsive">
                        <table class="table table-striped align-middle">
                            <thead>
                                <tr>
                                    <th scope="col" class="text-nowrap">Generated</th>
                                    <th scope="col">Event</th>
                                    <th scope="col" class="text-nowrap">SAME Header</th>
                                    <th scope="col" class="text-nowrap text-center">Audio</th>
                                    <th scope="col" class="text-nowrap text-center">Details</th>
                                </tr>
                            </thead>
                            <tbody id="easMessagesTableBody">
                                {% if eas_enabled and eas_recent_messages %}
                                    {% for message in eas_recent_messages %}
                                        {% set audio_url = url_for('static', filename=eas_web_subdir ~ '/' ~ message.audio_filename) %}
                                        {% set text_url = url_for('static', filename=eas_web_subdir ~ '/' ~ message.text_filename) %}
                                        <tr>
                                            <td class="text-nowrap">{{ message.created_at|default('') }}</td>
                                            <td>
                                                <strong>{{ message.metadata_payload.event | default('Unknown Event') }}</strong>
                                                {% if message.metadata_payload.severity %}
                                                    <span class="badge bg-danger ms-2">{{ message.metadata_payload.severity }}</span>
                                                {% endif %}
                                                {% if message.metadata_payload.status %}
                                                    <span class="badge bg-secondary ms-1">{{ message.metadata_payload.status }}</span>
                                                {% endif %}
                                            </td>
                                            <td class="text-break"><code>{{ message.same_header }}</code></td>
                                            <td class="text-center">
                                                <a class="btn btn-sm btn-outline-primary" href="{{ audio_url }}" target="_blank" rel="noopener">
                                                    <i class="fas fa-play"></i> Play
                                                </a>
                                            </td>
                                            <td class="text-center">
                                                <a class="btn btn-sm btn-outline-info" href="{{ text_url }}" target="_blank" rel="noopener">
                                                    <i class="fas fa-file-alt"></i> Summary
                                                </a>
                                            </td>
                                        </tr>
                                    {% endfor %}
                                {% else %}
                                    <tr>
                                        <td colspan="5" class="text-center text-muted py-4">
                                            <div class="loading-spinner"></div>
                                            <span class="ms-2">No transmissions recorded yet.</span>
                                        </td>
                                    </tr>
                                {% endif %}
                            </tbody>
                        </table>
                    </div>
                </div>
            </div>
            {% endif %}
        </div>

        <!-- Operation Status -->
        <div id="operationStatus" class="mt-3" style="display: none;"></div>
    </div>

    {% if not setup_mode %}
    <!-- Confirmation Modal -->
    <div class="modal fade confirmation-modal" id="confirmationModal" tabindex="-1" aria-hidden="true">
        <div class="modal-dialog modal-dialog-centered">
            <div class="modal-content">
                <div class="modal-header">
                    <h5 class="modal-title">
                        <i class="fas fa-exclamation-triangle"></i> Confirmation Required
                    </h5>
                    <button type="button" class="btn-close btn-close-white" data-bs-dismiss="modal"></button>
                </div>
                <div class="modal-body" id="confirmationBody">
                    <!-- Dynamic content -->
                </div>
                <div class="modal-footer" id="confirmationFooter">
                    <!-- Dynamic buttons -->
                </div>
            </div>
        </div>
    </div>

    <!-- Edit Alert Modal -->
    <div class="modal fade" id="editAlertModal" tabindex="-1" aria-hidden="true">
        <div class="modal-dialog modal-lg modal-dialog-centered modal-dialog-scrollable">
            <div class="modal-content">
                <div class="modal-header">
                    <h5 class="modal-title">
                        <i class="fas fa-edit"></i> Edit Alert
                    </h5>
                    <button type="button" class="btn-close" data-bs-dismiss="modal" aria-label="Close"></button>
                </div>
                <form id="editAlertForm">
                    <div class="modal-body">
                        <div class="mb-3">
                            <label class="form-label fw-bold">Identifier</label>
                            <div class="form-control-plaintext" id="editAlertIdentifier"></div>
                        </div>
                        <div class="row g-3">
                            <div class="col-md-6">
                                <div class="mb-3">
                                    <label for="editAlertEvent" class="form-label">Event <span class="text-danger">*</span></label>
                                    <input type="text" class="form-control" id="editAlertEvent" required>
                                </div>
                            </div>
                            <div class="col-md-6">
                                <div class="mb-3">
                                    <label for="editAlertStatus" class="form-label">Status <span class="text-danger">*</span></label>
                                    <input type="text" class="form-control" id="editAlertStatus" list="alertStatusOptions" required>
                                    <datalist id="alertStatusOptions">
                                        <option value="Actual"></option>
                                        <option value="Test"></option>
                                        <option value="Exercise"></option>
                                        <option value="System"></option>
                                        <option value="Draft"></option>
                                        <option value="Expired"></option>
                                    </datalist>
                                </div>
                            </div>
                        </div>
                        <div class="row g-3">
                            <div class="col-md-4">
                                <div class="mb-3">
                                    <label for="editAlertSeverity" class="form-label">Severity</label>
                                    <input type="text" class="form-control" id="editAlertSeverity" list="alertSeverityOptions">
                                    <datalist id="alertSeverityOptions">
                                        <option value="Extreme"></option>
                                        <option value="Severe"></option>
                                        <option value="Moderate"></option>
                                        <option value="Minor"></option>
                                        <option value="Unknown"></option>
                                    </datalist>
                                </div>
                            </div>
                            <div class="col-md-4">
                                <div class="mb-3">
                                    <label for="editAlertUrgency" class="form-label">Urgency</label>
                                    <input type="text" class="form-control" id="editAlertUrgency" list="alertUrgencyOptions">
                                    <datalist id="alertUrgencyOptions">
                                        <option value="Immediate"></option>
                                        <option value="Expected"></option>
                                        <option value="Future"></option>
                                        <option value="Past"></option>
                                        <option value="Unknown"></option>
                                    </datalist>
                                </div>
                            </div>
                            <div class="col-md-4">
                                <div class="mb-3">
                                    <label for="editAlertCertainty" class="form-label">Certainty</label>
                                    <input type="text" class="form-control" id="editAlertCertainty" list="alertCertaintyOptions">
                                    <datalist id="alertCertaintyOptions">
                                        <option value="Observed"></option>
                                        <option value="Likely"></option>
                                        <option value="Possible"></option>
                                        <option value="Unlikely"></option>
                                        <option value="Unknown"></option>
                                    </datalist>
                                </div>
                            </div>
                        </div>
                        <div class="mb-3">
                            <label for="editAlertCategory" class="form-label">Category</label>
                            <input type="text" class="form-control" id="editAlertCategory">
                        </div>
                        <div class="mb-3">
                            <label for="editAlertHeadline" class="form-label">Headline</label>
                            <textarea class="form-control" id="editAlertHeadline" rows="2"></textarea>
                        </div>
                        <div class="mb-3">
                            <label for="editAlertDescription" class="form-label">Description</label>
                            <textarea class="form-control" id="editAlertDescription" rows="4"></textarea>
                        </div>
                        <div class="mb-3">
                            <label for="editAlertInstruction" class="form-label">Instruction</label>
                            <textarea class="form-control" id="editAlertInstruction" rows="3"></textarea>
                        </div>
                        <div class="mb-3">
                            <label for="editAlertAreaDesc" class="form-label">Area Description</label>
                            <textarea class="form-control" id="editAlertAreaDesc" rows="3"></textarea>
                        </div>
                        <div class="mb-3">
                            <label for="editAlertExpires" class="form-label">Expiration</label>
                            <input type="datetime-local" class="form-control" id="editAlertExpires">
                            <div class="form-text">Leave blank to clear the expiration time.</div>
                        </div>
                    </div>
                    <div class="modal-footer">
                        <button type="button" class="btn btn-secondary" data-bs-dismiss="modal">Cancel</button>
                        <button type="submit" class="btn btn-primary">
                            <i class="fas fa-save"></i> Save Changes
                        </button>
                    </div>
                </form>
            </div>
        </div>
    </div>
    {% endif %}

    {% if not setup_mode %}
    <!-- Keyboard Shortcuts Info -->
    <div class="keyboard-shortcuts">
        <i class="fas fa-keyboard"></i> Alt+1-8: Switch Tabs | Alt+R: Refresh | Alt+H: Help
    </div>
    {% endif %}
</div>
{% endblock %}

{% block scripts %}
    <script>
        const BOUNDARY_TYPE_CONFIG = window.BOUNDARY_TYPE_CONFIG || {};
        const DEFAULT_BOUNDARY_TYPES = new Set(Object.keys(BOUNDARY_TYPE_CONFIG));
        const ADMIN_SETUP_MODE = {{ 'true' if setup_mode else 'false' }};
<<<<<<< HEAD
        const EAS_EVENT_CODES = {{ eas_event_codes|tojson }};
        const EAS_DEFAULTS = {
            originator: {{ eas_originator|tojson }},
            stationId: {{ eas_station_id|tojson }},
            callSign: {{ eas_call_sign|tojson }},
            attentionSeconds: {{ eas_attention_seconds|default(8)|tojson }},
            sampleRate: {{ eas_sample_rate|default(44100)|tojson }},
            ttsProvider: {{ eas_tts_provider|tojson }},
        };
=======
>>>>>>> 6a76e04e

        // Global variables
        let confirmationModal;
        let currentOperation = null;
        let editAlertModal;
        let adminAlerts = [];
        let adminAlertFilters = { includeExpired: false, search: '' };
        let alertSearchTimeout = null;
        let editingAlertId = null;
        let locationSettingsCache = window.APP_LOCATION ? { ...window.APP_LOCATION } : null;
        let easLastResponse = null;

        const sanitizeBoundaryTypeInput = (value) => {
            if (!value) {
                return '';
            }
            return value
                .toString()
                .trim()
                .toLowerCase()
                .replace(/[^a-z0-9]+/g, '_')
                .replace(/_+/g, '_')
                .replace(/^_+|_+$/g, '');
        };

        function formatBoundaryLabel(type) {
            const sanitized = sanitizeBoundaryTypeInput(type);
            const config = BOUNDARY_TYPE_CONFIG[sanitized];
            if (config && config.label) {
                return config.label;
            }
            if (!sanitized) {
                return 'Custom Layer';
            }
            return sanitized.replace(/_/g, ' ').replace(/\b\w/g, char => char.toUpperCase());
        }

        function initializeCustomTypeControls() {
            const controls = [
                { selectId: 'boundaryType', wrapperId: 'customBoundaryTypeWrapper', inputId: 'customBoundaryType' },
                { selectId: 'previewBoundaryType', wrapperId: 'customPreviewBoundaryTypeWrapper', inputId: 'customPreviewBoundaryType' },
                { selectId: 'deleteType', wrapperId: 'customDeleteBoundaryTypeWrapper', inputId: 'customDeleteBoundaryType' }
            ];

            controls.forEach(({ selectId, wrapperId, inputId }) => {
                const select = document.getElementById(selectId);
                const wrapper = document.getElementById(wrapperId);
                const input = document.getElementById(inputId);
                if (!select || !wrapper) {
                    return;
                }

                const updateVisibility = () => {
                    if (select.value === 'custom') {
                        wrapper.style.display = 'block';
                        if (input) {
                            input.focus();
                        }
                    } else {
                        wrapper.style.display = 'none';
                        if (input) {
                            input.value = '';
                        }
                    }
                };

                if (!select.dataset.customTypeBound) {
                    select.addEventListener('change', updateVisibility);
                    select.dataset.customTypeBound = 'true';
                }
                updateVisibility();
            });
        }

        function getSelectedBoundaryType(selectId, inputId) {
            const select = document.getElementById(selectId);
            if (!select) {
                return { type: null, label: null };
            }

            if (select.value === 'custom') {
                const input = document.getElementById(inputId);
                const rawValue = input ? input.value.trim() : '';
                if (!rawValue) {
                    throw new Error('Please provide a custom type name.');
                }
                const sanitized = sanitizeBoundaryTypeInput(rawValue);
                if (!sanitized) {
                    throw new Error('Custom type name must include at least one letter or number.');
                }
                return { type: sanitized, label: rawValue };
            }

            if (!select.value) {
                return { type: null, label: null };
            }

            const sanitized = sanitizeBoundaryTypeInput(select.value);
            if (!sanitized) {
                return { type: null, label: null };
            }

            return { type: sanitized, label: formatBoundaryLabel(sanitized) };
        }

        function addOptionIfMissing(select, value, label) {
            if (!select || !value || select.querySelector(`option[value="${value}"]`)) {
                return;
            }
            const option = document.createElement('option');
            option.value = value;
            option.textContent = label;
            const customOption = select.querySelector('option[value="custom"]');
            if (customOption) {
                select.insertBefore(option, customOption);
            } else {
                select.appendChild(option);
            }
        }

        function ensureDynamicBoundaryOptions(typeEntries) {
            const typeSet = new Set((typeEntries || []).map(entry => entry.key));
            const selects = [
                document.getElementById('boundaryType'),
                document.getElementById('previewBoundaryType'),
                document.getElementById('deleteType')
            ].filter(Boolean);

            selects.forEach(select => {
                Array.from(select.options).forEach(option => {
                    const value = option.value;
                    if (!value || value === 'custom' || DEFAULT_BOUNDARY_TYPES.has(value)) {
                        return;
                    }
                    if (!typeSet.has(value)) {
                        option.remove();
                    }
                });
            });

            (typeEntries || []).forEach(entry => {
                if (!entry || !entry.key || DEFAULT_BOUNDARY_TYPES.has(entry.key)) {
                    return;
                }
                const label = entry.label || formatBoundaryLabel(entry.key);
                addOptionIfMissing(document.getElementById('boundaryType'), entry.key, label);
                addOptionIfMissing(document.getElementById('previewBoundaryType'), entry.key, label);
                addOptionIfMissing(document.getElementById('deleteType'), entry.key, label);
            });
        }

        // Initialize on page load
        document.addEventListener('DOMContentLoaded', function() {
            initializeUserManagement();

            if (ADMIN_SETUP_MODE) {
                return;
            }

            const confirmationModalElement = document.getElementById('confirmationModal');
            if (confirmationModalElement) {
                confirmationModal = new bootstrap.Modal(confirmationModalElement);
            }

            const editAlertModalElement = document.getElementById('editAlertModal');
            if (editAlertModalElement) {
                editAlertModal = new bootstrap.Modal(editAlertModalElement);
            }

            loadBoundaries();
            loadSystemHealth();
            setupKeyboardShortcuts();
            initializeAlertManagement();
            initializeLocationSettings();
            initializeEasPanel();
            initializeCustomTypeControls();

            // Auto-refresh every 30 seconds
            setInterval(() => {
                loadSystemHealth();
            }, 30000);
        });

        // Keyboard shortcuts
        function setupKeyboardShortcuts() {
            document.addEventListener('keydown', function(e) {
                if (e.altKey) {
                    switch(e.key) {
                        case '1': switchTab('upload-tab'); break;
                        case '2': switchTab('preview-tab'); break;
                        case '3': switchTab('manage-tab'); break;
                        case '4': switchTab('operations-tab'); break;
                        case '5': switchTab('alerts-tab'); break;
                        case '6': switchTab('health-tab'); break;
                        case '7': switchTab('location-tab'); break;
                        case '8': switchTab('eas-tab'); break;
                        case '9': switchTab('users-tab'); break;
                        case 'r': e.preventDefault(); location.reload(); break;
                    }
                }
            });
        }

        function switchTab(tabId) {
            document.getElementById(tabId).click();
        }

        // Enhanced confirmation system
        function showConfirmation(options) {
            const { title, message, warning, type = 'danger', confirmText = 'Confirm', cancelText = 'Cancel', onConfirm } = options;

            const body = document.getElementById('confirmationBody');
            const footer = document.getElementById('confirmationFooter');

            body.innerHTML = `
                <div class="alert alert-${type}-custom">
                    <h6>${message}</h6>
                    ${warning ? `<p class="mb-0"><strong>⚠️ Warning:</strong> ${warning}</p>` : ''}
                </div>
            `;

            footer.innerHTML = `
                <button type="button" class="btn btn-secondary" data-bs-dismiss="modal">${cancelText}</button>
                <button type="button" class="btn btn-${type}" id="confirmButton">${confirmText}</button>
            `;

            document.getElementById('confirmButton').onclick = function() {
                confirmationModal.hide();
                if (onConfirm) onConfirm();
            };

            confirmationModal.show();
        }

        function showMultiStepConfirmation(options) {
            const { steps, onComplete } = options;
            let currentStep = 0;

            function showStep() {
                const step = steps[currentStep];
                const body = document.getElementById('confirmationBody');
                const footer = document.getElementById('confirmationFooter');

                body.innerHTML = `
                    <div class="alert alert-danger-custom">
                        <h6>${step.message}</h6>
                        ${step.warning ? `<p class="mb-2"><strong>⚠️ Warning:</strong> ${step.warning}</p>` : ''}
                        ${step.textConfirmation ? `
                            <div class="mt-3">
                                <label class="form-label fw-bold">Type "${step.textConfirmation}" to confirm:</label>
                                <input type="text" class="form-control" id="textConfirmInput" placeholder="Type confirmation text">
                            </div>
                        ` : ''}
                    </div>
                `;

                footer.innerHTML = `
                    <button type="button" class="btn btn-secondary" data-bs-dismiss="modal">Cancel</button>
                    <button type="button" class="btn btn-danger" id="stepConfirmButton">
                        ${currentStep === steps.length - 1 ? 'CONFIRM DELETION' : 'Continue'}
                    </button>
                `;

                document.getElementById('stepConfirmButton').onclick = function() {
                    if (step.textConfirmation) {
                        const input = document.getElementById('textConfirmInput');
                        if (input.value !== step.textConfirmation) {
                            showStatus('Text confirmation does not match. Please try again.', 'danger');
                            return;
                        }
                    }

                    currentStep++;
                    if (currentStep < steps.length) {
                        showStep();
                    } else {
                        confirmationModal.hide();
                        if (onComplete) onComplete();
                    }
                };
            }

            showStep();
            confirmationModal.show();
        }

        function initializeUserManagement() {
            const form = document.getElementById('createUserForm');
            const passwordInput = document.getElementById('newUserPassword');
            const confirmInput = document.getElementById('newUserPasswordConfirm');
            if (!form || !passwordInput || !confirmInput) {
                return;
            }

            const refreshButton = document.getElementById('refreshUserList');
            if (refreshButton) {
                refreshButton.addEventListener('click', () => loadUserAccounts());
            }

            const validatePasswordMatch = () => {
                if (confirmInput.value !== passwordInput.value) {
                    confirmInput.setCustomValidity('Passwords must match.');
                } else {
                    confirmInput.setCustomValidity('');
                }
            };

            passwordInput.addEventListener('input', validatePasswordMatch);
            confirmInput.addEventListener('input', validatePasswordMatch);

            form.addEventListener('submit', async (event) => {
                event.preventDefault();
                event.stopPropagation();

                validatePasswordMatch();

                if (!form.checkValidity()) {
                    form.classList.add('was-validated');
                    return;
                }

                const username = form.username.value.trim();
                const password = passwordInput.value;

                try {
                    const response = await fetch('/admin/users', {
                        method: 'POST',
                        headers: {
                            'Content-Type': 'application/json',
                            'Accept': 'application/json'
                        },
                        body: JSON.stringify({ username, password })
                    });

                    if (response.status === 401) {
                        window.location.href = '/login';
                        return;
                    }

                    const data = await response.json().catch(() => ({}));
                    if (!response.ok) {
                        showStatus(data.error || 'Failed to create user.', 'danger');
                        return;
                    }

                    form.reset();
                    form.classList.remove('was-validated');
                    confirmInput.setCustomValidity('');
                    const successMessage = data.message || 'User created successfully.';
                    const finalMessage = ADMIN_SETUP_MODE ? `${successMessage} Redirecting to sign in…` : successMessage;
                    showStatus(finalMessage, 'success', ADMIN_SETUP_MODE ? 0 : 5000);
                    loadUserAccounts();
                    if (ADMIN_SETUP_MODE) {
                        setTimeout(() => {
                            window.location.href = '/login';
                        }, 1800);
                    }
                } catch (error) {
                    console.error('Failed to create user', error);
                    showStatus('Unexpected error while creating user.', 'danger');
                }
            });

            const tableBody = document.getElementById('userTableBody');
            if (tableBody) {
                tableBody.addEventListener('click', (event) => {
                    const button = event.target.closest('button[data-action]');
                    if (!button) {
                        return;
                    }

                    const userId = button.dataset.userId;
                    const username = button.dataset.username;

                    if (button.dataset.action === 'reset-password') {
                        handleUserPasswordReset(userId, username);
                    } else if (button.dataset.action === 'delete-user') {
                        handleUserDeletion(userId, username);
                    }
                });
            }

            loadUserAccounts();
        }

        async function loadUserAccounts() {
            const tableBody = document.getElementById('userTableBody');
            if (!tableBody) {
                return;
            }

            tableBody.innerHTML = `
                <tr>
                    <td colspan="4" class="text-center text-muted py-4">
                        <div class="loading-spinner"></div>
                        <span class="ms-2">Loading users...</span>
                    </td>
                </tr>
            `;

            try {
                const response = await fetch('/admin/users', {
                    headers: { 'Accept': 'application/json' }
                });

                if (response.status === 401) {
                    window.location.href = '/login';
                    return;
                }

                const data = await response.json().catch(() => ({}));
                if (!response.ok) {
                    showStatus(data.error || 'Unable to load users.', 'danger');
                    return;
                }

                const users = data.users || [];
                if (!users.length) {
                    tableBody.innerHTML = `
                        <tr>
                            <td colspan="4" class="text-center text-muted py-4">
                                No administrator accounts found.
                            </td>
                        </tr>
                    `;
                    return;
                }

                tableBody.innerHTML = '';
                users.forEach(user => {
                    const row = document.createElement('tr');
                    row.innerHTML = `
                        <th scope="row" class="text-nowrap">${user.username}</th>
                        <td class="text-nowrap">${formatUserTimestamp(user.created_at)}</td>
                        <td class="text-nowrap">${formatUserTimestamp(user.last_login_at)}</td>
                        <td class="text-end">
                            <div class="btn-group" role="group">
                                <button type="button" class="btn btn-sm btn-outline-primary" data-action="reset-password" data-user-id="${user.id}" data-username="${user.username}">
                                    <i class="fas fa-key"></i> Reset
                                </button>
                                <button type="button" class="btn btn-sm btn-outline-danger" data-action="delete-user" data-user-id="${user.id}" data-username="${user.username}">
                                    <i class="fas fa-user-times"></i> Delete
                                </button>
                            </div>
                        </td>
                    `;
                    tableBody.appendChild(row);
                });
            } catch (error) {
                console.error('Failed to load users', error);
                showStatus('Unexpected error while loading users.', 'danger');
            }
        }

        function initializeEasPanel() {
            initializeEasGenerator();
            loadEasMessages();
            const refreshButton = document.getElementById('refreshEasMessages');
            if (refreshButton) {
                refreshButton.addEventListener('click', () => loadEasMessages());
            }
        }

        async function loadEasMessages() {
            const tableBody = document.getElementById('easMessagesTableBody');
            const status = document.getElementById('easMessageStatus');
            if (!tableBody) {
                return;
            }

            tableBody.innerHTML = `
                <tr>
                    <td colspan="5" class="text-center text-muted py-4">
                        <div class="loading-spinner"></div>
                        <span class="ms-2">Loading transmissions...</span>
                    </td>
                </tr>
            `;

            try {
                const response = await fetch('/admin/eas_messages?limit=100', {
                    headers: { 'Accept': 'application/json' }
                });

                if (response.status === 401) {
                    window.location.href = '/login';
                    return;
                }

                const data = await response.json().catch(() => ({}));
                if (!response.ok) {
                    showStatus(data.error || 'Unable to load EAS transmissions.', 'danger');
                    return;
                }

                const messages = data.messages || [];
                if (!messages.length) {
                    tableBody.innerHTML = `
                        <tr>
                            <td colspan="5" class="text-center text-muted py-4">
                                No transmissions recorded yet.
                            </td>
                        </tr>
                    `;
                } else {
                    tableBody.innerHTML = '';
                    messages.forEach((message) => {
                        const metadata = message.metadata || {};
                        const created = message.created_at ? new Date(message.created_at) : null;
                        const createdLabel = created && !Number.isNaN(created.getTime())
                            ? created.toLocaleString()
                            : 'Unknown';

                        const severityBadge = metadata.severity
                            ? `<span class="badge bg-danger ms-2">${escapeHtml(metadata.severity)}</span>`
                            : '';
                        const statusBadge = metadata.status
                            ? `<span class="badge bg-secondary ms-1">${escapeHtml(metadata.status)}</span>`
                            : '';

                        const row = document.createElement('tr');
                        row.innerHTML = `
                            <td class="text-nowrap">${escapeHtml(createdLabel)}</td>
                            <td>
                                <strong>${escapeHtml(metadata.event || 'Unknown Event')}</strong>
                                ${severityBadge}${statusBadge}
                            </td>
                            <td class="text-break"><code>${escapeHtml(message.same_header || '')}</code></td>
                            <td class="text-center">
                                ${message.audio_url ? `<a class="btn btn-sm btn-outline-primary" href="${escapeHtml(message.audio_url)}" target="_blank" rel="noopener"><i class="fas fa-play"></i> Play</a>` : '<span class="text-muted">N/A</span>'}
                            </td>
                            <td class="text-center">
                                ${message.text_url ? `<a class="btn btn-sm btn-outline-info" href="${escapeHtml(message.text_url)}" target="_blank" rel="noopener"><i class="fas fa-file-alt"></i> Summary</a>` : '<span class="text-muted">N/A</span>'}
                            </td>
                        `;
                        tableBody.appendChild(row);
                    });
                }

                if (status) {
                    const total = typeof data.total === 'number' ? data.total : messages.length;
                    if (messages.length || total > 0) {
                        status.textContent = `Showing ${messages.length} of ${total} stored alerts.`;
                    }
                }
            } catch (error) {
                console.error('Failed to load EAS messages', error);
                showStatus('Unexpected error while loading EAS transmissions.', 'danger');
            }
        }

        function initializeEasGenerator() {
            const form = document.getElementById('easGeneratorForm');
            if (!form) {
                return;
            }

            populateEasEventCodes();
            const eventNameInput = document.getElementById('easEventName');
            if (eventNameInput) {
                eventNameInput.addEventListener('input', () => {
                    eventNameInput.dataset.autofilled = 'false';
                });
            }

            const eventSelect = document.getElementById('easEventCode');
            if (eventSelect) {
                eventSelect.addEventListener('change', () => syncEasEventName(true));
            }

            form.addEventListener('submit', handleManualEasGenerate);

            const resetButton = document.getElementById('resetEasGenerator');
            if (resetButton) {
                resetButton.addEventListener('click', (event) => {
                    event.preventDefault();
                    resetEasGeneratorForm();
                });
            }

            const randomButton = document.getElementById('generateIdentifierBtn');
            if (randomButton) {
                randomButton.addEventListener('click', (event) => {
                    event.preventDefault();
                    assignNewIdentifier(true);
                });
            }

            resetEasGeneratorForm(true);

            const copyButton = document.getElementById('copySameHeaderBtn');
            if (copyButton) {
                copyButton.addEventListener('click', async () => {
                    if (!easLastResponse || !easLastResponse.same_header) {
                        return;
                    }
                    try {
                        await navigator.clipboard.writeText(easLastResponse.same_header);
                        setEasGeneratorStatus('SAME header copied to clipboard.', 'success');
                    } catch (error) {
                        setEasGeneratorStatus('Unable to copy header to clipboard.', 'warning');
                    }
                });
            }
        }

        function populateEasEventCodes() {
            const select = document.getElementById('easEventCode');
            if (!select) {
                return;
            }

            const entries = Array.isArray(EAS_EVENT_CODES) ? [...EAS_EVENT_CODES] : [];
            entries.sort((a, b) => a.code.localeCompare(b.code));

            select.innerHTML = '';
            const fragment = document.createDocumentFragment();

            entries.forEach((entry) => {
                const option = document.createElement('option');
                option.value = entry.code;
                option.textContent = `${entry.code} — ${entry.name || entry.code}`;
                fragment.appendChild(option);
            });

            if (!entries.length) {
                const fallback = document.createElement('option');
                fallback.value = 'RWT';
                fallback.textContent = 'RWT — Required Weekly Test';
                fragment.appendChild(fallback);
            }

            select.appendChild(fragment);

            const defaultCode = entries.length ? entries[0].code : 'RWT';
            select.value = defaultCode;
            syncEasEventName(true);
        }

        function syncEasEventName(force = false) {
            const select = document.getElementById('easEventCode');
            const input = document.getElementById('easEventName');
            if (!select || !input) {
                return;
            }

            const entry = (Array.isArray(EAS_EVENT_CODES) ? EAS_EVENT_CODES : []).find((item) => item.code === select.value);
            if (!entry) {
                if (force && !input.value) {
                    input.value = select.value || '';
                    input.dataset.autofilled = 'true';
                }
                return;
            }

            if (force || !input.value || input.dataset.autofilled === 'true') {
                input.value = entry.name || entry.code;
                input.dataset.autofilled = 'true';
            }
        }

        function resetEasGeneratorForm(skipEventPopulation = false) {
            const form = document.getElementById('easGeneratorForm');
            if (!form) {
                return;
            }

            form.reset();

            if (!skipEventPopulation) {
                populateEasEventCodes();
            } else {
                syncEasEventName(true);
            }

            setEasDefaultValue('easOriginator', EAS_DEFAULTS.originator);
            setEasDefaultValue('easStationId', EAS_DEFAULTS.stationId);
            setEasDefaultValue('easCallSign', EAS_DEFAULTS.callSign);
            setEasDefaultValue('easToneSeconds', EAS_DEFAULTS.attentionSeconds);
            setEasDefaultValue('easSampleRate', EAS_DEFAULTS.sampleRate);

            const includeTts = document.getElementById('easIncludeTts');
            if (includeTts) {
                includeTts.checked = (EAS_DEFAULTS.ttsProvider || '') === 'azure';
            }

            assignNewIdentifier(false);
            setEasGeneratorStatus('');
            renderEasGeneratorResults(null);
        }

        function setEasDefaultValue(elementId, value) {
            if (value === undefined || value === null) {
                return;
            }
            const element = document.getElementById(elementId);
            if (!element) {
                return;
            }
            if (element.type === 'checkbox') {
                element.checked = Boolean(value);
                return;
            }
            element.value = value;
        }

        function assignNewIdentifier(force = false) {
            const input = document.getElementById('easIdentifier');
            if (!input) {
                return;
            }
            if (!force && input.value.trim()) {
                return;
            }
            const station = (EAS_DEFAULTS.stationId || 'EASNODES').replace(/[^A-Za-z0-9]/g, '').slice(0, 8) || 'EASNODES';
            const timestamp = new Date().toISOString().replace(/[-:T]/g, '').slice(0, 14);
            input.value = `${station}-${timestamp}`;
        }

        function parseSameCodeInput(raw) {
            if (!raw) {
                return [];
            }
            return raw.split(/[^0-9]+/).map((item) => item.trim()).filter(Boolean);
        }

        async function handleManualEasGenerate(event) {
            event.preventDefault();
            const form = event.target;
            const submitButton = form.querySelector('button[type="submit"]');
            if (submitButton) {
                submitButton.disabled = true;
            }

            setEasGeneratorStatus('Generating audio package…', 'info');

            try {
                const payload = collectEasFormPayload(form);
                const response = await fetch('/admin/eas/manual_generate', {
                    method: 'POST',
                    headers: {
                        'Content-Type': 'application/json',
                        'Accept': 'application/json',
                    },
                    body: JSON.stringify(payload),
                });

                if (response.status === 401) {
                    window.location.href = '/login';
                    return;
                }

                const data = await response.json().catch(() => ({}));
                if (!response.ok) {
                    setEasGeneratorStatus(data.error || 'Unable to generate EAS audio components.', 'danger');
                    return;
                }

                easLastResponse = data;
                renderEasGeneratorResults(data);
                setEasGeneratorStatus('Manual EAS package generated. Review each component below.', 'success');
            } catch (error) {
                console.error('Failed to generate manual EAS package', error);
                setEasGeneratorStatus('Unexpected error while generating EAS audio.', 'danger');
            } finally {
                if (submitButton) {
                    submitButton.disabled = false;
                }
            }
        }

        function collectEasFormPayload(form) {
            const formData = new FormData(form);
            const payload = {};

            formData.forEach((value, key) => {
                if (typeof value === 'string') {
                    payload[key] = value.trim();
                } else {
                    payload[key] = value;
                }
            });

            payload.same_codes = parseSameCodeInput(formData.get('same_codes'));
            payload.include_tts = form.querySelector('#easIncludeTts')?.checked ?? false;
            return payload;
        }

        function renderEasGeneratorResults(data) {
            const container = document.getElementById('easGeneratorResults');
            const copyButton = document.getElementById('copySameHeaderBtn');
            if (!container) {
                return;
            }

            if (!data) {
                container.innerHTML = '<p class="text-muted mb-0">Fill out the form to generate SAME/EAS audio assets.</p>';
                if (copyButton) {
                    copyButton.disabled = true;
                }
                return;
            }

            const sameHeader = data.same_header || '';
            const locations = (data.same_locations || []).map((code) => `<code>${escapeHtml(code)}</code>`).join(', ');
            const toneProfile = data.tone_profile === '1050hz' ? 'Legacy 1050 Hz Tone' : 'EAS Attention Tone';
            const toneDuration = data.tone_seconds ? `${Number(data.tone_seconds).toFixed(1)} seconds` : '—';
            const messageText = data.message_text ? escapeHtml(data.message_text).replace(/
/g, '<br>') : '';
            const eomHeader = data.eom_header ? `<code>${escapeHtml(data.eom_header)}</code>` : '';
            const sampleRate = data.sample_rate ? `${escapeHtml(String(data.sample_rate))} Hz` : '—';
            const components = data.components || {};

            let html = `
                <div class="mb-3">
                    <label class="text-uppercase small fw-bold text-muted">SAME Header</label>
                    <div class="d-flex align-items-center gap-2">
                        <code class="flex-grow-1">${escapeHtml(sameHeader)}</code>
                        ${data.event_code ? `<span class="badge bg-secondary">${escapeHtml(data.event_code)}</span>` : ''}
                    </div>
                    <div class="small text-muted mt-2">
                        <strong>${escapeHtml(data.event_name ? `${data.event_code || ''} — ${data.event_name}` : (data.event_code || ''))}</strong>
                    </div>
                    <div class="small text-muted">${locations ? `Locations: ${locations}` : 'No SAME locations resolved.'}</div>
                    ${eomHeader ? `<div class="small text-muted mt-2">EOM Header: ${eomHeader}</div>` : ''}
                </div>
                <div class="row g-3 mb-3">
                    <div class="col-md-6">
                        <div class="small text-uppercase fw-bold text-muted">Tone Profile</div>
                        <div>${escapeHtml(toneProfile)} · ${escapeHtml(toneDuration)}</div>
                    </div>
                    <div class="col-md-6">
                        <div class="small text-uppercase fw-bold text-muted">Sample Rate</div>
                        <div>${sampleRate}</div>
                    </div>
                </div>
            `;

            if (messageText) {
                html += `
                    <div class="mb-3">
                        <label class="text-uppercase small fw-bold text-muted">Narration Preview</label>
                        <div class="alert alert-info-custom mb-0">${messageText}</div>
                    </div>
                `;
            }

            html += buildEasAudioCard('SAME Header Burst', components.same, 'Three data bursts with one second of silence between each transmission.');
            html += buildEasAudioCard(`${toneProfile}`, components.attention, 'Attention signal for legacy receivers.');
            if (components.tts) {
                html += buildEasAudioCard('Narration / TTS', components.tts, 'Synthesised narration using the configured provider.');
            } else if (data.tts_warning) {
                html += `<div class="alert alert-warning-custom">${escapeHtml(data.tts_warning)}</div>`;
            }
            html += buildEasAudioCard('End of Message (EOM)', components.eom, 'Completes the activation with three end-of-message bursts.');
            html += buildEasAudioCard('Composite Package', components.composite, 'Full playback including header, tone, narration, and EOM.');

            container.innerHTML = html;
            if (copyButton) {
                copyButton.disabled = !sameHeader;
            }
        }

        function formatBytes(value) {
            const bytes = Number(value);
            if (!Number.isFinite(bytes) || bytes <= 0) {
                return '0 B';
            }
            const units = ['B', 'KB', 'MB', 'GB'];
            let index = 0;
            let size = bytes;
            while (size >= 1024 && index < units.length - 1) {
                size /= 1024;
                index += 1;
            }
            const precision = size >= 10 || index === 0 ? 0 : 1;
            return `${size.toFixed(precision)} ${units[index]}`;
        }

        function buildEasAudioCard(title, component, description) {
            if (!component || !component.data_url) {
                return '';
            }
            const duration = Number(component.duration_seconds || 0);
            const durationLabel = duration ? `${duration.toFixed(duration >= 10 ? 0 : 2)} seconds` : '—';
            const sizeLabel = component.size_bytes ? formatBytes(Number(component.size_bytes)) : null;
            const filename = component.filename || `${title.replace(/\s+/g, '_').toLowerCase()}.wav`;

            return `
                <div class="border rounded-3 p-3 mb-3">
                    <div class="d-flex justify-content-between align-items-center flex-wrap gap-2">
                        <div>
                            <h6 class="mb-1">${escapeHtml(title)}</h6>
                            <small class="text-muted">${escapeHtml(description || '')}${sizeLabel ? ` · ${escapeHtml(sizeLabel)}` : ''} · ${escapeHtml(durationLabel)}</small>
                        </div>
                        <a class="btn btn-sm btn-outline-primary" href="${escapeHtml(component.data_url)}" download="${escapeHtml(filename)}">
                            <i class="fas fa-download"></i> Download
                        </a>
                    </div>
                    <audio controls class="w-100 mt-3" src="${escapeHtml(component.data_url)}"></audio>
                </div>
            `;
        }

        function setEasGeneratorStatus(message, type = 'info') {
            const container = document.getElementById('easGeneratorStatus');
            if (!container) {
                return;
            }
            if (!message) {
                container.style.display = 'none';
                container.innerHTML = '';
                return;
            }
            const classes = {
                success: 'alert-success-custom',
                danger: 'alert-danger-custom',
                warning: 'alert-warning-custom',
                info: 'alert-info-custom',
            };
            const alertClass = classes[type] || classes.info;
            container.innerHTML = `<div class="alert ${alertClass} mb-0">${escapeHtml(message)}</div>`;
            container.style.display = 'block';
        }

        async function handleUserPasswordReset(userId, username) {
            if (!userId) {
                return;
            }

            const newPassword = prompt(`Enter a new password for ${username} (minimum 8 characters):`);
            if (newPassword === null) {
                return;
            }

            if (newPassword.trim().length < 8) {
                showStatus('Password must be at least 8 characters long.', 'warning');
                return;
            }

            try {
                const response = await fetch(`/admin/users/${userId}`, {
                    method: 'PATCH',
                    headers: {
                        'Content-Type': 'application/json',
                        'Accept': 'application/json'
                    },
                    body: JSON.stringify({ password: newPassword })
                });

                if (response.status === 401) {
                    window.location.href = '/login';
                    return;
                }

                const data = await response.json().catch(() => ({}));
                if (!response.ok) {
                    showStatus(data.error || 'Failed to reset password.', 'danger');
                    return;
                }

                showStatus(data.message || 'Password reset successfully.', 'success');
                loadUserAccounts();
            } catch (error) {
                console.error('Failed to reset password', error);
                showStatus('Unexpected error while resetting password.', 'danger');
            }
        }

        function handleUserDeletion(userId, username) {
            if (!userId) {
                return;
            }

            showConfirmation({
                title: 'Delete Administrator',
                message: `Remove administrator ${username}?`,
                warning: 'This user will immediately lose access to the admin console.',
                type: 'danger',
                confirmText: 'Delete User',
                onConfirm: async () => {
                    try {
                        const response = await fetch(`/admin/users/${userId}`, {
                            method: 'DELETE',
                            headers: { 'Accept': 'application/json' }
                        });

                        if (response.status === 401) {
                            window.location.href = '/login';
                            return;
                        }

                        const data = await response.json().catch(() => ({}));
                        if (!response.ok) {
                            showStatus(data.error || 'Failed to delete user.', 'danger');
                            return;
                        }

                        showStatus(data.message || 'User deleted successfully.', 'success');
                        loadUserAccounts();
                    } catch (error) {
                        console.error('Failed to delete user', error);
                        showStatus('Unexpected error while deleting user.', 'danger');
                    }
                }
            });
        }

        function formatUserTimestamp(timestamp) {
            if (!timestamp) {
                return '—';
            }

            const date = new Date(timestamp);
            if (Number.isNaN(date.getTime())) {
                return '—';
            }

            return date.toLocaleString();
        }

        // Status display functions
        function showStatus(message, type = 'info', duration = 5000) {
            const statusDiv = document.getElementById('operationStatus');
            if (!statusDiv) {
                return;
            }
            statusDiv.className = `alert alert-${type}-custom`;
            statusDiv.innerHTML = `
                <i class="fas fa-${type === 'success' ? 'check-circle' : type === 'danger' ? 'exclamation-triangle' : 'info-circle'}"></i>
                ${message}
            `;
            statusDiv.style.display = 'block';

            if (type === 'success' && duration > 0) {
                setTimeout(() => {
                    statusDiv.style.display = 'none';
                }, duration);
            }
        }

        function updateLocationSettingsStatus(message, tone = 'muted') {
            const statusEl = document.getElementById('locationSettingsStatus');
            if (!statusEl) {
                return;
            }
            statusEl.className = `ms-3 small text-${tone}`;
            statusEl.textContent = message;
        }

        function parseListInput(value) {
            if (!value) {
                return [];
            }
            return value
                .split(/\r?\n|,/)
                .map((item) => item.trim())
                .filter((item) => item.length > 0);
        }

        function populateLocationSettingsForm(settings) {
            if (!settings) {
                return;
            }
            locationSettingsCache = { ...settings };

            const countyField = document.getElementById('locationCountyName');
            const stateField = document.getElementById('locationStateCode');
            const timezoneField = document.getElementById('locationTimezone');
            const zoneField = document.getElementById('locationZoneCodes');
            const areaField = document.getElementById('locationAreaTerms');
            const latField = document.getElementById('locationMapLat');
            const lngField = document.getElementById('locationMapLng');
            const zoomField = document.getElementById('locationMapZoom');
            const ledField = document.getElementById('locationLedLines');

            if (countyField) countyField.value = settings.county_name || '';
            if (stateField) stateField.value = settings.state_code || '';
            if (timezoneField) timezoneField.value = settings.timezone || '';
            if (zoneField) zoneField.value = (settings.zone_codes || []).join('\n');
            if (areaField) areaField.value = (settings.area_terms || []).join('\n');
            if (latField) latField.value = settings.map_center_lat ?? '';
            if (lngField) lngField.value = settings.map_center_lng ?? '';
            if (zoomField) zoomField.value = settings.map_default_zoom ?? '';
            if (ledField) ledField.value = (settings.led_default_lines || []).join('\n');

            updateLocationSettingsStatus('Loaded current configuration.', 'muted');
        }

        function serializeLocationSettingsForm() {
            return {
                county_name: document.getElementById('locationCountyName')?.value.trim() || '',
                state_code: document.getElementById('locationStateCode')?.value.trim().toUpperCase() || '',
                timezone: document.getElementById('locationTimezone')?.value.trim() || '',
                zone_codes: parseListInput(document.getElementById('locationZoneCodes')?.value),
                area_terms: parseListInput(document.getElementById('locationAreaTerms')?.value),
                map_center_lat: document.getElementById('locationMapLat')?.value,
                map_center_lng: document.getElementById('locationMapLng')?.value,
                map_default_zoom: document.getElementById('locationMapZoom')?.value,
                led_default_lines: parseListInput(document.getElementById('locationLedLines')?.value)
            };
        }

        async function loadLocationSettings(force = false) {
            try {
                const response = await fetch('/admin/location_settings');
                const result = await response.json();
                if (response.ok && result.settings) {
                    locationSettingsCache = { ...result.settings };
                    window.APP_LOCATION = { ...result.settings };
                    if (force) {
                        populateLocationSettingsForm(result.settings);
                    }
                    updateLocationSettingsStatus('Configuration synced.', 'muted');
                } else if (result.error) {
                    updateLocationSettingsStatus(result.error, 'danger');
                }
            } catch (error) {
                console.error('Failed to load location settings', error);
                updateLocationSettingsStatus('Failed to load settings.', 'danger');
            }
        }

        async function saveLocationSettings(event) {
            event.preventDefault();
            const payload = serializeLocationSettingsForm();
            updateLocationSettingsStatus('Saving changes...', 'info');

            try {
                const response = await fetch('/admin/location_settings', {
                    method: 'PUT',
                    headers: { 'Content-Type': 'application/json' },
                    body: JSON.stringify(payload)
                });
                const result = await response.json();

                if (response.ok) {
                    showStatus('Location settings updated successfully.', 'success');
                    if (result.settings) {
                        populateLocationSettingsForm(result.settings);
                        window.APP_LOCATION = { ...result.settings };
                    }
                    updateLocationSettingsStatus('Saved at ' + new Date().toLocaleTimeString(), 'success');
                } else {
                    const errorMessage = result.error || 'Failed to update settings.';
                    showStatus(errorMessage, 'danger');
                    updateLocationSettingsStatus(errorMessage, 'danger');
                }
            } catch (error) {
                console.error('Failed to save location settings', error);
                showStatus(`Failed to save location settings: ${error.message}`, 'danger');
                updateLocationSettingsStatus('Save failed.', 'danger');
            }
        }

        function initializeLocationSettings() {
            const form = document.getElementById('locationSettingsForm');
            if (!form) {
                return;
            }

            form.addEventListener('submit', saveLocationSettings);

            const resetButton = document.getElementById('resetLocationSettings');
            if (resetButton) {
                resetButton.addEventListener('click', () => {
                    populateLocationSettingsForm(locationSettingsCache || window.APP_LOCATION || {});
                    updateLocationSettingsStatus('Reverted to last saved values.', 'info');
                });
            }

            populateLocationSettingsForm(locationSettingsCache || window.APP_LOCATION || {});
            loadLocationSettings(true);
        }

        function initializeAlertManagement() {
            loadAdminAlerts();

            const searchInput = document.getElementById('alertSearchInput');
            if (searchInput) {
                searchInput.addEventListener('input', onAlertSearchChanged);
            }

            const includeExpiredToggle = document.getElementById('includeExpiredAlertsToggle');
            if (includeExpiredToggle) {
                includeExpiredToggle.addEventListener('change', (event) => {
                    adminAlertFilters.includeExpired = !!event.target.checked;
                    loadAdminAlerts();
                });
            }

            const refreshButton = document.getElementById('refreshAlertListButton');
            if (refreshButton) {
                refreshButton.addEventListener('click', () => loadAdminAlerts(true));
            }

            const editForm = document.getElementById('editAlertForm');
            if (editForm) {
                editForm.addEventListener('submit', submitAlertEdit);
            }

            const editModalElement = document.getElementById('editAlertModal');
            if (editModalElement) {
                editModalElement.addEventListener('hidden.bs.modal', resetAlertEditForm);
            }
        }

        function onAlertSearchChanged(event) {
            const value = event.target ? event.target.value.trim() : '';
            adminAlertFilters.search = value;
            if (alertSearchTimeout) {
                clearTimeout(alertSearchTimeout);
            }
            alertSearchTimeout = setTimeout(() => {
                loadAdminAlerts();
            }, 400);
        }

        async function loadAdminAlerts(showRefreshNotice = false) {
            const listContainer = document.getElementById('adminAlertList');
            const metaContainer = document.getElementById('adminAlertListMeta');

            if (listContainer) {
                listContainer.innerHTML = `
                    <div class="text-center py-4">
                        <div class="loading-spinner"></div>
                        <span class="ms-2">Loading alerts...</span>
                    </div>
                `;
            }
            if (metaContainer) {
                metaContainer.textContent = '';
            }

            const params = new URLSearchParams();
            if (adminAlertFilters.includeExpired) {
                params.set('include_expired', 'true');
            }
            if (adminAlertFilters.search) {
                params.set('search', adminAlertFilters.search);
            }

            const queryString = params.toString();
            const url = queryString ? `/admin/alerts?${queryString}` : '/admin/alerts';

            try {
                const response = await fetch(url);
                const result = await response.json();

                if (!response.ok || (result && result.error)) {
                    throw new Error((result && result.error) || 'Failed to load alerts.');
                }

                adminAlerts = Array.isArray(result.alerts) ? result.alerts : [];
                renderAdminAlertList(result);

                if (showRefreshNotice) {
                    showStatus('✅ Alert list refreshed.', 'success', 2500);
                }
            } catch (error) {
                if (listContainer) {
                    listContainer.innerHTML = `<div class="alert alert-danger-custom">Failed to load alerts: ${escapeHtml(error.message)}</div>`;
                }
                if (metaContainer) {
                    metaContainer.textContent = '';
                }
                showStatus(`❌ Failed to load alerts: ${error.message}`, 'danger');
            }
        }

        function renderAdminAlertList(payload) {
            const listContainer = document.getElementById('adminAlertList');
            const metaContainer = document.getElementById('adminAlertListMeta');

            if (!listContainer) {
                return;
            }

            const alerts = Array.isArray(adminAlerts) ? adminAlerts : [];
            if (metaContainer) {
                const total = typeof payload.total === 'number' ? payload.total : alerts.length;
                const returned = typeof payload.returned === 'number' ? payload.returned : alerts.length;
                const descriptor = payload.include_expired ? 'including expired alerts' : 'active alerts only';
                const countText = total !== returned ? `${returned} of ${total}` : `${returned}`;
                metaContainer.textContent = alerts.length ? `${countText} displayed (${descriptor})` : '';
            }

            if (!alerts.length) {
                listContainer.innerHTML = '<div class="alert alert-info-custom">No alerts found for the selected filters.</div>';
                return;
            }

            const rows = alerts.map(renderAdminAlertRow).join('');
            listContainer.innerHTML = `
                <div class="table-responsive">
                    <table class="table table-sm table-striped align-middle mb-0">
                        <thead>
                            <tr>
                                <th>Event</th>
                                <th class="text-nowrap">Issued</th>
                                <th class="text-nowrap">Expires</th>
                                <th class="text-nowrap">Status</th>
                                <th class="text-end">Actions</th>
                            </tr>
                        </thead>
                        <tbody>${rows}</tbody>
                    </table>
                </div>
            `;
        }

        function renderAdminAlertRow(alert) {
            const eventLabel = escapeHtml(alert.event || 'Unknown');
            const identifier = escapeHtml(alert.identifier || '');
            const headline = alert.headline ? `<div class="small text-muted">${escapeHtml(alert.headline)}</div>` : '';
            const areaDesc = alert.area_desc
                ? `<div class="small text-muted" title="${escapeHtml(alert.area_desc)}">${escapeHtml(alert.area_desc.length > 140 ? `${alert.area_desc.slice(0, 137)}…` : alert.area_desc)}</div>`
                : '';
            const metadataBadges = [
                renderSeverityBadge(alert.severity),
                renderUrgencyBadge(alert.urgency),
                renderCertaintyBadge(alert.certainty)
            ].filter(Boolean).join(' ');

            return `
                <tr>
                    <td>
                        <div class="fw-semibold">${eventLabel}</div>
                        ${headline}
                        <div class="small text-muted">ID: <code>${identifier}</code></div>
                        ${areaDesc}
                        ${metadataBadges ? `<div class="small mt-1">${metadataBadges}</div>` : ''}
                    </td>
                    <td class="text-nowrap">${formatDateTimeDisplay(alert.sent)}</td>
                    <td class="text-nowrap">${formatDateTimeDisplay(alert.expires)}</td>
                    <td class="text-nowrap">${renderStatusBadge(alert.status)}</td>
                    <td class="text-end text-nowrap">
                        <button class="btn btn-sm btn-outline-primary me-2" type="button" onclick="openEditAlert(${alert.id})">
                            <i class="fas fa-edit"></i> Edit
                        </button>
                        <button class="btn btn-sm btn-outline-danger" type="button" onclick="promptDeleteAlert(${alert.id})">
                            <i class="fas fa-trash-alt"></i>
                        </button>
                    </td>
                </tr>
            `;
        }

        function renderSeverityBadge(severity) {
            if (!severity) {
                return '';
            }
            const normalized = severity.toLowerCase();
            let badgeClass = 'bg-secondary';
            if (normalized === 'extreme') {
                badgeClass = 'bg-danger';
            } else if (normalized === 'severe') {
                badgeClass = 'bg-warning text-dark';
            } else if (normalized === 'moderate') {
                badgeClass = 'bg-info text-dark';
            } else if (normalized === 'minor') {
                badgeClass = 'bg-success';
            }
            return `<span class="badge ${badgeClass} me-1">${escapeHtml(severity)}</span>`;
        }

        function renderUrgencyBadge(urgency) {
            if (!urgency) {
                return '';
            }
            const normalized = urgency.toLowerCase();
            let badgeClass = 'bg-secondary';
            if (normalized === 'immediate') {
                badgeClass = 'bg-danger';
            } else if (normalized === 'expected') {
                badgeClass = 'bg-warning text-dark';
            } else if (normalized === 'future') {
                badgeClass = 'bg-info text-dark';
            }
            return `<span class="badge ${badgeClass} me-1">${escapeHtml(urgency)}</span>`;
        }

        function renderCertaintyBadge(certainty) {
            if (!certainty) {
                return '';
            }
            const normalized = certainty.toLowerCase();
            let badgeClass = 'bg-secondary';
            if (normalized === 'observed') {
                badgeClass = 'bg-primary';
            } else if (normalized === 'likely') {
                badgeClass = 'bg-success';
            } else if (normalized === 'possible') {
                badgeClass = 'bg-warning text-dark';
            }
            return `<span class="badge ${badgeClass}">${escapeHtml(certainty)}</span>`;
        }

        function renderStatusBadge(status) {
            if (!status) {
                return '<span class="badge bg-secondary">Unknown</span>';
            }
            const normalized = status.toLowerCase();
            let badgeClass = 'bg-secondary';
            if (normalized === 'expired') {
                badgeClass = 'bg-dark';
            } else if (normalized === 'actual' || normalized === 'active') {
                badgeClass = 'bg-success';
            } else if (normalized === 'test') {
                badgeClass = 'bg-info text-dark';
            }
            return `<span class="badge ${badgeClass}">${escapeHtml(status)}</span>`;
        }

        function formatDateTimeDisplay(value) {
            if (!value) {
                return '<span class="text-muted">—</span>';
            }
            const parsed = new Date(value);
            if (Number.isNaN(parsed.getTime())) {
                return escapeHtml(String(value));
            }
            return escapeHtml(parsed.toLocaleString());
        }

        function isoToLocalInputValue(value) {
            if (!value) {
                return '';
            }
            const parsed = new Date(value);
            if (Number.isNaN(parsed.getTime())) {
                return '';
            }
            const offsetMinutes = parsed.getTimezoneOffset();
            const localTime = new Date(parsed.getTime() - offsetMinutes * 60000);
            return localTime.toISOString().slice(0, 16);
        }

        function localInputToIso(value) {
            if (!value) {
                return null;
            }
            const parsed = new Date(value);
            if (Number.isNaN(parsed.getTime())) {
                return null;
            }
            const offsetMinutes = parsed.getTimezoneOffset();
            const utcTime = new Date(parsed.getTime() - offsetMinutes * 60000);
            return utcTime.toISOString();
        }

        function setInputValue(id, value) {
            const element = document.getElementById(id);
            if (element) {
                element.value = value || '';
            }
        }

        function openEditAlert(alertId) {
            const target = adminAlerts.find(alert => alert.id === alertId);
            if (!target) {
                showStatus('Selected alert could not be found. Refresh the list and try again.', 'warning');
                return;
            }

            editingAlertId = alertId;

            const identifierLabel = document.getElementById('editAlertIdentifier');
            if (identifierLabel) {
                identifierLabel.textContent = target.identifier || '';
            }

            setInputValue('editAlertEvent', target.event);
            setInputValue('editAlertStatus', target.status);
            setInputValue('editAlertSeverity', target.severity);
            setInputValue('editAlertUrgency', target.urgency);
            setInputValue('editAlertCertainty', target.certainty);
            setInputValue('editAlertCategory', target.category);
            setInputValue('editAlertHeadline', target.headline);
            setInputValue('editAlertDescription', target.description);
            setInputValue('editAlertInstruction', target.instruction);
            setInputValue('editAlertAreaDesc', target.area_desc);

            const expiresInput = document.getElementById('editAlertExpires');
            if (expiresInput) {
                expiresInput.value = isoToLocalInputValue(target.expires);
            }

            if (editAlertModal) {
                editAlertModal.show();
            }
        }

        function resetAlertEditForm() {
            editingAlertId = null;
            const form = document.getElementById('editAlertForm');
            if (form) {
                form.reset();
            }
            const identifierLabel = document.getElementById('editAlertIdentifier');
            if (identifierLabel) {
                identifierLabel.textContent = '';
            }
        }

        function promptDeleteAlert(alertId) {
            const target = adminAlerts.find(alert => alert.id === alertId);
            if (!target) {
                showStatus('Selected alert could not be found. Refresh the list and try again.', 'warning');
                return;
            }

            const identifierLabel = target.identifier ? `"${target.identifier}"` : `ID ${alertId}`;

            showConfirmation({
                title: 'Delete Alert',
                message: `Delete alert ${escapeHtml(identifierLabel)}?`,
                warning: 'This will permanently remove the alert, its intersections, and related LED messages.',
                type: 'danger',
                confirmText: 'Delete Alert',
                onConfirm: () => deleteAlert(alertId)
            });
        }

        async function deleteAlert(alertId) {
            try {
                const response = await fetch(`/admin/alerts/${alertId}`, { method: 'DELETE' });
                const result = await response.json();

                if (!response.ok || (result && result.error)) {
                    throw new Error((result && result.error) || 'Failed to delete alert.');
                }

                showStatus(result.message || 'Alert deleted.', 'success');
                await loadAdminAlerts();
            } catch (error) {
                showStatus(`❌ Failed to delete alert: ${error.message}`, 'danger');
            }
        }

        async function submitAlertEdit(event) {
            event.preventDefault();

            if (!editingAlertId) {
                showStatus('No alert selected for editing.', 'warning');
                return;
            }

            const eventValue = (document.getElementById('editAlertEvent')?.value || '').trim();
            const statusValue = (document.getElementById('editAlertStatus')?.value || '').trim();

            if (!eventValue) {
                showStatus('Event name is required.', 'warning');
                return;
            }

            if (!statusValue) {
                showStatus('Status is required.', 'warning');
                return;
            }

            const payload = {
                event: eventValue,
                status: statusValue,
                severity: (document.getElementById('editAlertSeverity')?.value || '').trim() || null,
                urgency: (document.getElementById('editAlertUrgency')?.value || '').trim() || null,
                certainty: (document.getElementById('editAlertCertainty')?.value || '').trim() || null,
                category: (document.getElementById('editAlertCategory')?.value || '').trim() || null,
                headline: (document.getElementById('editAlertHeadline')?.value || '').trim() || null,
                description: (document.getElementById('editAlertDescription')?.value || '').trim() || null,
                instruction: (document.getElementById('editAlertInstruction')?.value || '').trim() || null,
                area_desc: (document.getElementById('editAlertAreaDesc')?.value || '').trim() || null,
            };

            const expiresValue = document.getElementById('editAlertExpires')?.value || '';
            if (expiresValue) {
                const isoValue = localInputToIso(expiresValue);
                if (!isoValue) {
                    showStatus('Expiration time could not be parsed. Please provide a valid date and time.', 'warning');
                    return;
                }
                payload.expires = isoValue;
            } else {
                payload.expires = null;
            }

            try {
                const response = await fetch(`/admin/alerts/${editingAlertId}`, {
                    method: 'PATCH',
                    headers: { 'Content-Type': 'application/json' },
                    body: JSON.stringify(payload)
                });
                const result = await response.json();

                if (!response.ok || (result && result.error)) {
                    throw new Error((result && result.error) || 'Failed to update alert.');
                }

                showStatus(result.message || 'Alert updated successfully.', 'success');
                if (editAlertModal) {
                    editAlertModal.hide();
                }
                await loadAdminAlerts();
            } catch (error) {
                showStatus(`❌ Failed to update alert: ${error.message}`, 'danger');
            }
        }

        // File upload handling
        document.getElementById('uploadForm').addEventListener('submit', async function(e) {
            e.preventDefault();

            let selection;
            try {
                selection = getSelectedBoundaryType('boundaryType', 'customBoundaryType');
            } catch (error) {
                showStatus(error.message, 'warning');
                return;
            }

            if (!selection.type) {
                showStatus('Please select a boundary type before uploading.', 'warning');
                return;
            }

            const formData = new FormData(this);
            formData.set('boundary_type', selection.type);
            const submitBtn = this.querySelector('button[type="submit"]');
            const originalText = submitBtn.innerHTML;

            submitBtn.innerHTML = '<span class="loading-spinner"></span> Uploading...';
            submitBtn.disabled = true;

            try {
                const response = await fetch('/admin/upload_boundaries', {
                    method: 'POST',
                    body: formData
                });

                const result = await response.json();

                if (response.ok) {
                    showStatus(`✅ ${result.success}`, 'success');
                    this.reset();
                    initializeCustomTypeControls();
                    loadBoundaries();
                } else {
                    showStatus(`❌ ${result.error}`, 'danger');
                }
            } catch (error) {
                showStatus(`❌ Upload error: ${error.message}`, 'danger');
            } finally {
                submitBtn.innerHTML = originalText;
                submitBtn.disabled = false;
            }
        });

        // Preview extraction
        async function previewExtraction() {
            const form = document.getElementById('previewForm');
            const resultsDiv = document.getElementById('previewResults');

            let selection;
            try {
                selection = getSelectedBoundaryType('previewBoundaryType', 'customPreviewBoundaryType');
            } catch (error) {
                showStatus(error.message, 'warning');
                if (resultsDiv) {
                    resultsDiv.innerHTML = '';
                }
                return;
            }

            if (!selection.type) {
                showStatus('Please select a boundary type to preview.', 'warning');
                if (resultsDiv) {
                    resultsDiv.innerHTML = '';
                }
                return;
            }

            const formData = new FormData(form);
            formData.set('boundary_type', selection.type);

            resultsDiv.innerHTML = '<div class="text-center py-3"><div class="loading-spinner"></div><span class="ms-2">Analyzing file...</span></div>';

            try {
                const response = await fetch('/admin/preview_geojson', {
                    method: 'POST',
                    body: formData
                });

                const result = await response.json();

                if (response.ok) {
                    const allFields = (result.all_fields || []).map(escapeHtml);
                    const ownerFields = (result.owner_fields || []).map(escapeHtml);
                    const lineIdFields = (result.line_id_fields || []).map(escapeHtml);
                    const recommendedFields = (result.recommended_additional_fields || []).map(escapeHtml);

                    let html = `
                        <div class="preview-container">
                            <h5>📋 Preview Results</h5>
                            <p><strong>Total Features:</strong> ${escapeHtml(String(result.total_features))}</p>
                            <p><strong>Boundary Type:</strong> ${escapeHtml(result.boundary_type || 'Unknown')}</p>
                            <p><strong>Available Fields:</strong> ${allFields.length ? allFields.join(', ') : 'None detected'}</p>
                    `;

                    if (ownerFields.length) {
                        html += `<p><strong>Owner Fields Detected:</strong> ${ownerFields.join(', ')}</p>`;
                    }

                    if (lineIdFields.length) {
                        html += `<p><strong>Identifier Fields Detected:</strong> ${lineIdFields.join(', ')}</p>`;
                    }

                    if (recommendedFields.length) {
                        html += `<p><strong>Suggested Metadata:</strong> ${recommendedFields.join(', ')}</p>`;
                    }

                    html += `<h6 class="mt-3">🔍 Sample Extractions (first ${escapeHtml(String(result.preview_count))}):</h6>`;

                    result.previews.forEach((preview, index) => {
                        const nameLabel = escapeHtml(preview.name || 'Unknown');
                        const ownerLabel = preview.owner ? escapeHtml(preview.owner) : 'Unknown';
                        const descriptionLabel = preview.description ? escapeHtml(preview.description) : 'No description';
                        const classificationLabel = preview.classification ? escapeHtml(preview.classification) : '';
                        const mtfccLabel = preview.mtfcc ? escapeHtml(preview.mtfcc) : '';
                        const lengthLabel = preview.length_label ? escapeHtml(preview.length_label) : '';
                        const lineIdLabel = preview.line_id ? escapeHtml(preview.line_id) : '';

                        html += `
                            <div class="preview-item">
                                <strong>Feature ${index + 1}:</strong><br>
                                <strong>📝 Name:</strong> ${nameLabel}<br>
                                <strong>👤 Owner:</strong> ${ownerLabel}<br>
                                <strong>📄 Description:</strong> ${descriptionLabel}<br>
                        `;

                        if (classificationLabel || mtfccLabel) {
                            const classificationText = classificationLabel
                                ? (mtfccLabel ? `${classificationLabel} (${mtfccLabel})` : classificationLabel)
                                : mtfccLabel;
                            html += `<strong>🏷 Classification:</strong> ${classificationText}<br>`;
                        }

                        if (lengthLabel) {
                            html += `<strong>📏 Length:</strong> ${lengthLabel}<br>`;
                        }

                        if (lineIdLabel) {
                            html += `<strong>🆔 Identifier:</strong> ${lineIdLabel}<br>`;
                        }

                        if (Array.isArray(preview.additional_details) && preview.additional_details.length) {
                            html += '<ul class="mb-0 mt-1">';
                            preview.additional_details.forEach(detail => {
                                html += `<li>${escapeHtml(detail)}</li>`;
                            });
                            html += '</ul>';
                        }

                        html += '</div>';
                    });

                    if (result.field_mappings && Object.keys(result.field_mappings).length > 0) {
                        const nameFields = result.field_mappings.name_fields || [];
                        const descriptionFields = result.field_mappings.description_fields || [];
                        html += `
                            <h6 class="mt-3">🗺️ Field Mappings for ${escapeHtml(result.boundary_type || 'Unknown')}:</h6>
                            <p><strong>Name Fields:</strong> ${nameFields.length ? nameFields.map(escapeHtml).join(', ') : 'None configured'}</p>
                            <p><strong>Description Fields:</strong> ${descriptionFields.length ? descriptionFields.map(escapeHtml).join(', ') : 'None configured'}</p>
                        `;
                    }

                    html += '</div>';
                    resultsDiv.innerHTML = html;
                } else {
                    resultsDiv.innerHTML = `<div class="alert alert-danger-custom">❌ ${result.error}</div>`;
                }
            } catch (error) {
                resultsDiv.innerHTML = `<div class="alert alert-danger-custom">❌ Error: ${error.message}</div>`;
            }
        }

        // Load boundaries
        async function loadBoundaries() {
            try {
                const response = await fetch('/api/boundaries');
                const data = await response.json();

                const listDiv = document.getElementById('boundariesList');

                if (data.features && data.features.length > 0) {
                    const boundariesByType = {};
                    data.features.forEach(feature => {
                        const props = feature.properties || {};
                        const typeKey = sanitizeBoundaryTypeInput(props.canonical_type || props.type || props.raw_type || 'unknown');
                        const displayLabel = props.display_type || formatBoundaryLabel(typeKey);
                        if (!boundariesByType[typeKey]) {
                            boundariesByType[typeKey] = {
                                label: displayLabel,
                                items: []
                            };
                        }
                        boundariesByType[typeKey].items.push(props);
                    });

                    const dynamicTypes = Object.entries(boundariesByType).map(([key, group]) => ({
                        key,
                        label: group.label || formatBoundaryLabel(key)
                    }));
                    ensureDynamicBoundaryOptions(dynamicTypes);

                    let html = '<div class="row">';
                    for (const [typeKey, group] of Object.entries(boundariesByType)) {
                        const boundaries = group.items;
                        const displayLabel = group.label || formatBoundaryLabel(typeKey);
                        html += `
                            <div class="col-md-6 col-lg-4 mb-3">
                                <div class="operation-card">
                                    <h6>${escapeHtml(displayLabel)} (${boundaries.length})</h6>
                                    <div style="max-height: 200px; overflow-y: auto;">
                        `;
                        boundaries.slice(0, 10).forEach(boundary => {
                            html += `
                                <div class="d-flex justify-content-between align-items-center border-bottom py-1">
                                    <small class="text-truncate" style="max-width: 150px;" title="${boundary.name}">${boundary.name}</small>
                                    <button onclick="deleteBoundary(${boundary.id}, '${boundary.name.replace(/'/g, "\\'")}')"
                                            class="btn btn-outline-danger btn-sm">
                                        <i class="fas fa-trash"></i>
                                    </button>
                                </div>
                            `;
                        });
                        if (boundaries.length > 10) {
                            html += `<small class="text-muted">... and ${boundaries.length - 10} more</small>`;
                        }
                        html += '</div></div></div>';
                    }
                    html += '</div>';
                    listDiv.innerHTML = html;
                } else {
                    listDiv.innerHTML = '<div class="alert alert-info-custom">No boundaries found. Use the upload form to add boundary files.</div>';
                }
                initializeCustomTypeControls();
            } catch (error) {
                document.getElementById('boundariesList').innerHTML = `<div class="alert alert-danger-custom">Error loading boundaries: ${error.message}</div>`;
            }
        }

        // System health loading
        async function loadSystemHealth() {
            try {
                const response = await fetch('/api/system_status');
                const data = await response.json();

                const healthDiv = document.getElementById('systemHealthData');

                const healthHtml = `
                    <div class="stats-grid">
                        <div class="stat-card">
                            <div class="stat-number">${data.active_alerts_count || 0}</div>
                            <div class="stat-label">Active Alerts</div>
                        </div>
                        <div class="stat-card" style="background: linear-gradient(135deg, var(--success-color), #20c997);">
                            <div class="stat-number">${data.boundaries_count || 0}</div>
                            <div class="stat-label">Total Boundaries</div>
                        </div>
                        <div class="stat-card" style="background: linear-gradient(135deg, var(--warning-color), #f39c12);">
                            <div class="stat-number">${data.system_resources.cpu_usage_percent.toFixed(1)}%</div>
                            <div class="stat-label">CPU Usage</div>
                        </div>
                        <div class="stat-card" style="background: linear-gradient(135deg, var(--info-color), #339af0);">
                            <div class="stat-number">${data.system_resources.memory_usage_percent.toFixed(1)}%</div>
                            <div class="stat-label">Memory Usage</div>
                        </div>
                        <div class="stat-card" style="background: linear-gradient(135deg, var(--danger-color), #e74c3c);">
                            <div class="stat-number">${data.system_resources.disk_free_gb} GB</div>
                            <div class="stat-label">Free Disk</div>
                        </div>
                        <div class="stat-card" style="background: linear-gradient(135deg, var(--secondary-color), #6c757d);">
                            <div class="stat-number" style="color: ${data.database_status === 'connected' ? '#28a745' : '#dc3545'};">${data.database_status}</div>
                            <div class="stat-label">Database</div>
                        </div>
                    </div>
                `;
                healthDiv.innerHTML = healthHtml;
            } catch (error) {
                document.getElementById('systemHealthData').innerHTML = `<div class="alert alert-danger-custom">Error loading system health: ${error.message}</div>`;
            }
        }

        // Alert Management Functions (NEW PRESERVATION SYSTEM)
        async function markExpiredAlerts() {
            try {
                const response = await fetch('/admin/mark_expired', { method: 'POST' });
                const result = await response.json();

                if (response.ok) {
                    showStatus(`✅ ${result.message}`, 'success');
                    if (result.note) {
                        showStatus(`ℹ️ ${result.note}`, 'info', 3000);
                    }
                } else {
                    showStatus(`❌ ${result.error}`, 'danger');
                }
            } catch (error) {
                showStatus(`❌ Error: ${error.message}`, 'danger');
            }
        }

        async function clearExpiredAlerts() {
            try {
                // First request to get confirmation details
                const response = await fetch('/admin/clear_expired', {
                    method: 'POST',
                    headers: { 'Content-Type': 'application/json' },
                    body: JSON.stringify({})
                });

                const result = await response.json();

                if (result.requires_confirmation) {
                    showConfirmation({
                        title: '⚠️ PERMANENT DELETION WARNING',
                        message: result.message,
                        warning: result.warning,
                        type: 'danger',
                        confirmText: 'DELETE PERMANENTLY',
                        onConfirm: async () => {
                            try {
                                const confirmResponse = await fetch('/admin/clear_expired', {
                                    method: 'POST',
                                    headers: { 'Content-Type': 'application/json' },
                                    body: JSON.stringify({ confirmed: true })
                                });

                                const confirmResult = await confirmResponse.json();

                                if (confirmResponse.ok) {
                                    showStatus(`✅ ${confirmResult.message}`, 'success');
                                    if (confirmResult.warning) {
                                        showStatus(`⚠️ ${confirmResult.warning}`, 'warning', 5000);
                                    }
                                } else {
                                    showStatus(`❌ ${confirmResult.error}`, 'danger');
                                }
                            } catch (error) {
                                showStatus(`❌ Error: ${error.message}`, 'danger');
                            }
                        }
                    });
                } else {
                    showStatus(`ℹ️ ${result.message}`, 'info');
                }
            } catch (error) {
                showStatus(`❌ Error: ${error.message}`, 'danger');
            }
        }

        // Boundary Management Functions
        async function deleteBoundary(boundaryId, boundaryName) {
            showConfirmation({
                title: 'Delete Boundary',
                message: `Delete boundary "${boundaryName}"?`,
                warning: 'This will remove the boundary from all maps and alerts.',
                type: 'warning',
                confirmText: 'Delete',
                onConfirm: async () => {
                    try {
                        const response = await fetch(`/admin/delete_boundary/${boundaryId}`, { method: 'DELETE' });
                        const result = await response.json();

                        if (response.ok) {
                            showStatus(`✅ ${result.success}`, 'success');
                            loadBoundaries();
                        } else {
                            showStatus(`❌ ${result.error}`, 'danger');
                        }
                    } catch (error) {
                        showStatus(`❌ Error: ${error.message}`, 'danger');
                    }
                }
            });
        }

        async function deleteBoundariesByType() {
            let selection;
            try {
                selection = getSelectedBoundaryType('deleteType', 'customDeleteBoundaryType');
            } catch (error) {
                showStatus(error.message, 'warning');
                return;
            }

            if (!selection.type) {
                showStatus('Please select a boundary type to delete', 'warning');
                return;
            }

            const displayLabel = selection.label || formatBoundaryLabel(selection.type);

            showConfirmation({
                title: 'Delete Boundary Type',
                message: `Delete all ${escapeHtml(displayLabel)} boundaries?`,
                warning: 'This action cannot be undone.',
                type: 'danger',
                confirmText: 'Delete',
                onConfirm: async () => {
                    try {
                        const response = await fetch(`/admin/clear_boundaries/${encodeURIComponent(selection.type)}`, {
                            method: 'DELETE'
                        });
                        const result = await response.json();

                        if (response.ok) {
                            showStatus(`✅ ${result.success}`, 'success');
                            const select = document.getElementById('deleteType');
                            if (select) {
                                select.value = '';
                            }
                            const customInput = document.getElementById('customDeleteBoundaryType');
                            if (customInput) {
                                customInput.value = '';
                            }
                            initializeCustomTypeControls();
                            await loadBoundaries();
                        } else {
                            showStatus(`❌ ${result.error}`, 'danger');
                        }
                    } catch (error) {
                        showStatus(`❌ ${error.message}`, 'danger');
                    }
                }
            });
        }

        async function clearAllBoundaries() {
            const steps = [
                {
                    message: '⚠️ WARNING: This will permanently delete ALL boundaries from the system.',
                    warning: 'This will affect all alerts and intersections. This action cannot be undone.'
                },
                {
                    message: '🚨 FINAL WARNING: You are about to permanently delete all boundaries.',
                    warning: 'Type "DELETE ALL BOUNDARIES" to confirm this irreversible action.',
                    textConfirmation: 'DELETE ALL BOUNDARIES'
                }
            ];

            showMultiStepConfirmation({
                steps: steps,
                onComplete: async () => {
                    try {
                        const response = await fetch('/admin/clear_all_boundaries', {
                            method: 'DELETE',
                            headers: { 'Content-Type': 'application/json' },
                            body: JSON.stringify({
                                confirmation_level: 2,
                                text_confirmation: 'DELETE ALL BOUNDARIES'
                            })
                        });

                        const result = await response.json();

                        if (response.ok) {
                            showStatus(`✅ ${result.success}`, 'success');
                            loadBoundaries();
                        } else {
                            showStatus(`❌ ${result.error}`, 'danger');
                        }
                    } catch (error) {
                        showStatus(`❌ Error: ${error.message}`, 'danger');
                    }
                }
            });
        }

        // System Operations
        async function triggerCAPPoll() {
            try {
                showStatus('📡 Triggering CAP poll...', 'info');
                const response = await fetch('/admin/trigger_poll', { method: 'POST' });
                const result = await response.json();

                if (response.ok) {
                    showStatus(`✅ ${result.message}`, 'success');
                } else {
                    showStatus(`❌ ${result.error}`, 'danger');
                }
            } catch (error) {
                showStatus(`❌ Error: ${error.message}`, 'danger');
            }
        }

        const escapeHtml = (value) => {
            if (typeof value !== 'string') {
                return value;
            }
            return value
                .replace(/&/g, '&amp;')
                .replace(/</g, '&lt;')
                .replace(/>/g, '&gt;')
                .replace(/"/g, '&quot;')
                .replace(/'/g, '&#39;');
        };

        const renderQueryDetails = (container, queryUrl, params) => {
            if (!container || !queryUrl) {
                return;
            }

            const detailsContainer = document.createElement('div');
            detailsContainer.className = 'mt-3 alert alert-light border manual-import-query-details';

            const heading = document.createElement('div');
            heading.className = 'small fw-semibold text-uppercase text-muted';
            heading.textContent = 'NOAA API Query';
            detailsContainer.appendChild(heading);

            const urlWrapper = document.createElement('div');
            urlWrapper.className = 'small text-break';
            const urlCode = document.createElement('code');
            urlCode.textContent = queryUrl;
            urlWrapper.appendChild(urlCode);
            detailsContainer.appendChild(urlWrapper);

            const paramEntries = params && typeof params === 'object' ? Object.entries(params) : [];
            if (paramEntries.length > 0) {
                const list = document.createElement('dl');
                list.className = 'row small mb-0 mt-2';
                paramEntries.forEach(([key, value]) => {
                    const dt = document.createElement('dt');
                    dt.className = 'col-sm-4';
                    dt.textContent = key;

                    const dd = document.createElement('dd');
                    dd.className = 'col-sm-8 text-break';
                    const codeEl = document.createElement('code');
                    codeEl.textContent = String(value);
                    dd.appendChild(codeEl);

                    list.appendChild(dt);
                    list.appendChild(dd);
                });
                detailsContainer.appendChild(list);
            } else {
                const noParams = document.createElement('div');
                noParams.className = 'small text-muted mt-2 mb-0';
                noParams.textContent = 'No additional query parameters were sent.';
                detailsContainer.appendChild(noParams);
            }

            container.appendChild(detailsContainer);
        };

        async function manualImportAlert() {
            const identifierInput = document.getElementById('manualAlertIdentifier');
            const startInput = document.getElementById('manualAlertStart');
            const endInput = document.getElementById('manualAlertEnd');
            const areaInput = document.getElementById('manualAlertArea');
            const eventInput = document.getElementById('manualAlertEvent');
            const limitInput = document.getElementById('manualAlertLimit');
            const resultsDiv = document.getElementById('manualImportResults');

            if (resultsDiv) {
                resultsDiv.textContent = '';
            }

            const identifier = identifierInput ? identifierInput.value.trim() : '';
            const startValue = startInput ? startInput.value : '';
            const endValue = endInput ? endInput.value : '';
            const rawState = areaInput ? areaInput.value.trim().toUpperCase() : '';
            const sanitizedState = rawState.replace(/[^A-Z]/g, '').slice(0, 2);
            const eventFilter = eventInput ? eventInput.value.trim() : '';
            const limit = limitInput ? parseInt(limitInput.value, 10) : 5;

            const normalizeDate = (value) => {
                if (!value) {
                    return null;
                }
                const parsed = Date.parse(value);
                if (Number.isNaN(parsed)) {
                    return null;
                }
                return new Date(parsed).toISOString();
            };

            const startIso = normalizeDate(startValue);
            const endIso = normalizeDate(endValue);

            if (!identifier && (!startIso || !endIso)) {
                showStatus('Please provide an alert identifier or both start and end timestamps.', 'warning');
                return;
            }

            if (!identifier) {
                if (!sanitizedState || sanitizedState.length !== 2) {
                    showStatus('Provide the two-letter state code when searching without an identifier.', 'warning');
                    return;
                }
            } else if (sanitizedState && sanitizedState.length !== 2) {
                showStatus('State filters must use the two-letter postal abbreviation.', 'warning');
                return;
            }

            const payload = {
                identifier,
                event: eventFilter,
                limit: Number.isNaN(limit) ? 5 : limit,
            };

            if (sanitizedState && sanitizedState.length === 2) {
                payload.area = sanitizedState;
            }

            if (startIso) {
                payload.start = startIso;
            }
            if (endIso) {
                payload.end = endIso;
            }

            if (resultsDiv) {
                resultsDiv.textContent = 'Contacting NOAA API…';
            }

            try {
                const response = await fetch('/admin/import_alert', {
                    method: 'POST',
                    headers: { 'Content-Type': 'application/json' },
                    body: JSON.stringify(payload),
                });

                let rawBody = '';
                let result = null;

                try {
                    rawBody = await response.text();
                    result = rawBody ? JSON.parse(rawBody) : {};
                } catch (parseError) {
                    console.error('Manual NOAA import response was not valid JSON', parseError, rawBody);
                }

                if (response.ok && result && !result.error) {
                    const summaryParts = [];
                    if (typeof result.inserted === 'number') {
                        summaryParts.push(`${result.inserted} inserted`);
                    }
                    if (typeof result.updated === 'number') {
                        summaryParts.push(`${result.updated} updated`);
                    }
                    if (typeof result.skipped === 'number' && result.skipped > 0) {
                        summaryParts.push(`${result.skipped} skipped`);
                    }

                    const identifiers = (result.identifiers || []).map(id => `<code>${escapeHtml(id)}</code>`).join(', ');

                    showStatus(`✅ ${result.message || 'Alert import completed successfully.'}`, 'success');

                    if (resultsDiv) {
                        resultsDiv.innerHTML = `
                            ${summaryParts.length ? `<div>${summaryParts.join(' • ')}</div>` : ''}
                            ${identifiers ? `<div class="mt-1">Identifiers: ${identifiers}</div>` : ''}
                        `;
                        renderQueryDetails(resultsDiv, result.query_url, result.params);
                    }

                    if (result.query_url) {
                        console.info('Manual NOAA import executed', {
                            url: result.query_url,
                            params: result.params,
                        });
                    }
                } else {
                    const fallbackMessage = rawBody && rawBody.trim() ? rawBody.trim() : 'Manual alert import failed.';
                    const message = (result && result.error) || fallbackMessage;
                    showStatus(`❌ ${message}`, response.status === 404 ? 'warning' : 'danger');
                    if (resultsDiv) {
                        resultsDiv.textContent = '';
                        if (result && result.query_url) {
                            renderQueryDetails(resultsDiv, result.query_url, result.params);
                        }
                    }
                }
            } catch (error) {
                showStatus(`❌ NOAA import failed: ${error.message}`, 'danger');
                if (resultsDiv) {
                    resultsDiv.textContent = '';
                }
            }
        }

        async function optimizeDatabase() {
            try {
                showStatus('🔧 Optimizing database...', 'info');
                const response = await fetch('/admin/optimize_db', { method: 'POST' });
                const result = await response.json();

                if (response.ok) {
                    showStatus(`✅ ${result.message}`, 'success');
                } else {
                    showStatus(`❌ ${result.error}`, 'danger');
                }
            } catch (error) {
                showStatus(`❌ Error: ${error.message}`, 'danger');
            }
        }

        async function recalculateIntersections() {
            showConfirmation({
                title: 'Recalculate Intersections',
                message: 'This will recalculate all alert-boundary intersections.',
                warning: 'This may take several minutes for large datasets.',
                type: 'info',
                confirmText: 'Recalculate',
                onConfirm: async () => {
                    try {
                        showStatus('🔗 Recalculating intersections...', 'info');
                        const response = await fetch('/admin/recalculate_intersections', { method: 'POST' });
                        const result = await response.json();

                        if (response.ok) {
                            showStatus(`✅ ${result.success}`, 'success');
                        } else {
                            showStatus(`❌ ${result.error}`, 'danger');
                        }
                    } catch (error) {
                        showStatus(`❌ Error: ${error.message}`, 'danger');
                    }
                }
            });
        }

        async function checkDatabaseHealth() {
            try {
                showStatus('🔍 Checking database health...', 'info');
                const response = await fetch('/admin/check_db_health');
                const result = await response.json();

                if (response.ok) {
                    let healthHtml = '<div class="alert alert-info-custom"><h6>Database Health Report:</h6>';
                    healthHtml += `<p><strong>Connectivity:</strong> ${result.connectivity}</p>`;
                    healthHtml += `<p><strong>Database Size:</strong> ${result.database_size}</p>`;
                    healthHtml += `<p><strong>Active Connections:</strong> ${result.active_connections}</p>`;
                    healthHtml += '</div>';

                    showStatus(healthHtml, 'info', 10000);
                } else {
                    showStatus(`❌ ${result.error}`, 'danger');
                }
            } catch (error) {
                showStatus(`❌ Error: ${error.message}`, 'danger');
            }
        }
    </script>
{% endblock %}<|MERGE_RESOLUTION|>--- conflicted
+++ resolved
@@ -1334,7 +1334,6 @@
         const BOUNDARY_TYPE_CONFIG = window.BOUNDARY_TYPE_CONFIG || {};
         const DEFAULT_BOUNDARY_TYPES = new Set(Object.keys(BOUNDARY_TYPE_CONFIG));
         const ADMIN_SETUP_MODE = {{ 'true' if setup_mode else 'false' }};
-<<<<<<< HEAD
         const EAS_EVENT_CODES = {{ eas_event_codes|tojson }};
         const EAS_DEFAULTS = {
             originator: {{ eas_originator|tojson }},
@@ -1344,8 +1343,6 @@
             sampleRate: {{ eas_sample_rate|default(44100)|tojson }},
             ttsProvider: {{ eas_tts_provider|tojson }},
         };
-=======
->>>>>>> 6a76e04e
 
         // Global variables
         let confirmationModal;
