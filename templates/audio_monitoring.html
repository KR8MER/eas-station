--- conflicted
+++ resolved
@@ -1248,19 +1248,7 @@
         updateLevelMetersFromSnapshot(data);
     } catch (error) {
         console.debug('Level meter update skipped:', error);
-<<<<<<< HEAD
-    }
-}
-
-function startLevelPolling() {
-    if (levelIntervalHandle) {
-        clearInterval(levelIntervalHandle);
-=======
->>>>>>> 43715ef1
-    }
-
-    updateLevelMeters();
-    levelIntervalHandle = setInterval(updateLevelMeters, 1000);
+    }
 }
 
 function startLevelPolling() {
