--- conflicted
+++ resolved
@@ -371,8 +371,6 @@
         display: inline-block;
         margin-right: 6px;
     }
-<<<<<<< HEAD
-=======
 </style>
 {% endblock %}
 
@@ -2573,7 +2571,6 @@
         display: inline-block;
         margin-right: 6px;
     }
->>>>>>> 99da4708
 </style>
 {% endblock %}
 
@@ -3049,1839 +3046,6 @@
         </div>
     </div>
 
-<<<<<<< HEAD
-    <!-- Fun Statistics -->
-    {% if fun_stats %}
-    <h2 class="section-header">
-        <i class="fas fa-star"></i> Interesting System Facts
-    </h2>
-
-    <div class="fun-stats">
-        <div class="row">
-            <div class="col-md-3">
-                <div class="fun-stat">
-                    <h4>{{ fun_stats.busiest_hour or 'N/A' }}</h4>
-                    <p>Peak alert hour</p>
-                </div>
-            </div>
-            <div class="col-md-3">
-                <div class="fun-stat">
-                    <h4>{{ fun_stats.busiest_day or 'N/A' }}</h4>
-                    <p>Most active day</p>
-                </div>
-            </div>
-            <div class="col-md-3">
-                <div class="fun-stat">
-                    <h4>{{ fun_stats.avg_duration or 'N/A' }}</h4>
-                    <p>Average alert duration</p>
-                </div>
-            </div>
-            <div class="col-md-3">
-                <div class="fun-stat">
-                    <h4>"{{ fun_stats.most_common_event or 'None' }}"</h4>
-                    <p>Most common alert type</p>
-                </div>
-            </div>
-        </div>
-    </div>
-    {% endif %}
-
-    <!-- Footer Info -->
-    <div class="mt-5 text-center text-muted">
-        <small>
-            <i class="fas fa-info-circle"></i> Statistics generated from {{ total_alerts or 0 }} total alerts across {{ total_boundaries or 0 }} geographic boundaries
-            <br>
-            Dashboard last updated: <span id="stats-timestamp"></span> |
-            Data refresh interval: 5 minutes |
-            <a href="/export/statistics" class="text-decoration-none">
-                <i class="fas fa-download"></i> Export Data
-            </a>
-        </small>
-    </div>
-</div>
-{% endblock %}
-
-{% block scripts %}
-<!-- Load Highcharts and modules -->
-<script src="https://code.highcharts.com/11.4.1/stock/highstock.js"></script>
-<script src="https://code.highcharts.com/11.4.1/highcharts-more.js"></script>
-<script src="https://code.highcharts.com/11.4.1/modules/heatmap.js"></script>
-<script src="https://code.highcharts.com/11.4.1/modules/solid-gauge.js"></script>
-<script src="https://code.highcharts.com/11.4.1/modules/drilldown.js"></script>
-<script src="https://code.highcharts.com/11.4.1/modules/exporting.js"></script>
-<script src="https://code.highcharts.com/11.4.1/modules/export-data.js"></script>
-<script src="https://code.highcharts.com/11.4.1/modules/accessibility.js"></script>
-
-<script>
-console.log('🚀 Statistics dashboard initializing...');
-
-const statsData = {
-    alertByEvent: {{ alert_by_event | tojson | safe }} || [],
-    alertBySeverity: {{ alert_by_severity | tojson | safe }} || [],
-    alertByStatus: {{ alert_by_status | tojson | safe }} || [],
-    alertByYear: {{ alert_by_year | tojson | safe }} || [],
-    mostAffectedBoundaries: {{ most_affected_boundaries | tojson | safe }} || [],
-    avgDurations: {{ avg_durations | tojson | safe }} || [],
-    recentByDay: {{ recent_by_day | tojson | safe }} || [],
-    boundaryStats: {{ boundary_stats | tojson | safe }} || [],
-    polling: {{ polling | tojson | safe }} || {},
-    alertEvents: {{ alert_events | tojson | safe }} || [],
-    filterOptions: {{ filter_options | tojson | safe }} || {"severities": [], "statuses": [], "events": []},
-    dailyAlerts: {{ daily_alerts | tojson | safe }} || [],
-    dowHourMatrix: {{ dow_hour_matrix | tojson | safe }} || Array.from({ length: 7 }, () => Array(24).fill(0)),
-    lifecycleTimeline: {{ lifecycle_timeline | tojson | safe }} || []
-};
-console.log('✅ Data loaded:', statsData);
-
-const baseAlerts = (statsData.alertEvents || []).map(alert => ({
-    ...alert,
-    sentDate: alert.sent ? new Date(alert.sent) : null,
-    expiresDate: alert.expires ? new Date(alert.expires) : null
-})).filter(alert => alert.sentDate && !Number.isNaN(alert.sentDate.getTime()));
-
-const ACTIVE_STATUS_CANDIDATES = ['actual', 'active', 'alert', 'in effect'];
-const EXPIRED_STATUS_CANDIDATES = ['expired', 'past', 'cancelled', 'canceled', 'cancel', 'ended', 'test'];
-
-const severityColors = {
-    'Extreme': '#dc3545',
-    'Severe': '#fd7e14',
-    'Moderate': '#ffc107',
-    'Minor': '#17a2b8',
-    'Unknown': '#6c757d'
-};
-
-const state = {
-    charts: {},
-    filters: {
-        preset: 'last30',
-        startDate: null,
-        endDate: null,
-        severities: new Set(),
-        statuses: new Set(),
-        events: new Set()
-    },
-    filteredAlerts: [],
-    aggregates: null,
-    staticChartsInitialized: false
-};
-
-Highcharts.setOptions({
-    colors: ['#007bff', '#28a745', '#ffc107', '#dc3545', '#17a2b8', '#6f42c1', '#fd7e14', '#20c997', '#6c757d'],
-    chart: {
-        backgroundColor: 'transparent',
-        style: { fontFamily: 'Segoe UI, sans-serif' }
-    },
-    credits: { enabled: false },
-    title: { style: { color: '#212529', fontSize: '16px' } }
-});
-
-function populateFilterSelect(id, options) {
-    const select = document.getElementById(id);
-    if (!select) return;
-    select.innerHTML = '';
-    options.forEach(option => {
-        const opt = document.createElement('option');
-        opt.value = option;
-        opt.textContent = option;
-        select.appendChild(opt);
-    });
-}
-
-function setPresetDates(preset) {
-    const end = new Date();
-    end.setHours(23, 59, 59, 999);
-    const start = new Date(end);
-    switch (preset) {
-        case 'last7':
-            start.setDate(end.getDate() - 6);
-            break;
-        case 'last30':
-            start.setDate(end.getDate() - 29);
-            break;
-        case 'last90':
-            start.setDate(end.getDate() - 89);
-            break;
-        case 'last180':
-            start.setDate(end.getDate() - 179);
-            break;
-        case 'last365':
-            start.setDate(end.getDate() - 364);
-            break;
-        default:
-            return;
-    }
-    start.setHours(0, 0, 0, 0);
-    state.filters.preset = preset;
-    state.filters.startDate = start;
-    state.filters.endDate = end;
-    updateDateInputs();
-}
-
-function updateDateInputs() {
-    const startInput = document.getElementById('startDateInput');
-    const endInput = document.getElementById('endDateInput');
-    if (startInput) {
-        startInput.value = state.filters.startDate ? state.filters.startDate.toISOString().slice(0, 10) : '';
-    }
-    if (endInput) {
-        const endDate = state.filters.endDate ? new Date(state.filters.endDate) : null;
-        if (endDate) {
-            endDate.setHours(0, 0, 0, 0);
-        }
-        endInput.value = endDate ? endDate.toISOString().slice(0, 10) : '';
-    }
-}
-
-function handlePresetChange(event) {
-    const preset = event.target.value;
-    if (preset !== 'custom') {
-        setPresetDates(preset);
-        applyFiltersFromInputs();
-    } else {
-        state.filters.preset = 'custom';
-    }
-}
-
-function getSelectedValues(selectElement) {
-    if (!selectElement) return [];
-    return Array.from(selectElement.selectedOptions).map(option => option.value);
-}
-
-function applyFiltersFromInputs() {
-    const datePreset = document.getElementById('dateRangePreset');
-    const presetValue = datePreset ? datePreset.value : state.filters.preset;
-    if (presetValue === 'custom') {
-        state.filters.preset = 'custom';
-        const startInput = document.getElementById('startDateInput');
-        const endInput = document.getElementById('endDateInput');
-        state.filters.startDate = startInput && startInput.value ? new Date(startInput.value + 'T00:00:00') : null;
-        state.filters.endDate = endInput && endInput.value ? new Date(endInput.value + 'T23:59:59') : null;
-    } else {
-        setPresetDates(presetValue);
-    }
-
-    const severityFilter = document.getElementById('severityFilter');
-    const statusFilter = document.getElementById('statusFilter');
-    const eventFilter = document.getElementById('eventFilter');
-
-    state.filters.severities = new Set(getSelectedValues(severityFilter));
-    state.filters.statuses = new Set(getSelectedValues(statusFilter));
-    state.filters.events = new Set(getSelectedValues(eventFilter));
-
-    updateDashboard();
-}
-
-function resetFilters() {
-    state.filters = {
-        preset: 'last30',
-        startDate: null,
-        endDate: null,
-        severities: new Set(),
-        statuses: new Set(),
-        events: new Set()
-    };
-    const datePreset = document.getElementById('dateRangePreset');
-    if (datePreset) {
-        datePreset.value = 'last30';
-    }
-    ['severityFilter', 'statusFilter', 'eventFilter'].forEach(id => {
-        const select = document.getElementById(id);
-        if (select) {
-            Array.from(select.options).forEach(option => { option.selected = false; });
-        }
-    });
-    setPresetDates('last30');
-    updateDashboard();
-}
-
-function exportFilteredData() {
-    if (!state.filteredAlerts.length) {
-        alert('No filtered alerts to export.');
-        return;
-    }
-    const header = ['identifier', 'sent', 'expires', 'severity', 'status', 'event'];
-    const rows = state.filteredAlerts.map(alert => [
-        `"${alert.id || ''}"`,
-        alert.sentDate ? alert.sentDate.toISOString() : '',
-        alert.expiresDate ? alert.expiresDate.toISOString() : '',
-        `"${alert.severity}"`,
-        `"${alert.status}"`,
-        `"${alert.event}"`
-    ].join(','));
-    const csvContent = [header.join(','), ...rows].join('\n');
-    const blob = new Blob([csvContent], { type: 'text/csv;charset=utf-8;' });
-    const url = URL.createObjectURL(blob);
-    const link = document.createElement('a');
-    link.href = url;
-    link.download = 'filtered_alerts.csv';
-    document.body.appendChild(link);
-    link.click();
-    document.body.removeChild(link);
-    URL.revokeObjectURL(url);
-}
-
-function updateFilterSummary(filteredAlerts) {
-    const summary = document.getElementById('filterSummary');
-    if (!summary) return;
-    const formatter = new Intl.NumberFormat();
-    const pieces = [];
-    pieces.push(`<strong>${formatter.format(filteredAlerts.length)}</strong> alerts match the current filters.`);
-    if (state.filters.startDate || state.filters.endDate) {
-        const startText = state.filters.startDate ? state.filters.startDate.toLocaleDateString() : 'beginning';
-        const endText = state.filters.endDate ? state.filters.endDate.toLocaleDateString() : 'now';
-        pieces.push(`<span class="filter-pill"><i class="fas fa-calendar"></i> ${startText} → ${endText}</span>`);
-    }
-    if (state.filters.severities.size) {
-        pieces.push(`<span class="filter-pill"><i class="fas fa-exclamation-triangle"></i> ${Array.from(state.filters.severities).join(', ')}</span>`);
-    }
-    if (state.filters.statuses.size) {
-        pieces.push(`<span class="filter-pill"><i class="fas fa-toggle-on"></i> ${Array.from(state.filters.statuses).join(', ')}</span>`);
-    }
-    if (state.filters.events.size) {
-        pieces.push(`<span class="filter-pill"><i class="fas fa-bell"></i> ${Array.from(state.filters.events).join(', ')}</span>`);
-    }
-    summary.innerHTML = pieces.join(' ');
-}
-
-function updateQuickStats(aggregates) {
-    const formatter = new Intl.NumberFormat();
-    const totalEl = document.getElementById('filteredTotalAlerts');
-    if (totalEl) {
-        totalEl.textContent = formatter.format(aggregates.totalAlerts);
-    }
-    const avgEl = document.getElementById('filteredAvgPerDay');
-    if (avgEl) {
-        avgEl.textContent = aggregates.avgPerDay ? aggregates.avgPerDay.toFixed(1) : '0';
-    }
-    const severityEl = document.getElementById('filteredTopSeverity');
-    if (severityEl) {
-        severityEl.textContent = aggregates.topSeverity || '—';
-    }
-    const eventEl = document.getElementById('filteredTopEvent');
-    if (eventEl) {
-        eventEl.textContent = aggregates.topEvent || '—';
-    }
-}
-
-function sumStatusCounts(aggregates, candidates) {
-    if (!aggregates.statusTotalsNormalized) {
-        return 0;
-    }
-    return candidates.reduce((acc, candidate) => acc + (aggregates.statusTotalsNormalized.get(candidate.toLowerCase()) || 0), 0);
-}
-
-function updateKpiCards(aggregates) {
-    const formatter = new Intl.NumberFormat();
-    const totalDelta = document.getElementById('totalAlertsDelta');
-    if (totalDelta) {
-        totalDelta.textContent = `Filtered: ${formatter.format(aggregates.totalAlerts)}`;
-    }
-    const activeDelta = document.getElementById('activeAlertsDelta');
-    if (activeDelta) {
-        const activeCount = sumStatusCounts(aggregates, ACTIVE_STATUS_CANDIDATES);
-        activeDelta.textContent = `Filtered: ${formatter.format(activeCount)}`;
-        activeDelta.classList.toggle('positive', activeCount > 0);
-    }
-    const expiredDelta = document.getElementById('expiredAlertsDelta');
-    if (expiredDelta) {
-        const expiredCount = sumStatusCounts(aggregates, EXPIRED_STATUS_CANDIDATES);
-        expiredDelta.textContent = `Filtered: ${formatter.format(expiredCount)}`;
-        expiredDelta.classList.toggle('negative', expiredCount > 0);
-    }
-    const boundaryDelta = document.getElementById('boundaryDelta');
-    if (boundaryDelta) {
-        boundaryDelta.textContent = 'Static: based on configured geography';
-    }
-    const uptimeDelta = document.getElementById('uptimeDelta');
-    if (uptimeDelta) {
-        uptimeDelta.textContent = 'Approximate launch date baseline';
-    }
-    const reliabilityDelta = document.getElementById('reliabilityDelta');
-    if (reliabilityDelta && statsData.polling) {
-        reliabilityDelta.textContent = `Source: ${statsData.polling.data_source || 'poll_history'}`;
-    }
-}
-
-function buildStatusSparklineSeries(aggregates, candidates) {
-    if (!aggregates.dailyStatusCounts) {
-        return [];
-    }
-    const combined = new Map();
-    candidates.forEach(candidate => {
-        const series = aggregates.dailyStatusCounts.get(candidate.toLowerCase());
-        if (!series) return;
-        series.forEach((count, day) => {
-            combined.set(day, (combined.get(day) || 0) + count);
-        });
-    });
-    return Array.from(combined.entries())
-        .sort((a, b) => new Date(a[0]) - new Date(b[0]))
-        .slice(-14)
-        .map(([date, count]) => [new Date(date).getTime(), count]);
-}
-
-function createSparkline(containerId, series, color) {
-    const container = document.getElementById(containerId);
-    if (!container || !series.length) {
-        return;
-    }
-    if (state.charts[containerId]) {
-        state.charts[containerId].destroy();
-    }
-    state.charts[containerId] = Highcharts.chart(containerId, {
-        chart: {
-            type: 'areaspline',
-            backgroundColor: 'transparent',
-            height: 60,
-            margin: [0, 0, 0, 0]
-        },
-        title: { text: null },
-        credits: { enabled: false },
-        legend: { enabled: false },
-        xAxis: {
-            type: 'datetime',
-            labels: { enabled: false },
-            lineWidth: 0,
-            tickLength: 0
-        },
-        yAxis: {
-            labels: { enabled: false },
-            title: { text: null },
-            gridLineWidth: 0
-        },
-        tooltip: {
-            valueDecimals: 0,
-            valueSuffix: ' alerts',
-            xDateFormat: '%b %e'
-        },
-        plotOptions: {
-            areaspline: {
-                marker: { enabled: false },
-                lineWidth: 1.5,
-                fillOpacity: 0.3
-            }
-        },
-        series: [{
-            data: series,
-            color
-        }]
-    });
-}
-
-function renderSparklines(aggregates) {
-    const totalSeries = aggregates.dailySeries.slice(-14).map(item => [new Date(item.date).getTime(), item.count]);
-    if (totalSeries.length) {
-        createSparkline('sparkline-total', totalSeries, '#007bff');
-    }
-    const activeSeries = buildStatusSparklineSeries(aggregates, ACTIVE_STATUS_CANDIDATES);
-    if (activeSeries.length) {
-        createSparkline('sparkline-active', activeSeries, '#28a745');
-    }
-    const expiredSeries = buildStatusSparklineSeries(aggregates, EXPIRED_STATUS_CANDIDATES);
-    if (expiredSeries.length) {
-        createSparkline('sparkline-expired', expiredSeries, '#dc3545');
-    }
-}
-
-function getFilteredAlerts() {
-    const start = state.filters.startDate ? new Date(state.filters.startDate) : null;
-    const end = state.filters.endDate ? new Date(state.filters.endDate) : null;
-    if (start) {
-        start.setHours(0, 0, 0, 0);
-    }
-    if (end) {
-        end.setHours(23, 59, 59, 999);
-    }
-    return baseAlerts.filter(alert => {
-        if (start && alert.sentDate < start) return false;
-        if (end && alert.sentDate > end) return false;
-        if (state.filters.severities.size && !state.filters.severities.has(alert.severity)) return false;
-        if (state.filters.statuses.size && !state.filters.statuses.has(alert.status)) return false;
-        if (state.filters.events.size && !state.filters.events.has(alert.event)) return false;
-        return true;
-    });
-}
-function computeMovingAverage(dailySeries, window) {
-    if (!dailySeries.length) return [];
-    const values = dailySeries.map(item => item.count);
-    return dailySeries.map((item, idx) => {
-        const start = Math.max(0, idx - window + 1);
-        const slice = values.slice(start, idx + 1);
-        const avg = slice.reduce((acc, value) => acc + value, 0) / slice.length;
-        return { date: item.date, value: Number(avg.toFixed(2)) };
-    });
-}
-
-function startOfWeek(date) {
-    const result = new Date(date);
-    result.setHours(0, 0, 0, 0);
-    const day = result.getDay();
-    const diff = (day + 6) % 7;
-    result.setDate(result.getDate() - diff);
-    return result;
-}
-
-function computeTimelineComparison(dailySeries, filters) {
-    if (!dailySeries.length) {
-        return null;
-    }
-    const endDate = filters.endDate ? new Date(filters.endDate) : new Date(dailySeries[dailySeries.length - 1].date);
-    endDate.setHours(0, 0, 0, 0);
-    const currentWeekStart = startOfWeek(endDate);
-    const previousWeekStart = new Date(currentWeekStart);
-    previousWeekStart.setDate(previousWeekStart.getDate() - 7);
-    const lastYearStart = new Date(currentWeekStart);
-    lastYearStart.setFullYear(lastYearStart.getFullYear() - 1);
-
-    const dayMap = new Map(dailySeries.map(item => [item.date, item.count]));
-
-    function buildSeries(start) {
-        const series = [];
-        for (let i = 0; i < 7; i += 1) {
-            const day = new Date(start);
-            day.setDate(start.getDate() + i);
-            const key = day.toISOString().slice(0, 10);
-            series.push({ date: key, count: dayMap.get(key) || 0 });
-        }
-        return series;
-    }
-
-    const movingAverages = {
-        sevenDay: computeMovingAverage(dailySeries, 7),
-        thirtyDay: computeMovingAverage(dailySeries, 30),
-        ninetyDay: computeMovingAverage(dailySeries, 90)
-    };
-
-    const peakDay = dailySeries.reduce((acc, item) => {
-        if (!acc || item.count > acc.count) return item;
-        return acc;
-    }, null);
-
-    return {
-        currentWeek: buildSeries(currentWeekStart),
-        previousWeek: buildSeries(previousWeekStart),
-        lastYearWeek: buildSeries(lastYearStart),
-        movingAverages,
-        annotations: peakDay ? [{ date: peakDay.date, text: `Peak: ${peakDay.count} alerts` }] : []
-    };
-}
-
-function computeSeasonalAverage(dailySeries) {
-    const buckets = Array.from({ length: 7 }, () => []);
-    dailySeries.forEach(item => {
-        const dow = new Date(item.date).getDay();
-        buckets[dow].push(item.count);
-    });
-    return buckets.map((values, index) => ({
-        dow: index,
-        average: values.length ? Number((values.reduce((a, b) => a + b, 0) / values.length).toFixed(2)) : 0
-    }));
-}
-
-function computeForecast(dailySeries) {
-    if (dailySeries.length < 7) {
-        return null;
-    }
-    const counts = dailySeries.map(item => item.count);
-    const x = dailySeries.map((_, idx) => idx);
-    const meanX = x.reduce((acc, val) => acc + val, 0) / x.length;
-    const meanY = counts.reduce((acc, val) => acc + val, 0) / counts.length;
-    const numerator = x.reduce((acc, val, idx) => acc + (val - meanX) * (counts[idx] - meanY), 0);
-    const denominator = x.reduce((acc, val) => acc + Math.pow(val - meanX, 2), 0) || 1;
-    const slope = numerator / denominator;
-    const intercept = meanY - slope * meanX;
-    const residuals = counts.map((value, idx) => value - (slope * x[idx] + intercept));
-    const variance = residuals.reduce((acc, val) => acc + Math.pow(val, 2), 0) / (residuals.length || 1);
-    const stdDev = Math.sqrt(variance);
-    const interval = 1.96 * stdDev;
-
-    const lastDate = new Date(dailySeries[dailySeries.length - 1].date);
-    const projection = [];
-    let total = 0;
-
-    for (let i = 1; i <= 7; i += 1) {
-        const forecastDate = new Date(lastDate);
-        forecastDate.setDate(forecastDate.getDate() + i);
-        const xi = x.length + i - 1;
-        const value = slope * xi + intercept;
-        const normalized = Math.max(value, 0);
-        total += normalized;
-        projection.push({
-            date: forecastDate.toISOString().slice(0, 10),
-            value: Number(normalized.toFixed(2)),
-            lower: Number(Math.max(normalized - interval, 0).toFixed(2)),
-            upper: Number((normalized + interval).toFixed(2))
-        });
-    }
-
-    return {
-        projection,
-        interval,
-        expectedNext7: Number(total.toFixed(1)),
-        seasonal: computeSeasonalAverage(dailySeries)
-    };
-}
-
-function formatMonthKey(monthKey) {
-    const [year, month] = monthKey.split('-').map(Number);
-    const date = new Date(Date.UTC(year, month - 1, 1));
-    return date.toLocaleDateString(undefined, { month: 'short', year: 'numeric' });
-}
-
-function computeMasterDetail(alerts) {
-    const events = new Map();
-    alerts.forEach(alert => {
-        const eventName = alert.event || 'Unknown';
-        const sent = alert.sentDate;
-        if (!sent) return;
-        const monthKey = `${sent.getFullYear()}-${String(sent.getMonth() + 1).padStart(2, '0')}`;
-        if (!events.has(eventName)) {
-            events.set(eventName, { total: 0, months: new Map() });
-        }
-        const eventEntry = events.get(eventName);
-        eventEntry.total += 1;
-        if (!eventEntry.months.has(monthKey)) {
-            eventEntry.months.set(monthKey, { count: 0, days: new Map() });
-        }
-        const monthEntry = eventEntry.months.get(monthKey);
-        monthEntry.count += 1;
-        const dayKey = sent.toISOString().slice(0, 10);
-        monthEntry.days.set(dayKey, (monthEntry.days.get(dayKey) || 0) + 1);
-    });
-
-    const baseSeries = [];
-    const drilldownSeries = [];
-    const sortedEvents = Array.from(events.entries()).sort((a, b) => b[1].total - a[1].total).slice(0, 6);
-
-    sortedEvents.forEach(([eventName, data]) => {
-        baseSeries.push({ name: eventName, y: data.total, drilldown: eventName });
-        const months = Array.from(data.months.entries())
-            .sort((a, b) => new Date(`${a[0]}-01`) - new Date(`${b[0]}-01`))
-            .slice(-12);
-
-        months.forEach(([monthKey, monthData]) => {
-            const drillId = `${eventName}|${monthKey}`;
-            drilldownSeries.push({
-                id: drillId,
-                name: `${eventName} in ${formatMonthKey(monthKey)}`,
-                type: 'column',
-                data: Array.from(monthData.days.entries())
-                    .sort((a, b) => new Date(a[0]) - new Date(b[0]))
-                    .map(([day, count]) => [day, count])
-            });
-        });
-
-        drilldownSeries.push({
-            id: eventName,
-            name: `${eventName} by month`,
-            type: 'column',
-            data: months.map(([monthKey, monthData]) => [formatMonthKey(monthKey), monthData.count])
-        });
-    });
-
-    return { baseSeries, drilldownSeries };
-}
-function aggregateAlerts(alerts, filters) {
-    const eventCounts = new Map();
-    const severityCounts = new Map();
-    const statusCounts = new Map();
-    const statusTotalsNormalized = new Map();
-    const statusDisplayNames = new Map();
-    const hourlyTotals = Array(24).fill(0);
-    const monthlyTotals = Array(12).fill(0);
-    const yearlyCounts = new Map();
-    const hourlyMatrix = Array.from({ length: 7 }, () => Array(24).fill(0));
-    const dailyCounts = new Map();
-    const dailyStatusCounts = new Map();
-
-    alerts.forEach(alert => {
-        const sent = alert.sentDate;
-        if (!sent) return;
-        const dayKey = sent.toISOString().slice(0, 10);
-        const hour = sent.getHours();
-        const dow = sent.getDay();
-        const month = sent.getMonth();
-        const year = sent.getFullYear();
-
-        const severity = alert.severity || 'Unknown';
-        const status = alert.status || 'Unknown';
-        const eventName = alert.event || 'Unknown';
-        const statusKey = status.toLowerCase();
-
-        eventCounts.set(eventName, (eventCounts.get(eventName) || 0) + 1);
-        severityCounts.set(severity, (severityCounts.get(severity) || 0) + 1);
-        statusCounts.set(status, (statusCounts.get(status) || 0) + 1);
-        statusTotalsNormalized.set(statusKey, (statusTotalsNormalized.get(statusKey) || 0) + 1);
-        if (!statusDisplayNames.has(statusKey)) {
-            statusDisplayNames.set(statusKey, status);
-        }
-
-        hourlyTotals[hour] += 1;
-        hourlyMatrix[dow][hour] += 1;
-        monthlyTotals[month] += 1;
-        yearlyCounts.set(year, (yearlyCounts.get(year) || 0) + 1);
-        dailyCounts.set(dayKey, (dailyCounts.get(dayKey) || 0) + 1);
-
-        if (!dailyStatusCounts.has(statusKey)) {
-            dailyStatusCounts.set(statusKey, new Map());
-        }
-        const statusDaily = dailyStatusCounts.get(statusKey);
-        statusDaily.set(dayKey, (statusDaily.get(dayKey) || 0) + 1);
-    });
-
-    const dailySeries = Array.from(dailyCounts.entries())
-        .sort((a, b) => new Date(a[0]) - new Date(b[0]))
-        .map(([date, count]) => ({ date, count }));
-    const recentByDay = dailySeries.slice(-30);
-    const dowTotals = hourlyMatrix.map(row => row.reduce((acc, value) => acc + value, 0));
-    const timelineComparison = computeTimelineComparison(dailySeries, filters);
-    const forecast = computeForecast(dailySeries);
-    const masterDetail = computeMasterDetail(alerts);
-    const yearlyTotals = Array.from(yearlyCounts.entries())
-        .sort((a, b) => a[0] - b[0])
-        .map(([year, count]) => ({ year, count }));
-
-    const alertByEvent = Array.from(eventCounts.entries())
-        .sort((a, b) => b[1] - a[1])
-        .slice(0, 10)
-        .map(([event, count]) => ({ event, count }));
-
-    const alertBySeverity = Array.from(severityCounts.entries())
-        .sort((a, b) => b[1] - a[1])
-        .map(([severity, count]) => ({ severity, count }));
-
-    const alertByStatus = Array.from(statusCounts.entries())
-        .sort((a, b) => b[1] - a[1])
-        .map(([status, count]) => ({ status, count }));
-
-    const totalAlerts = alerts.length;
-    const avgPerDay = dailySeries.length ? (dailySeries.reduce((acc, item) => acc + item.count, 0) / dailySeries.length) : 0;
-    const topSeverity = alertBySeverity.length ? alertBySeverity[0].severity : '—';
-    const topEvent = alertByEvent.length ? alertByEvent[0].event : '—';
-    const peakDay = timelineComparison && timelineComparison.annotations.length ? timelineComparison.annotations[0] : null;
-
-    return {
-        totalAlerts,
-        alertByEvent,
-        alertBySeverity,
-        alertByStatus,
-        hourlyTotals,
-        hourlyMatrix,
-        dowTotals,
-        monthlyTotals,
-        yearlyTotals,
-        dailySeries,
-        recentByDay,
-        timelineComparison,
-        forecast,
-        masterDetail,
-        avgPerDay,
-        topSeverity,
-        topEvent,
-        statusTotalsNormalized,
-        statusDisplayNames,
-        dailyStatusCounts,
-        peakDay
-    };
-}
-
-function createOrUpdateChart(key, chartFactory) {
-    if (state.charts[key]) {
-        state.charts[key].destroy();
-    }
-    const chart = chartFactory();
-    if (chart) {
-        state.charts[key] = chart;
-    }
-}
-
-function showError(containerId, message) {
-    const container = document.getElementById(containerId);
-    if (container) {
-        container.innerHTML = `<div class="simple-chart text-danger"><i class="fas fa-exclamation-triangle"></i> ${message}</div>`;
-    }
-}
-
-function showNoData(containerId, message) {
-    const container = document.getElementById(containerId);
-    if (container) {
-        container.innerHTML = `<div class="simple-chart text-muted"><i class="fas fa-info-circle"></i> ${message}</div>`;
-    }
-}
-function createAlertTypesChart(aggregates) {
-    const containerId = 'alertTypesChart';
-    if (!document.getElementById(containerId)) return;
-    if (!aggregates.alertByEvent.length) {
-        showNoData(containerId, 'No alert type data available for this filter');
-        return;
-    }
-    createOrUpdateChart(containerId, () => Highcharts.chart(containerId, {
-        chart: { type: 'pie', height: 350 },
-        title: { text: null },
-        plotOptions: {
-            pie: {
-                allowPointSelect: true,
-                cursor: 'pointer',
-                dataLabels: {
-                    enabled: true,
-                    format: '<b>{point.name}</b><br>{point.percentage:.1f}%'
-                },
-                showInLegend: true
-            }
-        },
-        series: [{
-            name: 'Alerts',
-            data: aggregates.alertByEvent.map(item => ({
-                name: item.event || 'Unknown',
-                y: item.count || 0
-            }))
-        }]
-    }));
-}
-
-function createSeverityChart(aggregates) {
-    const containerId = 'severityChart';
-    if (!document.getElementById(containerId)) return;
-    if (!aggregates.alertBySeverity.length) {
-        showNoData(containerId, 'No severity data available for this filter');
-        return;
-    }
-    createOrUpdateChart(containerId, () => Highcharts.chart(containerId, {
-        chart: { type: 'column', height: 350 },
-        title: { text: null },
-        xAxis: {
-            categories: aggregates.alertBySeverity.map(item => item.severity),
-            title: { text: 'Severity Level' }
-        },
-        yAxis: { title: { text: 'Number of Alerts' } },
-        plotOptions: {
-            column: { colorByPoint: true }
-        },
-        series: [{
-            name: 'Alerts',
-            data: aggregates.alertBySeverity.map(item => ({
-                name: item.severity,
-                y: item.count,
-                color: severityColors[item.severity] || severityColors.Unknown
-            }))
-        }]
-    }));
-}
-
-function createStatusChart(aggregates) {
-    const containerId = 'statusChart';
-    if (!document.getElementById(containerId)) return;
-    if (!aggregates.alertByStatus.length) {
-        showNoData(containerId, 'No status data available for this filter');
-        return;
-    }
-    createOrUpdateChart(containerId, () => Highcharts.chart(containerId, {
-        chart: { type: 'pie', height: 350 },
-        title: { text: null },
-        plotOptions: {
-            pie: {
-                dataLabels: {
-                    enabled: true,
-                    format: '<b>{point.name}</b>: {point.y}'
-                }
-            }
-        },
-        series: [{
-            name: 'Alerts',
-            data: aggregates.alertByStatus.map(item => ({
-                name: item.status || 'Unknown',
-                y: item.count || 0
-            }))
-        }]
-    }));
-}
-function createTemporalHeatmapChart(aggregates) {
-    const containerId = 'temporalHeatmapChart';
-    const container = document.getElementById(containerId);
-    if (!container) return;
-    const matrix = aggregates.hourlyMatrix || [];
-    const dayNames = ['Sunday', 'Monday', 'Tuesday', 'Wednesday', 'Thursday', 'Friday', 'Saturday'];
-    const data = [];
-    matrix.forEach((row, dow) => {
-        row.forEach((value, hour) => {
-            data.push([hour, dow, value || 0]);
-        });
-    });
-    if (!data.some(point => point[2] > 0)) {
-        showNoData(containerId, 'No temporal activity for this filter');
-        return;
-    }
-    createOrUpdateChart(containerId, () => Highcharts.chart(containerId, {
-        chart: { type: 'heatmap', height: 340 },
-        title: { text: null },
-        xAxis: {
-            categories: Array.from({ length: 24 }, (_, i) => `${i}:00`),
-            title: { text: 'Hour of Day' }
-        },
-        yAxis: {
-            categories: dayNames,
-            title: { text: 'Day of Week' },
-            reversed: true
-        },
-        colorAxis: {
-            min: 0,
-            minColor: '#FFFFFF',
-            maxColor: '#007bff'
-        },
-        tooltip: {
-            formatter() {
-                return `${dayNames[this.point.y]} ${this.point.x}:00 → <b>${this.point.value}</b> alerts`;
-            }
-        },
-        series: [{
-            name: 'Alerts per hour',
-            borderWidth: 1,
-            data,
-            dataLabels: {
-                enabled: false
-            }
-        }]
-    }));
-}
-
-function createDayOfWeekChart(aggregates) {
-    const containerId = 'dayOfWeekChart';
-    if (!document.getElementById(containerId)) return;
-    if (!aggregates.dowTotals.some(value => value > 0)) {
-        showNoData(containerId, 'No day-of-week activity for this filter');
-        return;
-    }
-    const dayNames = ['Sunday', 'Monday', 'Tuesday', 'Wednesday', 'Thursday', 'Friday', 'Saturday'];
-    createOrUpdateChart(containerId, () => Highcharts.chart(containerId, {
-        chart: { type: 'column', height: 350 },
-        title: { text: null },
-        xAxis: {
-            categories: dayNames,
-            title: { text: 'Day of Week' }
-        },
-        yAxis: { title: { text: 'Number of Alerts' } },
-        series: [{
-            name: 'Alerts',
-            data: aggregates.dowTotals,
-            color: '#28a745'
-        }]
-    }));
-}
-
-function createMonthlyChart(aggregates) {
-    const containerId = 'monthlyChart';
-    if (!document.getElementById(containerId)) return;
-    if (!aggregates.monthlyTotals.some(value => value > 0)) {
-        showNoData(containerId, 'No monthly activity for this filter');
-        return;
-    }
-    const monthNames = ['Jan', 'Feb', 'Mar', 'Apr', 'May', 'Jun', 'Jul', 'Aug', 'Sep', 'Oct', 'Nov', 'Dec'];
-    createOrUpdateChart(containerId, () => Highcharts.chart(containerId, {
-        chart: { type: 'area', height: 350 },
-        title: { text: null },
-        xAxis: {
-            categories: monthNames,
-            title: { text: 'Month' }
-        },
-        yAxis: { title: { text: 'Number of Alerts' } },
-        plotOptions: {
-            area: {
-                fillOpacity: 0.3,
-                marker: { enabled: false }
-            }
-        },
-        series: [{
-            name: 'Monthly Alerts',
-            data: aggregates.monthlyTotals,
-            color: '#007bff'
-        }]
-    }));
-}
-
-function createYearlyTrendChart(aggregates) {
-    const containerId = 'yearlyTrendChart';
-    const container = document.getElementById(containerId);
-    if (!container) return;
-    const data = aggregates.yearlyTotals && aggregates.yearlyTotals.length ? aggregates.yearlyTotals : (statsData.alertByYear || []);
-    if (!data.length) {
-        showNoData(containerId, 'Not enough yearly data to plot');
-        return;
-    }
-    createOrUpdateChart(containerId, () => Highcharts.chart(containerId, {
-        chart: { type: 'line', height: 300 },
-        title: { text: null },
-        xAxis: {
-            categories: data.map(item => item.year),
-            title: { text: 'Year' }
-        },
-        yAxis: { title: { text: 'Number of Alerts' } },
-        plotOptions: {
-            line: {
-                dataLabels: { enabled: true },
-                marker: { enabled: true, radius: 5 }
-            }
-        },
-        series: [{
-            name: 'Annual Alerts',
-            data: data.map(item => item.count),
-            color: '#6f42c1'
-        }]
-    }));
-}
-
-function createRecentActivityChart(aggregates) {
-    const containerId = 'recentActivityChart';
-    const container = document.getElementById(containerId);
-    if (!container) return;
-    const series = aggregates.recentByDay.length ? aggregates.recentByDay : (statsData.recentByDay || []);
-    if (!series.length) {
-        showNoData(containerId, 'No recent activity available');
-        return;
-    }
-    createOrUpdateChart(containerId, () => Highcharts.chart(containerId, {
-        chart: { type: 'spline', height: 300 },
-        title: { text: null },
-        xAxis: {
-            categories: series.map(item => new Date(item.date).toLocaleDateString()),
-            title: { text: 'Date' }
-        },
-        yAxis: { title: { text: 'Number of Alerts' } },
-        plotOptions: {
-            spline: {
-                marker: { enabled: true, radius: 4 },
-                lineWidth: 3
-            }
-        },
-        series: [{
-            name: 'Daily Alerts',
-            data: series.map(item => item.count),
-            color: '#20c997'
-        }]
-    }));
-}
-function createMultiTimelineChart(aggregates) {
-    const containerId = 'multiTimelineChart';
-    const container = document.getElementById(containerId);
-    if (!container) return;
-    const comparison = aggregates.timelineComparison;
-    if (!comparison) {
-        showNoData(containerId, 'Not enough timeline data to compare weeks');
-        return;
-    }
-    const toSeries = points => points.map(point => [new Date(point.date).getTime(), point.count]);
-    const series = [
-        { name: 'Current Week', data: toSeries(comparison.currentWeek), color: '#007bff' },
-        { name: 'Previous Week', data: toSeries(comparison.previousWeek), color: '#20c997' },
-        { name: 'Same Week Last Year', data: toSeries(comparison.lastYearWeek), color: '#6c757d' }
-    ];
-    const movingAverages = [
-        { name: '7-day Avg', data: comparison.movingAverages.sevenDay.map(p => [new Date(p.date).getTime(), p.value]), color: '#fd7e14', dashStyle: 'ShortDash' },
-        { name: '30-day Avg', data: comparison.movingAverages.thirtyDay.map(p => [new Date(p.date).getTime(), p.value]), color: '#dc3545', dashStyle: 'Dot' }
-    ];
-    createOrUpdateChart(containerId, () => Highcharts.stockChart(containerId, {
-        rangeSelector: { enabled: false },
-        navigator: { enabled: false },
-        scrollbar: { enabled: false },
-        title: { text: null },
-        xAxis: { type: 'datetime' },
-        yAxis: { title: { text: 'Alerts' } },
-        series: [...series, ...movingAverages]
-    }));
-    const annotations = document.getElementById('timelineAnnotations');
-    if (annotations) {
-        annotations.textContent = comparison.annotations.length ? comparison.annotations.map(item => `${new Date(item.date).toLocaleDateString()}: ${item.text}`).join(' | ') : 'No notable peaks detected in this range.';
-    }
-}
-
-function createForecastChart(aggregates) {
-    const containerId = 'forecastChart';
-    const container = document.getElementById(containerId);
-    if (!container) return;
-    const forecast = aggregates.forecast;
-    if (!forecast) {
-        showNoData(containerId, 'Need more history to forecast alerts');
-        return;
-    }
-    const actualSeries = aggregates.dailySeries.slice(-30).map(item => [new Date(item.date).getTime(), item.count]);
-    const projectionSeries = forecast.projection.map(item => [new Date(item.date).getTime(), item.value]);
-    const lowerBand = forecast.projection.map(item => [new Date(item.date).getTime(), item.lower]);
-    const upperBand = forecast.projection.map(item => [new Date(item.date).getTime(), item.upper]);
-
-    createOrUpdateChart(containerId, () => Highcharts.chart(containerId, {
-        chart: { type: 'areaspline', height: 350 },
-        title: { text: null },
-        xAxis: { type: 'datetime' },
-        yAxis: { title: { text: 'Alerts' } },
-        tooltip: { shared: true },
-        series: [
-            { name: 'Last 30 Days', type: 'spline', data: actualSeries, color: '#007bff', marker: { enabled: false } },
-            {
-                name: 'Confidence Interval',
-                type: 'arearange',
-                data: upperBand.map((point, idx) => [point[0], lowerBand[idx][1], point[1]]),
-                color: 'rgba(0, 123, 255, 0.15)',
-                lineWidth: 0,
-                linkedTo: ':previous'
-            },
-            { name: 'Projected', type: 'spline', data: projectionSeries, color: '#dc3545', dashStyle: 'ShortDash', marker: { enabled: true } }
-        ]
-    }));
-    const summary = document.getElementById('forecastSummary');
-    if (summary) {
-        summary.textContent = `Expected alerts next 7 days: ${forecast.expectedNext7}`;
-    }
-}
-
-function createMasterDetailChart(aggregates) {
-    const containerId = 'masterDetailChart';
-    const container = document.getElementById(containerId);
-    if (!container) return;
-    const masterDetail = aggregates.masterDetail;
-    if (!masterDetail || !masterDetail.baseSeries.length) {
-        showNoData(containerId, 'Not enough alert variety to build drilldown');
-        return;
-    }
-    createOrUpdateChart(containerId, () => Highcharts.chart(containerId, {
-        chart: { type: 'column', height: 350 },
-        title: { text: null },
-        xAxis: { type: 'category' },
-        yAxis: { title: { text: 'Alerts' } },
-        legend: { enabled: false },
-        drilldown: { series: masterDetail.drilldownSeries },
-        series: [{
-            name: 'Alerts',
-            colorByPoint: true,
-            data: masterDetail.baseSeries
-        }]
-    }));
-}
-
-function createLifecycleChart(filteredAlerts) {
-    const containerId = 'lifecycleChart';
-    const container = document.getElementById(containerId);
-    if (!container) return;
-    const alerts = filteredAlerts
-        .filter(alert => alert.sentDate)
-        .sort((a, b) => b.sentDate - a.sentDate)
-        .slice(0, 25);
-    if (!alerts.length) {
-        showNoData(containerId, 'No alerts with lifecycle data in this filter');
-        return;
-    }
-    const categories = alerts.map(alert => `${alert.event} (${alert.severity})`);
-    const points = alerts.map((alert, index) => {
-        const start = alert.sentDate.getTime();
-        const end = alert.expiresDate ? alert.expiresDate.getTime() : start + (60 * 60 * 1000);
-        return {
-            x: start,
-            x2: end,
-            y: index,
-            color: severityColors[alert.severity] || severityColors.Unknown,
-            name: alert.event
-        };
-    });
-    createOrUpdateChart(containerId, () => Highcharts.chart(containerId, {
-        chart: { type: 'xrange', height: 400 },
-        title: { text: null },
-        xAxis: { type: 'datetime', title: { text: 'Timeline' } },
-        yAxis: {
-            categories,
-            reversed: true,
-            title: { text: null }
-        },
-        tooltip: {
-            pointFormatter() {
-                const start = new Date(this.x).toLocaleString();
-                const end = new Date(this.x2).toLocaleString();
-                return `<b>${this.name}</b><br>Start: ${start}<br>End: ${end}`;
-            }
-        },
-        series: [{
-            name: 'Alert Lifecycle',
-            borderColor: 'rgba(0,0,0,0.15)',
-            data: points
-        }]
-    }));
-}
-function createAffectedAreasChart() {
-    const containerId = 'affectedAreasChart';
-    const container = document.getElementById(containerId);
-    if (!container) return;
-    if (!statsData.mostAffectedBoundaries || !statsData.mostAffectedBoundaries.length) {
-        showNoData(containerId, 'No boundary impact data available');
-        return;
-    }
-    createOrUpdateChart(containerId, () => Highcharts.chart(containerId, {
-        chart: { type: 'bar', height: 400 },
-        title: { text: null },
-        xAxis: {
-            categories: statsData.mostAffectedBoundaries.map(item => item.name),
-            title: { text: 'Boundary' }
-        },
-        yAxis: { title: { text: 'Number of Alerts' } },
-        series: [{
-            name: 'Alert Count',
-            data: statsData.mostAffectedBoundaries.map(item => item.count),
-            color: '#17a2b8'
-        }]
-    }));
-}
-
-function createBoundaryTypesChart() {
-    const containerId = 'boundaryTypesChart';
-    const container = document.getElementById(containerId);
-    if (!container) return;
-    if (!statsData.boundaryStats || !statsData.boundaryStats.length) {
-        showNoData(containerId, 'No boundary types data available');
-        return;
-    }
-    createOrUpdateChart(containerId, () => Highcharts.chart(containerId, {
-        chart: { type: 'pie', height: 350 },
-        title: { text: null },
-        plotOptions: {
-            pie: { dataLabels: { enabled: true } }
-        },
-        series: [{
-            name: 'Boundary Types',
-            data: statsData.boundaryStats.map(item => ({ name: item.type, y: item.count }))
-        }]
-    }));
-}
-
-function createReliabilityGauge() {
-    const containerId = 'reliabilityGauge';
-    const container = document.getElementById(containerId);
-    if (!container || !statsData.polling || typeof statsData.polling.success_rate === 'undefined') return;
-    createOrUpdateChart(containerId, () => Highcharts.chart(containerId, {
-        chart: { type: 'solidgauge', height: 300 },
-        title: { text: null },
-        pane: {
-            center: ['50%', '85%'],
-            size: '140%',
-            startAngle: -90,
-            endAngle: 90,
-            background: {
-                backgroundColor: '#EEE',
-                innerRadius: '60%',
-                outerRadius: '100%',
-                shape: 'arc'
-            }
-        },
-        yAxis: {
-            min: 0,
-            max: 1,
-            stops: [
-                [0.1, '#dc3545'],
-                [0.5, '#ffc107'],
-                [0.9, '#28a745']
-            ],
-            lineWidth: 0,
-            tickWidth: 0,
-            minorTickInterval: null,
-            tickAmount: 2,
-            title: { y: -70, text: 'System Reliability' },
-            labels: {
-                y: 16,
-                formatter() {
-                    return Math.round(this.value * 100) + '%';
-                }
-            }
-        },
-        series: [{
-            name: 'Reliability',
-            data: [statsData.polling.success_rate || 0],
-            dataLabels: {
-                format: '<div style="text-align:center"><span style="font-size:24px">{y:.1%}</span><br/><span style="font-size:12px;color:silver">Uptime</span></div>'
-            }
-        }]
-    }));
-}
-
-function createDurationChart() {
-    const containerId = 'durationChart';
-    const container = document.getElementById(containerId);
-    if (!container || !statsData.avgDurations || !statsData.avgDurations.length) return;
-    createOrUpdateChart(containerId, () => Highcharts.chart(containerId, {
-        chart: { type: 'column', height: 350 },
-        title: { text: null },
-        xAxis: {
-            categories: statsData.avgDurations.map(item => item.event),
-            title: { text: 'Alert Type' }
-        },
-        yAxis: { title: { text: 'Average Duration (hours)' } },
-        series: [{
-            name: 'Duration',
-            data: statsData.avgDurations.map(item => Math.round(item.avg_hours * 10) / 10),
-            color: '#fd7e14'
-        }]
-    }));
-}
-
-function renderDynamicCharts(aggregates) {
-    createAlertTypesChart(aggregates);
-    createSeverityChart(aggregates);
-    createStatusChart(aggregates);
-    createTemporalHeatmapChart(aggregates);
-    createDayOfWeekChart(aggregates);
-    createMonthlyChart(aggregates);
-    createYearlyTrendChart(aggregates);
-    createRecentActivityChart(aggregates);
-    createMultiTimelineChart(aggregates);
-    createForecastChart(aggregates);
-    createMasterDetailChart(aggregates);
-    createLifecycleChart(state.filteredAlerts);
-}
-
-function renderStaticCharts() {
-    createAffectedAreasChart();
-    createBoundaryTypesChart();
-    createReliabilityGauge();
-    createDurationChart();
-}
-
-function updateSystemInfo() {
-    const timestamp = document.getElementById('stats-timestamp');
-    if (timestamp) {
-        timestamp.textContent = new Date().toLocaleString();
-    }
-    const uptimeDays = document.getElementById('uptime-days');
-    if (uptimeDays) {
-        const startDate = new Date('2025-01-01T00:00:00');
-        const now = new Date();
-        const days = Math.max(0, Math.floor((now - startDate) / (1000 * 60 * 60 * 24)));
-        uptimeDays.textContent = days.toLocaleString();
-    }
-}
-
-function updateDashboard() {
-    state.filteredAlerts = getFilteredAlerts();
-    updateFilterSummary(state.filteredAlerts);
-    state.aggregates = aggregateAlerts(state.filteredAlerts, state.filters);
-    updateQuickStats(state.aggregates);
-    updateKpiCards(state.aggregates);
-    renderSparklines(state.aggregates);
-    renderDynamicCharts(state.aggregates);
-    if (!state.staticChartsInitialized) {
-        renderStaticCharts();
-        state.staticChartsInitialized = true;
-    }
-}
-
-function initializeFilters() {
-    populateFilterSelect('severityFilter', statsData.filterOptions.severities || []);
-    populateFilterSelect('statusFilter', statsData.filterOptions.statuses || []);
-    populateFilterSelect('eventFilter', statsData.filterOptions.events || []);
-
-    const presetSelect = document.getElementById('dateRangePreset');
-    if (presetSelect) {
-        presetSelect.addEventListener('change', handlePresetChange);
-    }
-    const applyBtn = document.getElementById('applyFiltersBtn');
-    if (applyBtn) {
-        applyBtn.addEventListener('click', () => {
-            if (presetSelect && presetSelect.value === 'custom') {
-                state.filters.preset = 'custom';
-            }
-            applyFiltersFromInputs();
-        });
-    }
-    const resetBtn = document.getElementById('resetFiltersBtn');
-    if (resetBtn) {
-        resetBtn.addEventListener('click', resetFilters);
-    }
-    const exportBtn = document.getElementById('exportDashboardBtn');
-    if (exportBtn) {
-        exportBtn.addEventListener('click', exportFilteredData);
-    }
-
-    setPresetDates('last30');
-    updateDateInputs();
-}
-
-updateSystemInfo();
-initializeFilters();
-updateDashboard();
-
-console.log('📊 Dashboard ready');
-</script>
-{% endblock %}
-
-
-
-{% block content %}
-<div class="container-fluid mt-3">
-    <div class="row">
-        <div class="col-12">
-            <h1 class="mb-4">
-                <i class="fas fa-chart-bar"></i> Emergency Alert Statistics Dashboard
-                <small class="text-muted">Comprehensive system analytics and insights</small>
-            </h1>
-        </div>
-    </div>
-
-    <div class="filters-panel">
-        <h3><i class="fas fa-filter"></i> Advanced Filtering</h3>
-        <div class="filters-grid">
-            <div>
-                <label for="dateRangePreset">Date Range</label>
-                <select id="dateRangePreset">
-                    <option value="last7">Last 7 days</option>
-                    <option value="last30" selected>Last 30 days</option>
-                    <option value="last90">Last 90 days</option>
-                    <option value="last180">Last 180 days</option>
-                    <option value="last365">Last 365 days</option>
-                    <option value="custom">Custom range</option>
-                </select>
-            </div>
-            <div>
-                <label for="startDateInput">Start Date</label>
-                <input type="date" id="startDateInput">
-            </div>
-            <div>
-                <label for="endDateInput">End Date</label>
-                <input type="date" id="endDateInput">
-            </div>
-            <div>
-                <label for="severityFilter">Severities</label>
-                <select id="severityFilter" multiple></select>
-            </div>
-            <div>
-                <label for="statusFilter">Statuses</label>
-                <select id="statusFilter" multiple></select>
-            </div>
-            <div>
-                <label for="eventFilter">Alert Types</label>
-                <select id="eventFilter" multiple></select>
-            </div>
-        </div>
-        <div class="filters-actions">
-            <button class="apply" id="applyFiltersBtn"><i class="fas fa-sync"></i> Apply Filters</button>
-            <button class="reset" id="resetFiltersBtn"><i class="fas fa-undo"></i> Reset</button>
-            <button class="reset" id="exportDashboardBtn"><i class="fas fa-file-export"></i> Export Filtered Data</button>
-        </div>
-        <div class="filter-summary" id="filterSummary">
-            <span><i class="fas fa-info-circle"></i> Filters active across all charts.</span>
-        </div>
-    </div>
-
-    <div class="quick-stats" id="filteredQuickStats">
-        <div class="quick-stat">
-            <div class="quick-stat-number" id="filteredTotalAlerts">0</div>
-            <div class="quick-stat-label">Alerts in Range</div>
-        </div>
-        <div class="quick-stat">
-            <div class="quick-stat-number" id="filteredAvgPerDay">0</div>
-            <div class="quick-stat-label">Average Per Day</div>
-        </div>
-        <div class="quick-stat">
-            <div class="quick-stat-number" id="filteredTopSeverity">—</div>
-            <div class="quick-stat-label">Top Severity</div>
-        </div>
-        <div class="quick-stat">
-            <div class="quick-stat-number" id="filteredTopEvent">—</div>
-            <div class="quick-stat-label">Top Alert Type</div>
-        </div>
-    </div>
-
-    <!-- Key Metrics Cards -->
-    <div class="row">
-        <div class="col-lg-2 col-md-4 col-sm-6">
-            <div class="stat-card green">
-                <div class="stat-number" id="activeAlertsCount">{{ active_alerts or 0 }}</div>
-                <div class="stat-label">Active Alerts</div>
-                <div class="stat-subtitle">Currently active</div>
-                <div class="stat-delta" id="activeAlertsDelta"></div>
-                <div class="stat-sparkline" id="sparkline-active"></div>
-            </div>
-        </div>
-        <div class="col-lg-2 col-md-4 col-sm-6">
-            <div class="stat-card orange">
-                <div class="stat-number" id="expiredAlertsCount">{{ expired_alerts or 0 }}</div>
-                <div class="stat-label">Expired Alerts</div>
-                <div class="stat-subtitle">No longer active</div>
-                <div class="stat-delta" id="expiredAlertsDelta"></div>
-                <div class="stat-sparkline" id="sparkline-expired"></div>
-            </div>
-        </div>
-        <div class="col-lg-2 col-md-4 col-sm-6">
-            <div class="stat-card blue">
-                <div class="stat-number" id="totalAlertsCount">{{ total_alerts or 0 }}</div>
-                <div class="stat-label">Total Alerts</div>
-                <div class="stat-subtitle">All time</div>
-                <div class="stat-delta" id="totalAlertsDelta"></div>
-                <div class="stat-sparkline" id="sparkline-total"></div>
-            </div>
-        </div>
-        <div class="col-lg-2 col-md-4 col-sm-6">
-            <div class="stat-card purple">
-                <div class="stat-number" id="boundaryCount">{{ total_boundaries or 0 }}</div>
-                <div class="stat-label">Boundaries</div>
-                <div class="stat-subtitle">Geographic regions</div>
-                <div class="stat-delta" id="boundaryDelta"></div>
-            </div>
-        </div>
-        <div class="col-lg-2 col-md-4 col-sm-6">
-            <div class="stat-card red">
-                <div class="stat-number" id="uptime-days">Loading...</div>
-                <div class="stat-label">System Uptime</div>
-                <div class="stat-subtitle">Days online</div>
-                <div class="stat-delta" id="uptimeDelta"></div>
-            </div>
-        </div>
-        <div class="col-lg-2 col-md-4 col-sm-6">
-            <div class="stat-card teal">
-                <div class="stat-number" id="reliabilityDisplay">{{ (polling.success_rate * 100) | round(1) if polling and polling.success_rate else 95 }}%</div>
-                <div class="stat-label">Reliability</div>
-                <div class="stat-subtitle">System uptime</div>
-                <div class="stat-delta" id="reliabilityDelta"></div>
-            </div>
-        </div>
-    </div>
-
-    <div class="analytics-section">
-        <h2 class="section-header">
-            <i class="fas fa-chart-area"></i> Advanced Time-Series Analytics
-        </h2>
-
-        <div class="chart-grid-large">
-            <div class="chart-container">
-                <div class="chart-title">
-                    <i class="fas fa-stream"></i> Multi-Timeline Comparison
-                </div>
-                <div id="multiTimelineChart">
-                    <div class="loading-message">
-                        <div class="spinner"></div>
-                        <div>Preparing comparative timelines...</div>
-                    </div>
-                </div>
-                <div class="timeline-annotations" id="timelineAnnotations"></div>
-            </div>
-        </div>
-
-        <div class="chart-grid">
-            <div class="chart-container">
-                <div class="chart-title">
-                    <i class="fas fa-project-diagram"></i> Predictive Alert Forecast (Next 7 Days)
-                </div>
-                <div id="forecastChart">
-                    <div class="loading-message">
-                        <div class="spinner"></div>
-                        <div>Computing alert forecast...</div>
-                    </div>
-                </div>
-                <div class="timeline-annotations" id="forecastSummary"></div>
-            </div>
-
-            <div class="chart-container">
-                <div class="chart-title">
-                    <i class="fas fa-layer-group"></i> Master-Detail Alert Drilldown
-                </div>
-                <div id="masterDetailChart">
-                    <div class="loading-message">
-                        <div class="spinner"></div>
-                        <div>Building drilldown hierarchy...</div>
-                    </div>
-                </div>
-            </div>
-        </div>
-    </div>
-
-    <!-- Alert Analysis -->
-    <h2 class="section-header">
-        <i class="fas fa-tags"></i> Alert Analysis
-    </h2>
-
-    <div class="chart-grid">
-        <!-- Alert Types Distribution -->
-        <div class="chart-container">
-            <div class="chart-title">
-                <i class="fas fa-chart-pie"></i> Alert Types Distribution
-            </div>
-            <div id="alertTypesChart">
-                <div class="loading-message">
-                    <div class="spinner"></div>
-                    <div>Loading alert types chart...</div>
-                </div>
-            </div>
-        </div>
-
-        <!-- Alert Severity -->
-        <div class="chart-container">
-            <div class="chart-title">
-                <i class="fas fa-exclamation-triangle"></i> Alert Severity Levels
-            </div>
-            <div id="severityChart">
-                <div class="loading-message">
-                    <div class="spinner"></div>
-                    <div>Loading severity chart...</div>
-                </div>
-            </div>
-        </div>
-    </div>
-
-    <!-- Time-Based Analysis -->
-    <h2 class="section-header">
-        <i class="fas fa-clock"></i> Time-Based Analysis
-    </h2>
-
-    <!-- Temporal Heatmap -->
-    <div class="chart-grid-large">
-        <div class="chart-container">
-            <div class="chart-title">
-                <i class="fas fa-calendar-day"></i> Alert Activity Heatmap (Day of Week × Hour)
-            </div>
-            <div id="temporalHeatmapChart">
-                <div class="loading-message">
-                    <div class="spinner"></div>
-                    <div>Loading temporal activity matrix...</div>
-                </div>
-            </div>
-        </div>
-    </div>
-
-    <div class="chart-grid-small">
-        <!-- Day of Week -->
-        <div class="chart-container">
-            <div class="chart-title">
-                <i class="fas fa-calendar-week"></i> Alerts by Day of Week
-            </div>
-            <div id="dayOfWeekChart">
-                <div class="loading-message">
-                    <div class="spinner"></div>
-                    <div>Loading day of week chart...</div>
-                </div>
-            </div>
-        </div>
-
-        <!-- Monthly Distribution -->
-        <div class="chart-container">
-            <div class="chart-title">
-                <i class="fas fa-calendar-alt"></i> Monthly Alert Distribution
-            </div>
-            <div id="monthlyChart">
-                <div class="loading-message">
-                    <div class="spinner"></div>
-                    <div>Loading monthly chart...</div>
-                </div>
-            </div>
-        </div>
-
-        <!-- Alert Status -->
-        <div class="chart-container">
-            <div class="chart-title">
-                <i class="fas fa-list-ul"></i> Alert Status Breakdown
-            </div>
-            <div id="statusChart">
-                <div class="loading-message">
-                    <div class="spinner"></div>
-                    <div>Loading status chart...</div>
-                </div>
-            </div>
-        </div>
-    </div>
-
-    <!-- Historical Trend -->
-    {% if alert_by_year and alert_by_year|length > 1 %}
-    <div class="chart-grid-large">
-        <div class="chart-container">
-            <div class="chart-title">
-                <i class="fas fa-chart-line"></i> Historical Alert Trend
-            </div>
-            <div id="yearlyTrendChart">
-                <div class="loading-message">
-                    <div class="spinner"></div>
-                    <div>Loading yearly trend...</div>
-                </div>
-            </div>
-        </div>
-    </div>
-    {% endif %}
-
-    <!-- Geographic Impact -->
-    {% if most_affected_boundaries and most_affected_boundaries|length > 0 %}
-    <h2 class="section-header">
-        <i class="fas fa-map-marked-alt"></i> Geographic Impact Analysis
-    </h2>
-
-    <div class="chart-grid">
-        <!-- Most Affected Areas -->
-        <div class="chart-container">
-            <div class="chart-title">
-                <i class="fas fa-map-pin"></i> Most Affected Boundaries
-            </div>
-            <div id="affectedAreasChart">
-                <div class="loading-message">
-                    <div class="spinner"></div>
-                    <div>Loading affected areas...</div>
-                </div>
-            </div>
-        </div>
-
-        <!-- Boundary Types -->
-        {% if boundary_stats and boundary_stats|length > 0 %}
-        <div class="chart-container">
-            <div class="chart-title">
-                <i class="fas fa-layer-group"></i> Boundary Types Distribution
-            </div>
-            <div id="boundaryTypesChart">
-                <div class="loading-message">
-                    <div class="spinner"></div>
-                    <div>Loading boundary types...</div>
-                </div>
-            </div>
-        </div>
-        {% endif %}
-    </div>
-
-    <!-- Impact Details Table -->
-    <div class="chart-container">
-        <div class="chart-title">
-            <i class="fas fa-table"></i> Detailed Impact Report
-        </div>
-        <table class="data-table">
-            <thead>
-                <tr>
-                    <th>Boundary Name</th>
-                    <th>Type</th>
-                    <th>Alert Count</th>
-                    <th>Impact Level</th>
-                </tr>
-            </thead>
-            <tbody>
-                {% for boundary in most_affected_boundaries[:10] %}
-                <tr>
-                    <td><strong>{{ boundary.name }}</strong></td>
-                    <td>
-                        <span class="badge bg-secondary">{{ boundary.type.title() }}</span>
-                    </td>
-                    <td>{{ boundary.count }}</td>
-                    <td>
-                        {% if boundary.count >= 10 %}
-                        <span class="impact-badge impact-high">High Impact</span>
-                        {% elif boundary.count >= 5 %}
-                        <span class="impact-badge impact-medium">Medium Impact</span>
-                        {% else %}
-                        <span class="impact-badge impact-low">Low Impact</span>
-                        {% endif %}
-                    </td>
-                </tr>
-                {% endfor %}
-            </tbody>
-        </table>
-    </div>
-    {% endif %}
-
-    <!-- System Performance -->
-    {% if polling or avg_durations %}
-    <h2 class="section-header">
-        <i class="fas fa-tachometer-alt"></i> System Performance Metrics
-    </h2>
-
-    <div class="chart-grid">
-        <!-- Reliability Gauge -->
-        {% if polling and polling.success_rate %}
-        <div class="chart-container">
-            <div class="chart-title">
-                <i class="fas fa-shield-alt"></i> System Reliability
-            </div>
-            <div id="reliabilityGauge">
-                <div class="loading-message">
-                    <div class="spinner"></div>
-                    <div>Loading reliability gauge...</div>
-                </div>
-            </div>
-        </div>
-        {% endif %}
-
-        <!-- Average Alert Duration -->
-        {% if avg_durations and avg_durations|length > 0 %}
-        <div class="chart-container">
-            <div class="chart-title">
-                <i class="fas fa-hourglass-half"></i> Average Alert Duration
-            </div>
-            <div id="durationChart">
-                <div class="loading-message">
-                    <div class="spinner"></div>
-                    <div>Loading duration chart...</div>
-                </div>
-            </div>
-        </div>
-        {% endif %}
-    </div>
-
-    <!-- Performance Quick Stats -->
-    {% if polling %}
-    <div class="quick-stats">
-        <div class="quick-stat">
-            <div class="quick-stat-number">{{ polling.total_polls or 0 }}</div>
-            <div class="quick-stat-label">Total Polls</div>
-        </div>
-        <div class="quick-stat">
-            <div class="quick-stat-number">{{ polling.successful_polls or 0 }}</div>
-            <div class="quick-stat-label">Successful</div>
-        </div>
-        <div class="quick-stat">
-            <div class="quick-stat-number">{{ polling.failed_polls or 0 }}</div>
-            <div class="quick-stat-label">Failed</div>
-        </div>
-        <div class="quick-stat">
-            <div class="quick-stat-number">{{ polling.avg_time_ms | round(0) if polling.avg_time_ms else 0 }}ms</div>
-            <div class="quick-stat-label">Avg Response</div>
-        </div>
-    </div>
-    {% endif %}
-    {% endif %}
-
-    <!-- Recent Activity -->
-    {% if recent_by_day and recent_by_day|length > 0 %}
-    <h2 class="section-header">
-        <i class="fas fa-history"></i> Recent Activity Trends
-    </h2>
-
-    <div class="chart-grid-large">
-        <div class="chart-container">
-            <div class="chart-title">
-                <i class="fas fa-chart-area"></i> Recent Alert Activity (Last 30 Days)
-            </div>
-            <div id="recentActivityChart">
-                <div class="loading-message">
-                    <div class="spinner"></div>
-                    <div>Loading recent activity...</div>
-                </div>
-            </div>
-        </div>
-    </div>
-    {% endif %}
-
-    <div class="analytics-section">
-        <h2 class="section-header">
-            <i class="fas fa-tasks"></i> Alert Lifecycle Timeline
-        </h2>
-
-        <div class="lifecycle-legend">
-            <span><span class="legend-dot" style="background:#dc3545"></span>Extreme</span>
-            <span><span class="legend-dot" style="background:#fd7e14"></span>Severe</span>
-            <span><span class="legend-dot" style="background:#ffc107"></span>Moderate</span>
-            <span><span class="legend-dot" style="background:#17a2b8"></span>Minor/Other</span>
-        </div>
-
-        <div class="chart-grid-large">
-            <div class="chart-container">
-                <div class="chart-title">
-                    <i class="fas fa-business-time"></i> Issuance Through Expiration
-                </div>
-                <div id="lifecycleChart">
-                    <div class="loading-message">
-                        <div class="spinner"></div>
-                        <div>Loading lifecycle timeline...</div>
-                    </div>
-                </div>
-            </div>
-        </div>
-    </div>
-
-=======
->>>>>>> 99da4708
     <!-- Fun Statistics -->
     {% if fun_stats %}
     <h2 class="section-header">
