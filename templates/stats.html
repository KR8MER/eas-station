{% extends "base.html" %}

{% block title %}Statistics Dashboard - KR8MER CAP Emergency Alert System{% endblock %}

{% block extra_css %}
<style>
    .stat-card {
        background: linear-gradient(135deg, var(--primary-color), var(--info-color));
        color: white;
        border-radius: 10px;
        padding: 20px;
        text-align: center;
        margin-bottom: 20px;
        box-shadow: 0 4px 15px rgba(0,0,0,0.1);
        transition: transform 0.2s ease;
    }

    .stat-card:hover {
        transform: translateY(-2px);
    }

    .stat-card.green { background: linear-gradient(135deg, #28a745, #20c997); }
    .stat-card.red { background: linear-gradient(135deg, #dc3545, #fd7e14); }
    .stat-card.orange { background: linear-gradient(135deg, #fd7e14, #ffc107); }
    .stat-card.blue { background: linear-gradient(135deg, #007bff, #6f42c1); }
    .stat-card.purple { background: linear-gradient(135deg, #6f42c1, #e83e8c); }
    .stat-card.teal { background: linear-gradient(135deg, #17a2b8, #20c997); }

    .stat-number {
        font-size: 2.5rem;
        font-weight: bold;
        margin-bottom: 5px;
    }

    .stat-label {
        font-size: 1.1rem;
        font-weight: 500;
        margin-bottom: 3px;
    }

    .stat-subtitle {
        font-size: 0.9rem;
        opacity: 0.8;
    }

    .section-header {
        color: var(--primary-color);
        border-bottom: 2px solid var(--primary-color);
        padding-bottom: 10px;
        margin-bottom: 25px;
        font-weight: 600;
        display: flex;
        align-items: center;
        gap: 10px;
    }

    .chart-container {
        background: var(--bg-color);
        border: 1px solid var(--border-color);
        border-radius: 8px;
        padding: 20px;
        margin-bottom: 20px;
        box-shadow: 0 2px 10px var(--shadow-color);
        min-height: 350px;
    }

    .chart-title {
        font-size: 1.1rem;
        font-weight: 600;
        color: var(--text-color);
        margin-bottom: 15px;
        text-align: center;
        display: flex;
        align-items: center;
        justify-content: center;
        gap: 8px;
    }

    .chart-grid {
        display: grid;
        grid-template-columns: repeat(auto-fit, minmax(400px, 1fr));
        gap: 20px;
        margin-bottom: 30px;
    }

    .chart-grid-large {
        display: grid;
        grid-template-columns: 1fr;
        gap: 20px;
        margin-bottom: 30px;
    }

    .chart-grid-small {
        display: grid;
        grid-template-columns: repeat(auto-fit, minmax(300px, 1fr));
        gap: 20px;
        margin-bottom: 30px;
    }

    .loading-message {
        display: flex;
        justify-content: center;
        align-items: center;
        height: 300px;
        color: var(--secondary-color);
        flex-direction: column;
    }

    .spinner {
        border: 3px solid var(--border-color);
        border-top: 3px solid var(--primary-color);
        border-radius: 50%;
        width: 30px;
        height: 30px;
        animation: spin 1s linear infinite;
        margin-bottom: 10px;
    }

    @keyframes spin {
        0% { transform: rotate(0deg); }
        100% { transform: rotate(360deg); }
    }

    .simple-chart {
        background: var(--light-color);
        border: 1px solid var(--border-color);
        border-radius: 8px;
        padding: 20px;
        text-align: center;
        color: var(--text-color);
    }

    .fun-stats {
        background: linear-gradient(135deg, var(--light-color), #e9ecef);
        border-radius: 10px;
        padding: 25px;
        margin: 20px 0;
        box-shadow: 0 2px 10px var(--shadow-color);
    }

    .fun-stat {
        text-align: center;
        margin-bottom: 15px;
    }

    .fun-stat h4 {
        color: var(--primary-color);
        font-weight: bold;
        margin-bottom: 5px;
        font-size: 1.3rem;
    }

    .fun-stat p {
        color: var(--secondary-color);
        margin-bottom: 0;
        font-size: 0.9rem;
    }

    .data-table {
        width: 100%;
        margin-top: 15px;
    }

    .data-table th {
        background: var(--primary-color);
        color: white;
        font-weight: 600;
        padding: 12px;
        text-align: left;
    }

    .data-table td {
        padding: 10px 12px;
        border-bottom: 1px solid var(--border-color);
    }

    .data-table tr:nth-child(even) {
        background: var(--light-color);
    }

    .impact-badge {
        padding: 4px 8px;
        border-radius: 12px;
        font-size: 0.8em;
        font-weight: 600;
    }

    .impact-high { background: #dc3545; color: white; }
    .impact-medium { background: #ffc107; color: #212529; }
    .impact-low { background: #28a745; color: white; }

    .quick-stats {
        display: grid;
        grid-template-columns: repeat(auto-fit, minmax(150px, 1fr));
        gap: 15px;
        margin: 20px 0;
    }

    .quick-stat {
        background: var(--bg-color);
        border: 1px solid var(--border-color);
        border-radius: 8px;
        padding: 15px;
        text-align: center;
    }

    .quick-stat-number {
        font-size: 1.5rem;
        font-weight: bold;
        color: var(--primary-color);
        margin-bottom: 5px;
    }

    .quick-stat-label {
        font-size: 0.9rem;
        color: var(--secondary-color);
    }

    .stat-delta {
        font-size: 0.85rem;
        opacity: 0.85;
        margin-top: 5px;
    }

    .stat-delta.positive { color: #28a745; }
    .stat-delta.negative { color: #dc3545; }

    .stat-sparkline {
        height: 60px;
        margin-top: 10px;
    }

    .filters-panel {
        background: var(--bg-color);
        border: 1px solid var(--border-color);
        border-radius: 8px;
        padding: 20px;
        margin-bottom: 20px;
        box-shadow: 0 2px 10px var(--shadow-color);
    }

    .filters-panel h3 {
        margin-top: 0;
        font-size: 1.2rem;
        font-weight: 600;
        color: var(--primary-color);
        display: flex;
        align-items: center;
        gap: 10px;
    }

    .filters-grid {
        display: grid;
        grid-template-columns: repeat(auto-fit, minmax(180px, 1fr));
        gap: 15px;
    }

    .filters-panel label {
        font-weight: 600;
        font-size: 0.9rem;
        color: var(--secondary-color);
        display: block;
        margin-bottom: 6px;
    }

    .filters-panel select,
    .filters-panel input {
        width: 100%;
        border: 1px solid var(--border-color);
        border-radius: 6px;
        padding: 8px;
        background: var(--light-color);
        color: var(--text-color);
    }

    .filters-actions {
        display: flex;
        gap: 10px;
        margin-top: 15px;
        flex-wrap: wrap;
    }

    .filters-actions button {
        border: none;
        padding: 10px 16px;
        border-radius: 6px;
        font-weight: 600;
        cursor: pointer;
        transition: transform 0.2s ease, background 0.2s ease;
    }

    .filters-actions button.apply {
        background: var(--primary-color);
        color: #fff;
    }

    .filters-actions button.reset {
        background: var(--light-color);
        color: var(--text-color);
        border: 1px solid var(--border-color);
    }

    .filters-actions button:hover {
        transform: translateY(-1px);
    }

    .filter-summary {
        margin: 10px 0 0;
        font-size: 0.9rem;
        color: var(--secondary-color);
        display: flex;
        align-items: center;
        gap: 10px;
        flex-wrap: wrap;
    }

    .filter-pill {
        background: var(--light-color);
        border-radius: 999px;
        padding: 4px 10px;
        border: 1px solid var(--border-color);
        font-weight: 500;
    }

    .chart-toolbar {
        display: flex;
        justify-content: flex-end;
        gap: 10px;
        margin-bottom: 10px;
        flex-wrap: wrap;
    }

    .chart-toolbar button {
        background: var(--light-color);
        border: 1px solid var(--border-color);
        color: var(--text-color);
        border-radius: 6px;
        padding: 8px 14px;
        font-size: 0.9rem;
        font-weight: 600;
        cursor: pointer;
        transition: background 0.2s ease;
    }

    .chart-toolbar button:hover {
        background: var(--primary-color);
        color: #fff;
    }

    .analytics-section {
        margin-top: 40px;
    }

    .timeline-annotations {
        font-size: 0.85rem;
        color: var(--secondary-color);
        margin-top: 10px;
    }

    .lifecycle-legend {
        display: flex;
        gap: 10px;
        margin-bottom: 10px;
        flex-wrap: wrap;
    }

    .legend-dot {
        width: 12px;
        height: 12px;
        border-radius: 50%;
        display: inline-block;
        margin-right: 6px;
    }
<<<<<<< HEAD
=======
</style>
{% endblock %}

{% block content %}
<div class="container-fluid mt-3">
    <div class="row">
        <div class="col-12">
            <h1 class="mb-4">
                <i class="fas fa-chart-bar"></i> Emergency Alert Statistics Dashboard
                <small class="text-muted">Comprehensive system analytics and insights</small>
            </h1>
        </div>
    </div>

    <div class="filters-panel">
        <h3><i class="fas fa-filter"></i> Advanced Filtering</h3>
        <div class="filters-grid">
            <div>
                <label for="dateRangePreset">Date Range</label>
                <select id="dateRangePreset">
                    <option value="last7">Last 7 days</option>
                    <option value="last30" selected>Last 30 days</option>
                    <option value="last90">Last 90 days</option>
                    <option value="last180">Last 180 days</option>
                    <option value="last365">Last 365 days</option>
                    <option value="custom">Custom range</option>
                </select>
            </div>
            <div>
                <label for="startDateInput">Start Date</label>
                <input type="date" id="startDateInput">
            </div>
            <div>
                <label for="endDateInput">End Date</label>
                <input type="date" id="endDateInput">
            </div>
            <div>
                <label for="severityFilter">Severities</label>
                <select id="severityFilter" multiple></select>
            </div>
            <div>
                <label for="statusFilter">Statuses</label>
                <select id="statusFilter" multiple></select>
            </div>
            <div>
                <label for="eventFilter">Alert Types</label>
                <select id="eventFilter" multiple></select>
            </div>
        </div>
        <div class="filters-actions">
            <button class="apply" id="applyFiltersBtn"><i class="fas fa-sync"></i> Apply Filters</button>
            <button class="reset" id="resetFiltersBtn"><i class="fas fa-undo"></i> Reset</button>
            <button class="reset" id="exportDashboardBtn"><i class="fas fa-file-export"></i> Export Filtered Data</button>
        </div>
        <div class="filter-summary" id="filterSummary">
            <span><i class="fas fa-info-circle"></i> Filters active across all charts.</span>
        </div>
    </div>

    <div class="quick-stats" id="filteredQuickStats">
        <div class="quick-stat">
            <div class="quick-stat-number" id="filteredTotalAlerts">0</div>
            <div class="quick-stat-label">Alerts in Range</div>
        </div>
        <div class="quick-stat">
            <div class="quick-stat-number" id="filteredAvgPerDay">0</div>
            <div class="quick-stat-label">Average Per Day</div>
        </div>
        <div class="quick-stat">
            <div class="quick-stat-number" id="filteredTopSeverity">—</div>
            <div class="quick-stat-label">Top Severity</div>
        </div>
        <div class="quick-stat">
            <div class="quick-stat-number" id="filteredTopEvent">—</div>
            <div class="quick-stat-label">Top Alert Type</div>
        </div>
    </div>

    <!-- Key Metrics Cards -->
    <div class="row">
        <div class="col-lg-2 col-md-4 col-sm-6">
            <div class="stat-card green">
                <div class="stat-number" id="activeAlertsCount">{{ active_alerts or 0 }}</div>
                <div class="stat-label">Active Alerts</div>
                <div class="stat-subtitle">Currently active</div>
                <div class="stat-delta" id="activeAlertsDelta"></div>
                <div class="stat-sparkline" id="sparkline-active"></div>
            </div>
        </div>
        <div class="col-lg-2 col-md-4 col-sm-6">
            <div class="stat-card orange">
                <div class="stat-number" id="expiredAlertsCount">{{ expired_alerts or 0 }}</div>
                <div class="stat-label">Expired Alerts</div>
                <div class="stat-subtitle">No longer active</div>
                <div class="stat-delta" id="expiredAlertsDelta"></div>
                <div class="stat-sparkline" id="sparkline-expired"></div>
            </div>
        </div>
        <div class="col-lg-2 col-md-4 col-sm-6">
            <div class="stat-card blue">
                <div class="stat-number" id="totalAlertsCount">{{ total_alerts or 0 }}</div>
                <div class="stat-label">Total Alerts</div>
                <div class="stat-subtitle">All time</div>
                <div class="stat-delta" id="totalAlertsDelta"></div>
                <div class="stat-sparkline" id="sparkline-total"></div>
            </div>
        </div>
        <div class="col-lg-2 col-md-4 col-sm-6">
            <div class="stat-card purple">
                <div class="stat-number" id="boundaryCount">{{ total_boundaries or 0 }}</div>
                <div class="stat-label">Boundaries</div>
                <div class="stat-subtitle">Geographic regions</div>
                <div class="stat-delta" id="boundaryDelta"></div>
            </div>
        </div>
        <div class="col-lg-2 col-md-4 col-sm-6">
            <div class="stat-card red">
                <div class="stat-number" id="uptime-days">Loading...</div>
                <div class="stat-label">System Uptime</div>
                <div class="stat-subtitle">Days online</div>
                <div class="stat-delta" id="uptimeDelta"></div>
            </div>
        </div>
        <div class="col-lg-2 col-md-4 col-sm-6">
            <div class="stat-card teal">
                <div class="stat-number" id="reliabilityDisplay">{{ (polling.success_rate * 100) | round(1) if polling and polling.success_rate else 95 }}%</div>
                <div class="stat-label">Reliability</div>
                <div class="stat-subtitle">System uptime</div>
                <div class="stat-delta" id="reliabilityDelta"></div>
            </div>
        </div>
    </div>

    <div class="analytics-section">
        <h2 class="section-header">
            <i class="fas fa-chart-area"></i> Advanced Time-Series Analytics
        </h2>

        <div class="chart-grid-large">
            <div class="chart-container">
                <div class="chart-title">
                    <i class="fas fa-stream"></i> Multi-Timeline Comparison
                </div>
                <div id="multiTimelineChart">
                    <div class="loading-message">
                        <div class="spinner"></div>
                        <div>Preparing comparative timelines...</div>
                    </div>
                </div>
                <div class="timeline-annotations" id="timelineAnnotations"></div>
            </div>
        </div>

        <div class="chart-grid">
            <div class="chart-container">
                <div class="chart-title">
                    <i class="fas fa-project-diagram"></i> Predictive Alert Forecast (Next 7 Days)
                </div>
                <div id="forecastChart">
                    <div class="loading-message">
                        <div class="spinner"></div>
                        <div>Computing alert forecast...</div>
                    </div>
                </div>
                <div class="timeline-annotations" id="forecastSummary"></div>
            </div>

            <div class="chart-container">
                <div class="chart-title">
                    <i class="fas fa-layer-group"></i> Master-Detail Alert Drilldown
                </div>
                <div id="masterDetailChart">
                    <div class="loading-message">
                        <div class="spinner"></div>
                        <div>Building drilldown hierarchy...</div>
                    </div>
                </div>
            </div>
        </div>
    </div>

    <!-- Alert Analysis -->
    <h2 class="section-header">
        <i class="fas fa-tags"></i> Alert Analysis
    </h2>

    <div class="chart-grid">
        <!-- Alert Types Distribution -->
        <div class="chart-container">
            <div class="chart-title">
                <i class="fas fa-chart-pie"></i> Alert Types Distribution
            </div>
            <div id="alertTypesChart">
                <div class="loading-message">
                    <div class="spinner"></div>
                    <div>Loading alert types chart...</div>
                </div>
            </div>
        </div>

        <!-- Alert Severity -->
        <div class="chart-container">
            <div class="chart-title">
                <i class="fas fa-exclamation-triangle"></i> Alert Severity Levels
            </div>
            <div id="severityChart">
                <div class="loading-message">
                    <div class="spinner"></div>
                    <div>Loading severity chart...</div>
                </div>
            </div>
        </div>
    </div>

    <!-- Time-Based Analysis -->
    <h2 class="section-header">
        <i class="fas fa-clock"></i> Time-Based Analysis
    </h2>

    <!-- Temporal Heatmap -->
    <div class="chart-grid-large">
        <div class="chart-container">
            <div class="chart-title">
                <i class="fas fa-calendar-day"></i> Alert Activity Heatmap (Day of Week × Hour)
            </div>
            <div id="temporalHeatmapChart">
                <div class="loading-message">
                    <div class="spinner"></div>
                    <div>Loading temporal activity matrix...</div>
                </div>
            </div>
        </div>
    </div>

    <div class="chart-grid-small">
        <!-- Day of Week -->
        <div class="chart-container">
            <div class="chart-title">
                <i class="fas fa-calendar-week"></i> Alerts by Day of Week
            </div>
            <div id="dayOfWeekChart">
                <div class="loading-message">
                    <div class="spinner"></div>
                    <div>Loading day of week chart...</div>
                </div>
            </div>
        </div>

        <!-- Monthly Distribution -->
        <div class="chart-container">
            <div class="chart-title">
                <i class="fas fa-calendar-alt"></i> Monthly Alert Distribution
            </div>
            <div id="monthlyChart">
                <div class="loading-message">
                    <div class="spinner"></div>
                    <div>Loading monthly chart...</div>
                </div>
            </div>
        </div>

        <!-- Alert Status -->
        <div class="chart-container">
            <div class="chart-title">
                <i class="fas fa-list-ul"></i> Alert Status Breakdown
            </div>
            <div id="statusChart">
                <div class="loading-message">
                    <div class="spinner"></div>
                    <div>Loading status chart...</div>
                </div>
            </div>
        </div>
    </div>

    <!-- Historical Trend -->
    {% if alert_by_year and alert_by_year|length > 1 %}
    <div class="chart-grid-large">
        <div class="chart-container">
            <div class="chart-title">
                <i class="fas fa-chart-line"></i> Historical Alert Trend
            </div>
            <div id="yearlyTrendChart">
                <div class="loading-message">
                    <div class="spinner"></div>
                    <div>Loading yearly trend...</div>
                </div>
            </div>
        </div>
    </div>
    {% endif %}

    <!-- Geographic Impact -->
    {% if most_affected_boundaries and most_affected_boundaries|length > 0 %}
    <h2 class="section-header">
        <i class="fas fa-map-marked-alt"></i> Geographic Impact Analysis
    </h2>

    <div class="chart-grid">
        <!-- Most Affected Areas -->
        <div class="chart-container">
            <div class="chart-title">
                <i class="fas fa-map-pin"></i> Most Affected Boundaries
            </div>
            <div id="affectedAreasChart">
                <div class="loading-message">
                    <div class="spinner"></div>
                    <div>Loading affected areas...</div>
                </div>
            </div>
        </div>

        <!-- Boundary Types -->
        {% if boundary_stats and boundary_stats|length > 0 %}
        <div class="chart-container">
            <div class="chart-title">
                <i class="fas fa-layer-group"></i> Boundary Types Distribution
            </div>
            <div id="boundaryTypesChart">
                <div class="loading-message">
                    <div class="spinner"></div>
                    <div>Loading boundary types...</div>
                </div>
            </div>
        </div>
        {% endif %}
    </div>

    <!-- Impact Details Table -->
    <div class="chart-container">
        <div class="chart-title">
            <i class="fas fa-table"></i> Detailed Impact Report
        </div>
        <table class="data-table">
            <thead>
                <tr>
                    <th>Boundary Name</th>
                    <th>Type</th>
                    <th>Alert Count</th>
                    <th>Impact Level</th>
                </tr>
            </thead>
            <tbody>
                {% for boundary in most_affected_boundaries[:10] %}
                <tr>
                    <td><strong>{{ boundary.name }}</strong></td>
                    <td>
                        <span class="badge bg-secondary">{{ boundary.type.title() }}</span>
                    </td>
                    <td>{{ boundary.count }}</td>
                    <td>
                        {% if boundary.count >= 10 %}
                        <span class="impact-badge impact-high">High Impact</span>
                        {% elif boundary.count >= 5 %}
                        <span class="impact-badge impact-medium">Medium Impact</span>
                        {% else %}
                        <span class="impact-badge impact-low">Low Impact</span>
                        {% endif %}
                    </td>
                </tr>
                {% endfor %}
            </tbody>
        </table>
    </div>
    {% endif %}

    <!-- System Performance -->
    {% if polling or avg_durations %}
    <h2 class="section-header">
        <i class="fas fa-tachometer-alt"></i> System Performance Metrics
    </h2>

    <div class="chart-grid">
        <!-- Reliability Gauge -->
        {% if polling and polling.success_rate %}
        <div class="chart-container">
            <div class="chart-title">
                <i class="fas fa-shield-alt"></i> System Reliability
            </div>
            <div id="reliabilityGauge">
                <div class="loading-message">
                    <div class="spinner"></div>
                    <div>Loading reliability gauge...</div>
                </div>
            </div>
        </div>
        {% endif %}

        <!-- Average Alert Duration -->
        {% if avg_durations and avg_durations|length > 0 %}
        <div class="chart-container">
            <div class="chart-title">
                <i class="fas fa-hourglass-half"></i> Average Alert Duration
            </div>
            <div id="durationChart">
                <div class="loading-message">
                    <div class="spinner"></div>
                    <div>Loading duration chart...</div>
                </div>
            </div>
        </div>
        {% endif %}
    </div>

    <!-- Performance Quick Stats -->
    {% if polling %}
    <div class="quick-stats">
        <div class="quick-stat">
            <div class="quick-stat-number">{{ polling.total_polls or 0 }}</div>
            <div class="quick-stat-label">Total Polls</div>
        </div>
        <div class="quick-stat">
            <div class="quick-stat-number">{{ polling.successful_polls or 0 }}</div>
            <div class="quick-stat-label">Successful</div>
        </div>
        <div class="quick-stat">
            <div class="quick-stat-number">{{ polling.failed_polls or 0 }}</div>
            <div class="quick-stat-label">Failed</div>
        </div>
        <div class="quick-stat">
            <div class="quick-stat-number">{{ polling.avg_time_ms | round(0) if polling.avg_time_ms else 0 }}ms</div>
            <div class="quick-stat-label">Avg Response</div>
        </div>
    </div>
    {% endif %}
    {% endif %}

    <!-- Recent Activity -->
    {% if recent_by_day and recent_by_day|length > 0 %}
    <h2 class="section-header">
        <i class="fas fa-history"></i> Recent Activity Trends
    </h2>

    <div class="chart-grid-large">
        <div class="chart-container">
            <div class="chart-title">
                <i class="fas fa-chart-area"></i> Recent Alert Activity (Last 30 Days)
            </div>
            <div id="recentActivityChart">
                <div class="loading-message">
                    <div class="spinner"></div>
                    <div>Loading recent activity...</div>
                </div>
            </div>
        </div>
    </div>
    {% endif %}

    <div class="analytics-section">
        <h2 class="section-header">
            <i class="fas fa-tasks"></i> Alert Lifecycle Timeline
        </h2>

        <div class="lifecycle-legend">
            <span><span class="legend-dot" style="background:#dc3545"></span>Extreme</span>
            <span><span class="legend-dot" style="background:#fd7e14"></span>Severe</span>
            <span><span class="legend-dot" style="background:#ffc107"></span>Moderate</span>
            <span><span class="legend-dot" style="background:#17a2b8"></span>Minor/Other</span>
        </div>

        <div class="chart-grid-large">
            <div class="chart-container">
                <div class="chart-title">
                    <i class="fas fa-business-time"></i> Issuance Through Expiration
                </div>
                <div id="lifecycleChart">
                    <div class="loading-message">
                        <div class="spinner"></div>
                        <div>Loading lifecycle timeline...</div>
                    </div>
                </div>
            </div>
        </div>
    </div>

    <!-- Fun Statistics -->
    {% if fun_stats %}
    <h2 class="section-header">
        <i class="fas fa-star"></i> Interesting System Facts
    </h2>

    <div class="fun-stats">
        <div class="row">
            <div class="col-md-3">
                <div class="fun-stat">
                    <h4>{{ fun_stats.busiest_hour or 'N/A' }}</h4>
                    <p>Peak alert hour</p>
                </div>
            </div>
            <div class="col-md-3">
                <div class="fun-stat">
                    <h4>{{ fun_stats.busiest_day or 'N/A' }}</h4>
                    <p>Most active day</p>
                </div>
            </div>
            <div class="col-md-3">
                <div class="fun-stat">
                    <h4>{{ fun_stats.avg_duration or 'N/A' }}</h4>
                    <p>Average alert duration</p>
                </div>
            </div>
            <div class="col-md-3">
                <div class="fun-stat">
                    <h4>"{{ fun_stats.most_common_event or 'None' }}"</h4>
                    <p>Most common alert type</p>
                </div>
            </div>
        </div>
    </div>
    {% endif %}

    <!-- Footer Info -->
    <div class="mt-5 text-center text-muted">
        <small>
            <i class="fas fa-info-circle"></i> Statistics generated from {{ total_alerts or 0 }} total alerts across {{ total_boundaries or 0 }} geographic boundaries
            <br>
            Dashboard last updated: <span id="stats-timestamp"></span> |
            Data refresh interval: 5 minutes |
            <a href="/export/statistics" class="text-decoration-none">
                <i class="fas fa-download"></i> Export Data
            </a>
        </small>
    </div>
</div>
{% endblock %}

{% block scripts %}
<!-- Load Highcharts and modules -->
<script src="https://code.highcharts.com/11.4.1/stock/highstock.js"></script>
<script src="https://code.highcharts.com/11.4.1/highcharts-more.js"></script>
<script src="https://code.highcharts.com/11.4.1/modules/heatmap.js"></script>
<script src="https://code.highcharts.com/11.4.1/modules/solid-gauge.js"></script>
<script src="https://code.highcharts.com/11.4.1/modules/drilldown.js"></script>
<script src="https://code.highcharts.com/11.4.1/modules/exporting.js"></script>
<script src="https://code.highcharts.com/11.4.1/modules/export-data.js"></script>
<script src="https://code.highcharts.com/11.4.1/modules/accessibility.js"></script>

<script>
console.log('🚀 Statistics dashboard initializing...');

const statsData = {
    alertByEvent: {{ alert_by_event | tojson | safe }} || [],
    alertBySeverity: {{ alert_by_severity | tojson | safe }} || [],
    alertByStatus: {{ alert_by_status | tojson | safe }} || [],
    alertByYear: {{ alert_by_year | tojson | safe }} || [],
    mostAffectedBoundaries: {{ most_affected_boundaries | tojson | safe }} || [],
    avgDurations: {{ avg_durations | tojson | safe }} || [],
    recentByDay: {{ recent_by_day | tojson | safe }} || [],
    boundaryStats: {{ boundary_stats | tojson | safe }} || [],
    polling: {{ polling | tojson | safe }} || {},
    alertEvents: {{ alert_events | tojson | safe }} || [],
    filterOptions: {{ filter_options | tojson | safe }} || {"severities": [], "statuses": [], "events": []},
    dailyAlerts: {{ daily_alerts | tojson | safe }} || [],
    dowHourMatrix: {{ dow_hour_matrix | tojson | safe }} || Array.from({ length: 7 }, () => Array(24).fill(0)),
    lifecycleTimeline: {{ lifecycle_timeline | tojson | safe }} || []
};
console.log('✅ Data loaded:', statsData);

const baseAlerts = (statsData.alertEvents || []).map(alert => ({
    ...alert,
    sentDate: alert.sent ? new Date(alert.sent) : null,
    expiresDate: alert.expires ? new Date(alert.expires) : null
})).filter(alert => alert.sentDate && !Number.isNaN(alert.sentDate.getTime()));

const ACTIVE_STATUS_CANDIDATES = ['actual', 'active', 'alert', 'in effect'];
const EXPIRED_STATUS_CANDIDATES = ['expired', 'past', 'cancelled', 'canceled', 'cancel', 'ended', 'test'];

const severityColors = {
    'Extreme': '#dc3545',
    'Severe': '#fd7e14',
    'Moderate': '#ffc107',
    'Minor': '#17a2b8',
    'Unknown': '#6c757d'
};

const state = {
    charts: {},
    filters: {
        preset: 'last30',
        startDate: null,
        endDate: null,
        severities: new Set(),
        statuses: new Set(),
        events: new Set()
    },
    filteredAlerts: [],
    aggregates: null,
    staticChartsInitialized: false
};

Highcharts.setOptions({
    colors: ['#007bff', '#28a745', '#ffc107', '#dc3545', '#17a2b8', '#6f42c1', '#fd7e14', '#20c997', '#6c757d'],
    chart: {
        backgroundColor: 'transparent',
        style: { fontFamily: 'Segoe UI, sans-serif' }
    },
    credits: { enabled: false },
    title: { style: { color: '#212529', fontSize: '16px' } }
});

function populateFilterSelect(id, options) {
    const select = document.getElementById(id);
    if (!select) return;
    select.innerHTML = '';
    options.forEach(option => {
        const opt = document.createElement('option');
        opt.value = option;
        opt.textContent = option;
        select.appendChild(opt);
    });
}

function setPresetDates(preset) {
    const end = new Date();
    end.setHours(23, 59, 59, 999);
    const start = new Date(end);
    switch (preset) {
        case 'last7':
            start.setDate(end.getDate() - 6);
            break;
        case 'last30':
            start.setDate(end.getDate() - 29);
            break;
        case 'last90':
            start.setDate(end.getDate() - 89);
            break;
        case 'last180':
            start.setDate(end.getDate() - 179);
            break;
        case 'last365':
            start.setDate(end.getDate() - 364);
            break;
        default:
            return;
    }
    start.setHours(0, 0, 0, 0);
    state.filters.preset = preset;
    state.filters.startDate = start;
    state.filters.endDate = end;
    updateDateInputs();
}

function updateDateInputs() {
    const startInput = document.getElementById('startDateInput');
    const endInput = document.getElementById('endDateInput');
    if (startInput) {
        startInput.value = state.filters.startDate ? state.filters.startDate.toISOString().slice(0, 10) : '';
    }
    if (endInput) {
        const endDate = state.filters.endDate ? new Date(state.filters.endDate) : null;
        if (endDate) {
            endDate.setHours(0, 0, 0, 0);
        }
        endInput.value = endDate ? endDate.toISOString().slice(0, 10) : '';
    }
}

function handlePresetChange(event) {
    const preset = event.target.value;
    if (preset !== 'custom') {
        setPresetDates(preset);
        applyFiltersFromInputs();
    } else {
        state.filters.preset = 'custom';
    }
}

function getSelectedValues(selectElement) {
    if (!selectElement) return [];
    return Array.from(selectElement.selectedOptions).map(option => option.value);
}

function applyFiltersFromInputs() {
    const datePreset = document.getElementById('dateRangePreset');
    const presetValue = datePreset ? datePreset.value : state.filters.preset;
    if (presetValue === 'custom') {
        state.filters.preset = 'custom';
        const startInput = document.getElementById('startDateInput');
        const endInput = document.getElementById('endDateInput');
        state.filters.startDate = startInput && startInput.value ? new Date(startInput.value + 'T00:00:00') : null;
        state.filters.endDate = endInput && endInput.value ? new Date(endInput.value + 'T23:59:59') : null;
    } else {
        setPresetDates(presetValue);
    }

    const severityFilter = document.getElementById('severityFilter');
    const statusFilter = document.getElementById('statusFilter');
    const eventFilter = document.getElementById('eventFilter');

    state.filters.severities = new Set(getSelectedValues(severityFilter));
    state.filters.statuses = new Set(getSelectedValues(statusFilter));
    state.filters.events = new Set(getSelectedValues(eventFilter));

    updateDashboard();
}

function resetFilters() {
    state.filters = {
        preset: 'last30',
        startDate: null,
        endDate: null,
        severities: new Set(),
        statuses: new Set(),
        events: new Set()
    };
    const datePreset = document.getElementById('dateRangePreset');
    if (datePreset) {
        datePreset.value = 'last30';
    }
    ['severityFilter', 'statusFilter', 'eventFilter'].forEach(id => {
        const select = document.getElementById(id);
        if (select) {
            Array.from(select.options).forEach(option => { option.selected = false; });
        }
    });
    setPresetDates('last30');
    updateDashboard();
}

function exportFilteredData() {
    if (!state.filteredAlerts.length) {
        alert('No filtered alerts to export.');
        return;
    }
    const header = ['identifier', 'sent', 'expires', 'severity', 'status', 'event'];
    const rows = state.filteredAlerts.map(alert => [
        `"${alert.id || ''}"`,
        alert.sentDate ? alert.sentDate.toISOString() : '',
        alert.expiresDate ? alert.expiresDate.toISOString() : '',
        `"${alert.severity}"`,
        `"${alert.status}"`,
        `"${alert.event}"`
    ].join(','));
    const csvContent = [header.join(','), ...rows].join('\n');
    const blob = new Blob([csvContent], { type: 'text/csv;charset=utf-8;' });
    const url = URL.createObjectURL(blob);
    const link = document.createElement('a');
    link.href = url;
    link.download = 'filtered_alerts.csv';
    document.body.appendChild(link);
    link.click();
    document.body.removeChild(link);
    URL.revokeObjectURL(url);
}

function updateFilterSummary(filteredAlerts) {
    const summary = document.getElementById('filterSummary');
    if (!summary) return;
    const formatter = new Intl.NumberFormat();
    const pieces = [];
    pieces.push(`<strong>${formatter.format(filteredAlerts.length)}</strong> alerts match the current filters.`);
    if (state.filters.startDate || state.filters.endDate) {
        const startText = state.filters.startDate ? state.filters.startDate.toLocaleDateString() : 'beginning';
        const endText = state.filters.endDate ? state.filters.endDate.toLocaleDateString() : 'now';
        pieces.push(`<span class="filter-pill"><i class="fas fa-calendar"></i> ${startText} → ${endText}</span>`);
    }
    if (state.filters.severities.size) {
        pieces.push(`<span class="filter-pill"><i class="fas fa-exclamation-triangle"></i> ${Array.from(state.filters.severities).join(', ')}</span>`);
    }
    if (state.filters.statuses.size) {
        pieces.push(`<span class="filter-pill"><i class="fas fa-toggle-on"></i> ${Array.from(state.filters.statuses).join(', ')}</span>`);
    }
    if (state.filters.events.size) {
        pieces.push(`<span class="filter-pill"><i class="fas fa-bell"></i> ${Array.from(state.filters.events).join(', ')}</span>`);
    }
    summary.innerHTML = pieces.join(' ');
}

function updateQuickStats(aggregates) {
    const formatter = new Intl.NumberFormat();
    const totalEl = document.getElementById('filteredTotalAlerts');
    if (totalEl) {
        totalEl.textContent = formatter.format(aggregates.totalAlerts);
    }
    const avgEl = document.getElementById('filteredAvgPerDay');
    if (avgEl) {
        avgEl.textContent = aggregates.avgPerDay ? aggregates.avgPerDay.toFixed(1) : '0';
    }
    const severityEl = document.getElementById('filteredTopSeverity');
    if (severityEl) {
        severityEl.textContent = aggregates.topSeverity || '—';
    }
    const eventEl = document.getElementById('filteredTopEvent');
    if (eventEl) {
        eventEl.textContent = aggregates.topEvent || '—';
    }
}

function sumStatusCounts(aggregates, candidates) {
    if (!aggregates.statusTotalsNormalized) {
        return 0;
    }
    return candidates.reduce((acc, candidate) => acc + (aggregates.statusTotalsNormalized.get(candidate.toLowerCase()) || 0), 0);
}

function updateKpiCards(aggregates) {
    const formatter = new Intl.NumberFormat();
    const totalDelta = document.getElementById('totalAlertsDelta');
    if (totalDelta) {
        totalDelta.textContent = `Filtered: ${formatter.format(aggregates.totalAlerts)}`;
    }
    const activeDelta = document.getElementById('activeAlertsDelta');
    if (activeDelta) {
        const activeCount = sumStatusCounts(aggregates, ACTIVE_STATUS_CANDIDATES);
        activeDelta.textContent = `Filtered: ${formatter.format(activeCount)}`;
        activeDelta.classList.toggle('positive', activeCount > 0);
    }
    const expiredDelta = document.getElementById('expiredAlertsDelta');
    if (expiredDelta) {
        const expiredCount = sumStatusCounts(aggregates, EXPIRED_STATUS_CANDIDATES);
        expiredDelta.textContent = `Filtered: ${formatter.format(expiredCount)}`;
        expiredDelta.classList.toggle('negative', expiredCount > 0);
    }
    const boundaryDelta = document.getElementById('boundaryDelta');
    if (boundaryDelta) {
        boundaryDelta.textContent = 'Static: based on configured geography';
    }
    const uptimeDelta = document.getElementById('uptimeDelta');
    if (uptimeDelta) {
        uptimeDelta.textContent = 'Approximate launch date baseline';
    }
    const reliabilityDelta = document.getElementById('reliabilityDelta');
    if (reliabilityDelta && statsData.polling) {
        reliabilityDelta.textContent = `Source: ${statsData.polling.data_source || 'poll_history'}`;
    }
}

function buildStatusSparklineSeries(aggregates, candidates) {
    if (!aggregates.dailyStatusCounts) {
        return [];
    }
    const combined = new Map();
    candidates.forEach(candidate => {
        const series = aggregates.dailyStatusCounts.get(candidate.toLowerCase());
        if (!series) return;
        series.forEach((count, day) => {
            combined.set(day, (combined.get(day) || 0) + count);
        });
    });
    return Array.from(combined.entries())
        .sort((a, b) => new Date(a[0]) - new Date(b[0]))
        .slice(-14)
        .map(([date, count]) => [new Date(date).getTime(), count]);
}

function createSparkline(containerId, series, color) {
    const container = document.getElementById(containerId);
    if (!container || !series.length) {
        return;
    }
    if (state.charts[containerId]) {
        state.charts[containerId].destroy();
    }
    state.charts[containerId] = Highcharts.chart(containerId, {
        chart: {
            type: 'areaspline',
            backgroundColor: 'transparent',
            height: 60,
            margin: [0, 0, 0, 0]
        },
        title: { text: null },
        credits: { enabled: false },
        legend: { enabled: false },
        xAxis: {
            type: 'datetime',
            labels: { enabled: false },
            lineWidth: 0,
            tickLength: 0
        },
        yAxis: {
            labels: { enabled: false },
            title: { text: null },
            gridLineWidth: 0
        },
        tooltip: {
            valueDecimals: 0,
            valueSuffix: ' alerts',
            xDateFormat: '%b %e'
        },
        plotOptions: {
            areaspline: {
                marker: { enabled: false },
                lineWidth: 1.5,
                fillOpacity: 0.3
            }
        },
        series: [{
            data: series,
            color
        }]
    });
}

function renderSparklines(aggregates) {
    const totalSeries = aggregates.dailySeries.slice(-14).map(item => [new Date(item.date).getTime(), item.count]);
    if (totalSeries.length) {
        createSparkline('sparkline-total', totalSeries, '#007bff');
    }
    const activeSeries = buildStatusSparklineSeries(aggregates, ACTIVE_STATUS_CANDIDATES);
    if (activeSeries.length) {
        createSparkline('sparkline-active', activeSeries, '#28a745');
    }
    const expiredSeries = buildStatusSparklineSeries(aggregates, EXPIRED_STATUS_CANDIDATES);
    if (expiredSeries.length) {
        createSparkline('sparkline-expired', expiredSeries, '#dc3545');
    }
}

function getFilteredAlerts() {
    const start = state.filters.startDate ? new Date(state.filters.startDate) : null;
    const end = state.filters.endDate ? new Date(state.filters.endDate) : null;
    if (start) {
        start.setHours(0, 0, 0, 0);
    }
    if (end) {
        end.setHours(23, 59, 59, 999);
    }
    return baseAlerts.filter(alert => {
        if (start && alert.sentDate < start) return false;
        if (end && alert.sentDate > end) return false;
        if (state.filters.severities.size && !state.filters.severities.has(alert.severity)) return false;
        if (state.filters.statuses.size && !state.filters.statuses.has(alert.status)) return false;
        if (state.filters.events.size && !state.filters.events.has(alert.event)) return false;
        return true;
    });
}
function computeMovingAverage(dailySeries, window) {
    if (!dailySeries.length) return [];
    const values = dailySeries.map(item => item.count);
    return dailySeries.map((item, idx) => {
        const start = Math.max(0, idx - window + 1);
        const slice = values.slice(start, idx + 1);
        const avg = slice.reduce((acc, value) => acc + value, 0) / slice.length;
        return { date: item.date, value: Number(avg.toFixed(2)) };
    });
}

function startOfWeek(date) {
    const result = new Date(date);
    result.setHours(0, 0, 0, 0);
    const day = result.getDay();
    const diff = (day + 6) % 7;
    result.setDate(result.getDate() - diff);
    return result;
}

function computeTimelineComparison(dailySeries, filters) {
    if (!dailySeries.length) {
        return null;
    }
    const endDate = filters.endDate ? new Date(filters.endDate) : new Date(dailySeries[dailySeries.length - 1].date);
    endDate.setHours(0, 0, 0, 0);
    const currentWeekStart = startOfWeek(endDate);
    const previousWeekStart = new Date(currentWeekStart);
    previousWeekStart.setDate(previousWeekStart.getDate() - 7);
    const lastYearStart = new Date(currentWeekStart);
    lastYearStart.setFullYear(lastYearStart.getFullYear() - 1);

    const dayMap = new Map(dailySeries.map(item => [item.date, item.count]));

    function buildSeries(start) {
        const series = [];
        for (let i = 0; i < 7; i += 1) {
            const day = new Date(start);
            day.setDate(start.getDate() + i);
            const key = day.toISOString().slice(0, 10);
            series.push({ date: key, count: dayMap.get(key) || 0 });
        }
        return series;
    }

    const movingAverages = {
        sevenDay: computeMovingAverage(dailySeries, 7),
        thirtyDay: computeMovingAverage(dailySeries, 30),
        ninetyDay: computeMovingAverage(dailySeries, 90)
    };

    const peakDay = dailySeries.reduce((acc, item) => {
        if (!acc || item.count > acc.count) return item;
        return acc;
    }, null);

    return {
        currentWeek: buildSeries(currentWeekStart),
        previousWeek: buildSeries(previousWeekStart),
        lastYearWeek: buildSeries(lastYearStart),
        movingAverages,
        annotations: peakDay ? [{ date: peakDay.date, text: `Peak: ${peakDay.count} alerts` }] : []
    };
}

function computeSeasonalAverage(dailySeries) {
    const buckets = Array.from({ length: 7 }, () => []);
    dailySeries.forEach(item => {
        const dow = new Date(item.date).getDay();
        buckets[dow].push(item.count);
    });
    return buckets.map((values, index) => ({
        dow: index,
        average: values.length ? Number((values.reduce((a, b) => a + b, 0) / values.length).toFixed(2)) : 0
    }));
}

function computeForecast(dailySeries) {
    if (dailySeries.length < 7) {
        return null;
    }
    const counts = dailySeries.map(item => item.count);
    const x = dailySeries.map((_, idx) => idx);
    const meanX = x.reduce((acc, val) => acc + val, 0) / x.length;
    const meanY = counts.reduce((acc, val) => acc + val, 0) / counts.length;
    const numerator = x.reduce((acc, val, idx) => acc + (val - meanX) * (counts[idx] - meanY), 0);
    const denominator = x.reduce((acc, val) => acc + Math.pow(val - meanX, 2), 0) || 1;
    const slope = numerator / denominator;
    const intercept = meanY - slope * meanX;
    const residuals = counts.map((value, idx) => value - (slope * x[idx] + intercept));
    const variance = residuals.reduce((acc, val) => acc + Math.pow(val, 2), 0) / (residuals.length || 1);
    const stdDev = Math.sqrt(variance);
    const interval = 1.96 * stdDev;

    const lastDate = new Date(dailySeries[dailySeries.length - 1].date);
    const projection = [];
    let total = 0;

    for (let i = 1; i <= 7; i += 1) {
        const forecastDate = new Date(lastDate);
        forecastDate.setDate(forecastDate.getDate() + i);
        const xi = x.length + i - 1;
        const value = slope * xi + intercept;
        const normalized = Math.max(value, 0);
        total += normalized;
        projection.push({
            date: forecastDate.toISOString().slice(0, 10),
            value: Number(normalized.toFixed(2)),
            lower: Number(Math.max(normalized - interval, 0).toFixed(2)),
            upper: Number((normalized + interval).toFixed(2))
        });
    }

    return {
        projection,
        interval,
        expectedNext7: Number(total.toFixed(1)),
        seasonal: computeSeasonalAverage(dailySeries)
    };
}

function formatMonthKey(monthKey) {
    const [year, month] = monthKey.split('-').map(Number);
    const date = new Date(Date.UTC(year, month - 1, 1));
    return date.toLocaleDateString(undefined, { month: 'short', year: 'numeric' });
}

function computeMasterDetail(alerts) {
    const events = new Map();
    alerts.forEach(alert => {
        const eventName = alert.event || 'Unknown';
        const sent = alert.sentDate;
        if (!sent) return;
        const monthKey = `${sent.getFullYear()}-${String(sent.getMonth() + 1).padStart(2, '0')}`;
        if (!events.has(eventName)) {
            events.set(eventName, { total: 0, months: new Map() });
        }
        const eventEntry = events.get(eventName);
        eventEntry.total += 1;
        if (!eventEntry.months.has(monthKey)) {
            eventEntry.months.set(monthKey, { count: 0, days: new Map() });
        }
        const monthEntry = eventEntry.months.get(monthKey);
        monthEntry.count += 1;
        const dayKey = sent.toISOString().slice(0, 10);
        monthEntry.days.set(dayKey, (monthEntry.days.get(dayKey) || 0) + 1);
    });

    const baseSeries = [];
    const drilldownSeries = [];
    const sortedEvents = Array.from(events.entries()).sort((a, b) => b[1].total - a[1].total).slice(0, 6);

    sortedEvents.forEach(([eventName, data]) => {
        baseSeries.push({ name: eventName, y: data.total, drilldown: eventName });
        const months = Array.from(data.months.entries())
            .sort((a, b) => new Date(`${a[0]}-01`) - new Date(`${b[0]}-01`))
            .slice(-12);

        months.forEach(([monthKey, monthData]) => {
            const drillId = `${eventName}|${monthKey}`;
            drilldownSeries.push({
                id: drillId,
                name: `${eventName} in ${formatMonthKey(monthKey)}`,
                type: 'column',
                data: Array.from(monthData.days.entries())
                    .sort((a, b) => new Date(a[0]) - new Date(b[0]))
                    .map(([day, count]) => [day, count])
            });
        });

        drilldownSeries.push({
            id: eventName,
            name: `${eventName} by month`,
            type: 'column',
            data: months.map(([monthKey, monthData]) => [formatMonthKey(monthKey), monthData.count])
        });
    });

    return { baseSeries, drilldownSeries };
}
function aggregateAlerts(alerts, filters) {
    const eventCounts = new Map();
    const severityCounts = new Map();
    const statusCounts = new Map();
    const statusTotalsNormalized = new Map();
    const statusDisplayNames = new Map();
    const hourlyTotals = Array(24).fill(0);
    const monthlyTotals = Array(12).fill(0);
    const yearlyCounts = new Map();
    const hourlyMatrix = Array.from({ length: 7 }, () => Array(24).fill(0));
    const dailyCounts = new Map();
    const dailyStatusCounts = new Map();

    alerts.forEach(alert => {
        const sent = alert.sentDate;
        if (!sent) return;
        const dayKey = sent.toISOString().slice(0, 10);
        const hour = sent.getHours();
        const dow = sent.getDay();
        const month = sent.getMonth();
        const year = sent.getFullYear();

        const severity = alert.severity || 'Unknown';
        const status = alert.status || 'Unknown';
        const eventName = alert.event || 'Unknown';
        const statusKey = status.toLowerCase();

        eventCounts.set(eventName, (eventCounts.get(eventName) || 0) + 1);
        severityCounts.set(severity, (severityCounts.get(severity) || 0) + 1);
        statusCounts.set(status, (statusCounts.get(status) || 0) + 1);
        statusTotalsNormalized.set(statusKey, (statusTotalsNormalized.get(statusKey) || 0) + 1);
        if (!statusDisplayNames.has(statusKey)) {
            statusDisplayNames.set(statusKey, status);
        }

        hourlyTotals[hour] += 1;
        hourlyMatrix[dow][hour] += 1;
        monthlyTotals[month] += 1;
        yearlyCounts.set(year, (yearlyCounts.get(year) || 0) + 1);
        dailyCounts.set(dayKey, (dailyCounts.get(dayKey) || 0) + 1);

        if (!dailyStatusCounts.has(statusKey)) {
            dailyStatusCounts.set(statusKey, new Map());
        }
        const statusDaily = dailyStatusCounts.get(statusKey);
        statusDaily.set(dayKey, (statusDaily.get(dayKey) || 0) + 1);
    });

    const dailySeries = Array.from(dailyCounts.entries())
        .sort((a, b) => new Date(a[0]) - new Date(b[0]))
        .map(([date, count]) => ({ date, count }));
    const recentByDay = dailySeries.slice(-30);
    const dowTotals = hourlyMatrix.map(row => row.reduce((acc, value) => acc + value, 0));
    const timelineComparison = computeTimelineComparison(dailySeries, filters);
    const forecast = computeForecast(dailySeries);
    const masterDetail = computeMasterDetail(alerts);
    const yearlyTotals = Array.from(yearlyCounts.entries())
        .sort((a, b) => a[0] - b[0])
        .map(([year, count]) => ({ year, count }));

    const alertByEvent = Array.from(eventCounts.entries())
        .sort((a, b) => b[1] - a[1])
        .slice(0, 10)
        .map(([event, count]) => ({ event, count }));

    const alertBySeverity = Array.from(severityCounts.entries())
        .sort((a, b) => b[1] - a[1])
        .map(([severity, count]) => ({ severity, count }));

    const alertByStatus = Array.from(statusCounts.entries())
        .sort((a, b) => b[1] - a[1])
        .map(([status, count]) => ({ status, count }));

    const totalAlerts = alerts.length;
    const avgPerDay = dailySeries.length ? (dailySeries.reduce((acc, item) => acc + item.count, 0) / dailySeries.length) : 0;
    const topSeverity = alertBySeverity.length ? alertBySeverity[0].severity : '—';
    const topEvent = alertByEvent.length ? alertByEvent[0].event : '—';
    const peakDay = timelineComparison && timelineComparison.annotations.length ? timelineComparison.annotations[0] : null;

    return {
        totalAlerts,
        alertByEvent,
        alertBySeverity,
        alertByStatus,
        hourlyTotals,
        hourlyMatrix,
        dowTotals,
        monthlyTotals,
        yearlyTotals,
        dailySeries,
        recentByDay,
        timelineComparison,
        forecast,
        masterDetail,
        avgPerDay,
        topSeverity,
        topEvent,
        statusTotalsNormalized,
        statusDisplayNames,
        dailyStatusCounts,
        peakDay
    };
}

function createOrUpdateChart(key, chartFactory) {
    if (state.charts[key]) {
        state.charts[key].destroy();
    }
    const chart = chartFactory();
    if (chart) {
        state.charts[key] = chart;
    }
}

function showError(containerId, message) {
    const container = document.getElementById(containerId);
    if (container) {
        container.innerHTML = `<div class="simple-chart text-danger"><i class="fas fa-exclamation-triangle"></i> ${message}</div>`;
    }
}

function showNoData(containerId, message) {
    const container = document.getElementById(containerId);
    if (container) {
        container.innerHTML = `<div class="simple-chart text-muted"><i class="fas fa-info-circle"></i> ${message}</div>`;
    }
}
function createAlertTypesChart(aggregates) {
    const containerId = 'alertTypesChart';
    if (!document.getElementById(containerId)) return;
    if (!aggregates.alertByEvent.length) {
        showNoData(containerId, 'No alert type data available for this filter');
        return;
    }
    createOrUpdateChart(containerId, () => Highcharts.chart(containerId, {
        chart: { type: 'pie', height: 350 },
        title: { text: null },
        plotOptions: {
            pie: {
                allowPointSelect: true,
                cursor: 'pointer',
                dataLabels: {
                    enabled: true,
                    format: '<b>{point.name}</b><br>{point.percentage:.1f}%'
                },
                showInLegend: true
            }
        },
        series: [{
            name: 'Alerts',
            data: aggregates.alertByEvent.map(item => ({
                name: item.event || 'Unknown',
                y: item.count || 0
            }))
        }]
    }));
}

function createSeverityChart(aggregates) {
    const containerId = 'severityChart';
    if (!document.getElementById(containerId)) return;
    if (!aggregates.alertBySeverity.length) {
        showNoData(containerId, 'No severity data available for this filter');
        return;
    }
    createOrUpdateChart(containerId, () => Highcharts.chart(containerId, {
        chart: { type: 'column', height: 350 },
        title: { text: null },
        xAxis: {
            categories: aggregates.alertBySeverity.map(item => item.severity),
            title: { text: 'Severity Level' }
        },
        yAxis: { title: { text: 'Number of Alerts' } },
        plotOptions: {
            column: { colorByPoint: true }
        },
        series: [{
            name: 'Alerts',
            data: aggregates.alertBySeverity.map(item => ({
                name: item.severity,
                y: item.count,
                color: severityColors[item.severity] || severityColors.Unknown
            }))
        }]
    }));
}

function createStatusChart(aggregates) {
    const containerId = 'statusChart';
    if (!document.getElementById(containerId)) return;
    if (!aggregates.alertByStatus.length) {
        showNoData(containerId, 'No status data available for this filter');
        return;
    }
    createOrUpdateChart(containerId, () => Highcharts.chart(containerId, {
        chart: { type: 'pie', height: 350 },
        title: { text: null },
        plotOptions: {
            pie: {
                dataLabels: {
                    enabled: true,
                    format: '<b>{point.name}</b>: {point.y}'
                }
            }
        },
        series: [{
            name: 'Alerts',
            data: aggregates.alertByStatus.map(item => ({
                name: item.status || 'Unknown',
                y: item.count || 0
            }))
        }]
    }));
}
function createTemporalHeatmapChart(aggregates) {
    const containerId = 'temporalHeatmapChart';
    const container = document.getElementById(containerId);
    if (!container) return;
    const matrix = aggregates.hourlyMatrix || [];
    const dayNames = ['Sunday', 'Monday', 'Tuesday', 'Wednesday', 'Thursday', 'Friday', 'Saturday'];
    const data = [];
    matrix.forEach((row, dow) => {
        row.forEach((value, hour) => {
            data.push([hour, dow, value || 0]);
        });
    });
    if (!data.some(point => point[2] > 0)) {
        showNoData(containerId, 'No temporal activity for this filter');
        return;
    }
    createOrUpdateChart(containerId, () => Highcharts.chart(containerId, {
        chart: { type: 'heatmap', height: 340 },
        title: { text: null },
        xAxis: {
            categories: Array.from({ length: 24 }, (_, i) => `${i}:00`),
            title: { text: 'Hour of Day' }
        },
        yAxis: {
            categories: dayNames,
            title: { text: 'Day of Week' },
            reversed: true
        },
        colorAxis: {
            min: 0,
            minColor: '#FFFFFF',
            maxColor: '#007bff'
        },
        tooltip: {
            formatter() {
                return `${dayNames[this.point.y]} ${this.point.x}:00 → <b>${this.point.value}</b> alerts`;
            }
        },
        series: [{
            name: 'Alerts per hour',
            borderWidth: 1,
            data,
            dataLabels: {
                enabled: false
            }
        }]
    }));
}

function createDayOfWeekChart(aggregates) {
    const containerId = 'dayOfWeekChart';
    if (!document.getElementById(containerId)) return;
    if (!aggregates.dowTotals.some(value => value > 0)) {
        showNoData(containerId, 'No day-of-week activity for this filter');
        return;
    }
    const dayNames = ['Sunday', 'Monday', 'Tuesday', 'Wednesday', 'Thursday', 'Friday', 'Saturday'];
    createOrUpdateChart(containerId, () => Highcharts.chart(containerId, {
        chart: { type: 'column', height: 350 },
        title: { text: null },
        xAxis: {
            categories: dayNames,
            title: { text: 'Day of Week' }
        },
        yAxis: { title: { text: 'Number of Alerts' } },
        series: [{
            name: 'Alerts',
            data: aggregates.dowTotals,
            color: '#28a745'
        }]
    }));
}

function createMonthlyChart(aggregates) {
    const containerId = 'monthlyChart';
    if (!document.getElementById(containerId)) return;
    if (!aggregates.monthlyTotals.some(value => value > 0)) {
        showNoData(containerId, 'No monthly activity for this filter');
        return;
    }
    const monthNames = ['Jan', 'Feb', 'Mar', 'Apr', 'May', 'Jun', 'Jul', 'Aug', 'Sep', 'Oct', 'Nov', 'Dec'];
    createOrUpdateChart(containerId, () => Highcharts.chart(containerId, {
        chart: { type: 'area', height: 350 },
        title: { text: null },
        xAxis: {
            categories: monthNames,
            title: { text: 'Month' }
        },
        yAxis: { title: { text: 'Number of Alerts' } },
        plotOptions: {
            area: {
                fillOpacity: 0.3,
                marker: { enabled: false }
            }
        },
        series: [{
            name: 'Monthly Alerts',
            data: aggregates.monthlyTotals,
            color: '#007bff'
        }]
    }));
}

function createYearlyTrendChart(aggregates) {
    const containerId = 'yearlyTrendChart';
    const container = document.getElementById(containerId);
    if (!container) return;
    const data = aggregates.yearlyTotals && aggregates.yearlyTotals.length ? aggregates.yearlyTotals : (statsData.alertByYear || []);
    if (!data.length) {
        showNoData(containerId, 'Not enough yearly data to plot');
        return;
    }
    createOrUpdateChart(containerId, () => Highcharts.chart(containerId, {
        chart: { type: 'line', height: 300 },
        title: { text: null },
        xAxis: {
            categories: data.map(item => item.year),
            title: { text: 'Year' }
        },
        yAxis: { title: { text: 'Number of Alerts' } },
        plotOptions: {
            line: {
                dataLabels: { enabled: true },
                marker: { enabled: true, radius: 5 }
            }
        },
        series: [{
            name: 'Annual Alerts',
            data: data.map(item => item.count),
            color: '#6f42c1'
        }]
    }));
}

function createRecentActivityChart(aggregates) {
    const containerId = 'recentActivityChart';
    const container = document.getElementById(containerId);
    if (!container) return;
    const series = aggregates.recentByDay.length ? aggregates.recentByDay : (statsData.recentByDay || []);
    if (!series.length) {
        showNoData(containerId, 'No recent activity available');
        return;
    }
    createOrUpdateChart(containerId, () => Highcharts.chart(containerId, {
        chart: { type: 'spline', height: 300 },
        title: { text: null },
        xAxis: {
            categories: series.map(item => new Date(item.date).toLocaleDateString()),
            title: { text: 'Date' }
        },
        yAxis: { title: { text: 'Number of Alerts' } },
        plotOptions: {
            spline: {
                marker: { enabled: true, radius: 4 },
                lineWidth: 3
            }
        },
        series: [{
            name: 'Daily Alerts',
            data: series.map(item => item.count),
            color: '#20c997'
        }]
    }));
}
function createMultiTimelineChart(aggregates) {
    const containerId = 'multiTimelineChart';
    const container = document.getElementById(containerId);
    if (!container) return;
    const comparison = aggregates.timelineComparison;
    if (!comparison) {
        showNoData(containerId, 'Not enough timeline data to compare weeks');
        return;
    }
    const toSeries = points => points.map(point => [new Date(point.date).getTime(), point.count]);
    const series = [
        { name: 'Current Week', data: toSeries(comparison.currentWeek), color: '#007bff' },
        { name: 'Previous Week', data: toSeries(comparison.previousWeek), color: '#20c997' },
        { name: 'Same Week Last Year', data: toSeries(comparison.lastYearWeek), color: '#6c757d' }
    ];
    const movingAverages = [
        { name: '7-day Avg', data: comparison.movingAverages.sevenDay.map(p => [new Date(p.date).getTime(), p.value]), color: '#fd7e14', dashStyle: 'ShortDash' },
        { name: '30-day Avg', data: comparison.movingAverages.thirtyDay.map(p => [new Date(p.date).getTime(), p.value]), color: '#dc3545', dashStyle: 'Dot' }
    ];
    createOrUpdateChart(containerId, () => Highcharts.stockChart(containerId, {
        rangeSelector: { enabled: false },
        navigator: { enabled: false },
        scrollbar: { enabled: false },
        title: { text: null },
        xAxis: { type: 'datetime' },
        yAxis: { title: { text: 'Alerts' } },
        series: [...series, ...movingAverages]
    }));
    const annotations = document.getElementById('timelineAnnotations');
    if (annotations) {
        annotations.textContent = comparison.annotations.length ? comparison.annotations.map(item => `${new Date(item.date).toLocaleDateString()}: ${item.text}`).join(' | ') : 'No notable peaks detected in this range.';
    }
}

function createForecastChart(aggregates) {
    const containerId = 'forecastChart';
    const container = document.getElementById(containerId);
    if (!container) return;
    const forecast = aggregates.forecast;
    if (!forecast) {
        showNoData(containerId, 'Need more history to forecast alerts');
        return;
    }
    const actualSeries = aggregates.dailySeries.slice(-30).map(item => [new Date(item.date).getTime(), item.count]);
    const projectionSeries = forecast.projection.map(item => [new Date(item.date).getTime(), item.value]);
    const lowerBand = forecast.projection.map(item => [new Date(item.date).getTime(), item.lower]);
    const upperBand = forecast.projection.map(item => [new Date(item.date).getTime(), item.upper]);

    createOrUpdateChart(containerId, () => Highcharts.chart(containerId, {
        chart: { type: 'areaspline', height: 350 },
        title: { text: null },
        xAxis: { type: 'datetime' },
        yAxis: { title: { text: 'Alerts' } },
        tooltip: { shared: true },
        series: [
            { name: 'Last 30 Days', type: 'spline', data: actualSeries, color: '#007bff', marker: { enabled: false } },
            {
                name: 'Confidence Interval',
                type: 'arearange',
                data: upperBand.map((point, idx) => [point[0], lowerBand[idx][1], point[1]]),
                color: 'rgba(0, 123, 255, 0.15)',
                lineWidth: 0,
                linkedTo: ':previous'
            },
            { name: 'Projected', type: 'spline', data: projectionSeries, color: '#dc3545', dashStyle: 'ShortDash', marker: { enabled: true } }
        ]
    }));
    const summary = document.getElementById('forecastSummary');
    if (summary) {
        summary.textContent = `Expected alerts next 7 days: ${forecast.expectedNext7}`;
    }
}

function createMasterDetailChart(aggregates) {
    const containerId = 'masterDetailChart';
    const container = document.getElementById(containerId);
    if (!container) return;
    const masterDetail = aggregates.masterDetail;
    if (!masterDetail || !masterDetail.baseSeries.length) {
        showNoData(containerId, 'Not enough alert variety to build drilldown');
        return;
    }
    createOrUpdateChart(containerId, () => Highcharts.chart(containerId, {
        chart: { type: 'column', height: 350 },
        title: { text: null },
        xAxis: { type: 'category' },
        yAxis: { title: { text: 'Alerts' } },
        legend: { enabled: false },
        drilldown: { series: masterDetail.drilldownSeries },
        series: [{
            name: 'Alerts',
            colorByPoint: true,
            data: masterDetail.baseSeries
        }]
    }));
}

function createLifecycleChart(filteredAlerts) {
    const containerId = 'lifecycleChart';
    const container = document.getElementById(containerId);
    if (!container) return;
    const alerts = filteredAlerts
        .filter(alert => alert.sentDate)
        .sort((a, b) => b.sentDate - a.sentDate)
        .slice(0, 25);
    if (!alerts.length) {
        showNoData(containerId, 'No alerts with lifecycle data in this filter');
        return;
    }
    const categories = alerts.map(alert => `${alert.event} (${alert.severity})`);
    const points = alerts.map((alert, index) => {
        const start = alert.sentDate.getTime();
        const end = alert.expiresDate ? alert.expiresDate.getTime() : start + (60 * 60 * 1000);
        return {
            x: start,
            x2: end,
            y: index,
            color: severityColors[alert.severity] || severityColors.Unknown,
            name: alert.event
        };
    });
    createOrUpdateChart(containerId, () => Highcharts.chart(containerId, {
        chart: { type: 'xrange', height: 400 },
        title: { text: null },
        xAxis: { type: 'datetime', title: { text: 'Timeline' } },
        yAxis: {
            categories,
            reversed: true,
            title: { text: null }
        },
        tooltip: {
            pointFormatter() {
                const start = new Date(this.x).toLocaleString();
                const end = new Date(this.x2).toLocaleString();
                return `<b>${this.name}</b><br>Start: ${start}<br>End: ${end}`;
            }
        },
        series: [{
            name: 'Alert Lifecycle',
            borderColor: 'rgba(0,0,0,0.15)',
            data: points
        }]
    }));
}
function createAffectedAreasChart() {
    const containerId = 'affectedAreasChart';
    const container = document.getElementById(containerId);
    if (!container) return;
    if (!statsData.mostAffectedBoundaries || !statsData.mostAffectedBoundaries.length) {
        showNoData(containerId, 'No boundary impact data available');
        return;
    }
    createOrUpdateChart(containerId, () => Highcharts.chart(containerId, {
        chart: { type: 'bar', height: 400 },
        title: { text: null },
        xAxis: {
            categories: statsData.mostAffectedBoundaries.map(item => item.name),
            title: { text: 'Boundary' }
        },
        yAxis: { title: { text: 'Number of Alerts' } },
        series: [{
            name: 'Alert Count',
            data: statsData.mostAffectedBoundaries.map(item => item.count),
            color: '#17a2b8'
        }]
    }));
}

function createBoundaryTypesChart() {
    const containerId = 'boundaryTypesChart';
    const container = document.getElementById(containerId);
    if (!container) return;
    if (!statsData.boundaryStats || !statsData.boundaryStats.length) {
        showNoData(containerId, 'No boundary types data available');
        return;
    }
    createOrUpdateChart(containerId, () => Highcharts.chart(containerId, {
        chart: { type: 'pie', height: 350 },
        title: { text: null },
        plotOptions: {
            pie: { dataLabels: { enabled: true } }
        },
        series: [{
            name: 'Boundary Types',
            data: statsData.boundaryStats.map(item => ({ name: item.type, y: item.count }))
        }]
    }));
}

function createReliabilityGauge() {
    const containerId = 'reliabilityGauge';
    const container = document.getElementById(containerId);
    if (!container || !statsData.polling || typeof statsData.polling.success_rate === 'undefined') return;
    createOrUpdateChart(containerId, () => Highcharts.chart(containerId, {
        chart: { type: 'solidgauge', height: 300 },
        title: { text: null },
        pane: {
            center: ['50%', '85%'],
            size: '140%',
            startAngle: -90,
            endAngle: 90,
            background: {
                backgroundColor: '#EEE',
                innerRadius: '60%',
                outerRadius: '100%',
                shape: 'arc'
            }
        },
        yAxis: {
            min: 0,
            max: 1,
            stops: [
                [0.1, '#dc3545'],
                [0.5, '#ffc107'],
                [0.9, '#28a745']
            ],
            lineWidth: 0,
            tickWidth: 0,
            minorTickInterval: null,
            tickAmount: 2,
            title: { y: -70, text: 'System Reliability' },
            labels: {
                y: 16,
                formatter() {
                    return Math.round(this.value * 100) + '%';
                }
            }
        },
        series: [{
            name: 'Reliability',
            data: [statsData.polling.success_rate || 0],
            dataLabels: {
                format: '<div style="text-align:center"><span style="font-size:24px">{y:.1%}</span><br/><span style="font-size:12px;color:silver">Uptime</span></div>'
            }
        }]
    }));
}

function createDurationChart() {
    const containerId = 'durationChart';
    const container = document.getElementById(containerId);
    if (!container || !statsData.avgDurations || !statsData.avgDurations.length) return;
    createOrUpdateChart(containerId, () => Highcharts.chart(containerId, {
        chart: { type: 'column', height: 350 },
        title: { text: null },
        xAxis: {
            categories: statsData.avgDurations.map(item => item.event),
            title: { text: 'Alert Type' }
        },
        yAxis: { title: { text: 'Average Duration (hours)' } },
        series: [{
            name: 'Duration',
            data: statsData.avgDurations.map(item => Math.round(item.avg_hours * 10) / 10),
            color: '#fd7e14'
        }]
    }));
}

function renderDynamicCharts(aggregates) {
    createAlertTypesChart(aggregates);
    createSeverityChart(aggregates);
    createStatusChart(aggregates);
    createTemporalHeatmapChart(aggregates);
    createDayOfWeekChart(aggregates);
    createMonthlyChart(aggregates);
    createYearlyTrendChart(aggregates);
    createRecentActivityChart(aggregates);
    createMultiTimelineChart(aggregates);
    createForecastChart(aggregates);
    createMasterDetailChart(aggregates);
    createLifecycleChart(state.filteredAlerts);
}

function renderStaticCharts() {
    createAffectedAreasChart();
    createBoundaryTypesChart();
    createReliabilityGauge();
    createDurationChart();
}

function updateSystemInfo() {
    const timestamp = document.getElementById('stats-timestamp');
    if (timestamp) {
        timestamp.textContent = new Date().toLocaleString();
    }
    const uptimeDays = document.getElementById('uptime-days');
    if (uptimeDays) {
        const startDate = new Date('2025-01-01T00:00:00');
        const now = new Date();
        const days = Math.max(0, Math.floor((now - startDate) / (1000 * 60 * 60 * 24)));
        uptimeDays.textContent = days.toLocaleString();
    }
}

function updateDashboard() {
    state.filteredAlerts = getFilteredAlerts();
    updateFilterSummary(state.filteredAlerts);
    state.aggregates = aggregateAlerts(state.filteredAlerts, state.filters);
    updateQuickStats(state.aggregates);
    updateKpiCards(state.aggregates);
    renderSparklines(state.aggregates);
    renderDynamicCharts(state.aggregates);
    if (!state.staticChartsInitialized) {
        renderStaticCharts();
        state.staticChartsInitialized = true;
    }
}

function initializeFilters() {
    populateFilterSelect('severityFilter', statsData.filterOptions.severities || []);
    populateFilterSelect('statusFilter', statsData.filterOptions.statuses || []);
    populateFilterSelect('eventFilter', statsData.filterOptions.events || []);

    const presetSelect = document.getElementById('dateRangePreset');
    if (presetSelect) {
        presetSelect.addEventListener('change', handlePresetChange);
    }
    const applyBtn = document.getElementById('applyFiltersBtn');
    if (applyBtn) {
        applyBtn.addEventListener('click', () => {
            if (presetSelect && presetSelect.value === 'custom') {
                state.filters.preset = 'custom';
            }
            applyFiltersFromInputs();
        });
    }
    const resetBtn = document.getElementById('resetFiltersBtn');
    if (resetBtn) {
        resetBtn.addEventListener('click', resetFilters);
    }
    const exportBtn = document.getElementById('exportDashboardBtn');
    if (exportBtn) {
        exportBtn.addEventListener('click', exportFilteredData);
    }

    setPresetDates('last30');
    updateDateInputs();
}

updateSystemInfo();
initializeFilters();
updateDashboard();

console.log('📊 Dashboard ready');
</script>
{% endblock %}

{% block extra_css %}
<style>
    .stat-card {
        background: linear-gradient(135deg, var(--primary-color), var(--info-color));
        color: white;
        border-radius: 10px;
        padding: 20px;
        text-align: center;
        margin-bottom: 20px;
        box-shadow: 0 4px 15px rgba(0,0,0,0.1);
        transition: transform 0.2s ease;
    }

    .stat-card:hover {
        transform: translateY(-2px);
    }

    .stat-card.green { background: linear-gradient(135deg, #28a745, #20c997); }
    .stat-card.red { background: linear-gradient(135deg, #dc3545, #fd7e14); }
    .stat-card.orange { background: linear-gradient(135deg, #fd7e14, #ffc107); }
    .stat-card.blue { background: linear-gradient(135deg, #007bff, #6f42c1); }
    .stat-card.purple { background: linear-gradient(135deg, #6f42c1, #e83e8c); }
    .stat-card.teal { background: linear-gradient(135deg, #17a2b8, #20c997); }

    .stat-number {
        font-size: 2.5rem;
        font-weight: bold;
        margin-bottom: 5px;
    }

    .stat-label {
        font-size: 1.1rem;
        font-weight: 500;
        margin-bottom: 3px;
    }

    .stat-subtitle {
        font-size: 0.9rem;
        opacity: 0.8;
    }

    .section-header {
        color: var(--primary-color);
        border-bottom: 2px solid var(--primary-color);
        padding-bottom: 10px;
        margin-bottom: 25px;
        font-weight: 600;
        display: flex;
        align-items: center;
        gap: 10px;
    }

    .chart-container {
        background: var(--bg-color);
        border: 1px solid var(--border-color);
        border-radius: 8px;
        padding: 20px;
        margin-bottom: 20px;
        box-shadow: 0 2px 10px var(--shadow-color);
        min-height: 350px;
    }

    .chart-title {
        font-size: 1.1rem;
        font-weight: 600;
        color: var(--text-color);
        margin-bottom: 15px;
        text-align: center;
        display: flex;
        align-items: center;
        justify-content: center;
        gap: 8px;
    }

    .chart-grid {
        display: grid;
        grid-template-columns: repeat(auto-fit, minmax(400px, 1fr));
        gap: 20px;
        margin-bottom: 30px;
    }

    .chart-grid-large {
        display: grid;
        grid-template-columns: 1fr;
        gap: 20px;
        margin-bottom: 30px;
    }

    .chart-grid-small {
        display: grid;
        grid-template-columns: repeat(auto-fit, minmax(300px, 1fr));
        gap: 20px;
        margin-bottom: 30px;
    }

    .loading-message {
        display: flex;
        justify-content: center;
        align-items: center;
        height: 300px;
        color: var(--secondary-color);
        flex-direction: column;
    }

    .spinner {
        border: 3px solid var(--border-color);
        border-top: 3px solid var(--primary-color);
        border-radius: 50%;
        width: 30px;
        height: 30px;
        animation: spin 1s linear infinite;
        margin-bottom: 10px;
    }

    @keyframes spin {
        0% { transform: rotate(0deg); }
        100% { transform: rotate(360deg); }
    }

    .simple-chart {
        background: var(--light-color);
        border: 1px solid var(--border-color);
        border-radius: 8px;
        padding: 20px;
        text-align: center;
        color: var(--text-color);
    }

    .fun-stats {
        background: linear-gradient(135deg, var(--light-color), #e9ecef);
        border-radius: 10px;
        padding: 25px;
        margin: 20px 0;
        box-shadow: 0 2px 10px var(--shadow-color);
    }

    .fun-stat {
        text-align: center;
        margin-bottom: 15px;
    }

    .fun-stat h4 {
        color: var(--primary-color);
        font-weight: bold;
        margin-bottom: 5px;
        font-size: 1.3rem;
    }

    .fun-stat p {
        color: var(--secondary-color);
        margin-bottom: 0;
        font-size: 0.9rem;
    }

    .data-table {
        width: 100%;
        margin-top: 15px;
    }

    .data-table th {
        background: var(--primary-color);
        color: white;
        font-weight: 600;
        padding: 12px;
        text-align: left;
    }

    .data-table td {
        padding: 10px 12px;
        border-bottom: 1px solid var(--border-color);
    }

    .data-table tr:nth-child(even) {
        background: var(--light-color);
    }

    .impact-badge {
        padding: 4px 8px;
        border-radius: 12px;
        font-size: 0.8em;
        font-weight: 600;
    }

    .impact-high { background: #dc3545; color: white; }
    .impact-medium { background: #ffc107; color: #212529; }
    .impact-low { background: #28a745; color: white; }

    .quick-stats {
        display: grid;
        grid-template-columns: repeat(auto-fit, minmax(150px, 1fr));
        gap: 15px;
        margin: 20px 0;
    }

    .quick-stat {
        background: var(--bg-color);
        border: 1px solid var(--border-color);
        border-radius: 8px;
        padding: 15px;
        text-align: center;
    }

    .quick-stat-number {
        font-size: 1.5rem;
        font-weight: bold;
        color: var(--primary-color);
        margin-bottom: 5px;
    }

    .quick-stat-label {
        font-size: 0.9rem;
        color: var(--secondary-color);
    }

    .stat-delta {
        font-size: 0.85rem;
        opacity: 0.85;
        margin-top: 5px;
    }

    .stat-delta.positive { color: #28a745; }
    .stat-delta.negative { color: #dc3545; }

    .stat-sparkline {
        height: 60px;
        margin-top: 10px;
    }

    .filters-panel {
        background: var(--bg-color);
        border: 1px solid var(--border-color);
        border-radius: 8px;
        padding: 20px;
        margin-bottom: 20px;
        box-shadow: 0 2px 10px var(--shadow-color);
    }

    .filters-panel h3 {
        margin-top: 0;
        font-size: 1.2rem;
        font-weight: 600;
        color: var(--primary-color);
        display: flex;
        align-items: center;
        gap: 10px;
    }

    .filters-grid {
        display: grid;
        grid-template-columns: repeat(auto-fit, minmax(180px, 1fr));
        gap: 15px;
    }

    .filters-panel label {
        font-weight: 600;
        font-size: 0.9rem;
        color: var(--secondary-color);
        display: block;
        margin-bottom: 6px;
    }

    .filters-panel select,
    .filters-panel input {
        width: 100%;
        border: 1px solid var(--border-color);
        border-radius: 6px;
        padding: 8px;
        background: var(--light-color);
        color: var(--text-color);
    }

    .filters-actions {
        display: flex;
        gap: 10px;
        margin-top: 15px;
        flex-wrap: wrap;
    }

    .filters-actions button {
        border: none;
        padding: 10px 16px;
        border-radius: 6px;
        font-weight: 600;
        cursor: pointer;
        transition: transform 0.2s ease, background 0.2s ease;
    }

    .filters-actions button.apply {
        background: var(--primary-color);
        color: #fff;
    }

    .filters-actions button.reset {
        background: var(--light-color);
        color: var(--text-color);
        border: 1px solid var(--border-color);
    }

    .filters-actions button:hover {
        transform: translateY(-1px);
    }

    .filter-summary {
        margin: 10px 0 0;
        font-size: 0.9rem;
        color: var(--secondary-color);
        display: flex;
        align-items: center;
        gap: 10px;
        flex-wrap: wrap;
    }

    .filter-pill {
        background: var(--light-color);
        border-radius: 999px;
        padding: 4px 10px;
        border: 1px solid var(--border-color);
        font-weight: 500;
    }

    .chart-toolbar {
        display: flex;
        justify-content: flex-end;
        gap: 10px;
        margin-bottom: 10px;
        flex-wrap: wrap;
    }

    .chart-toolbar button {
        background: var(--light-color);
        border: 1px solid var(--border-color);
        color: var(--text-color);
        border-radius: 6px;
        padding: 8px 14px;
        font-size: 0.9rem;
        font-weight: 600;
        cursor: pointer;
        transition: background 0.2s ease;
    }

    .chart-toolbar button:hover {
        background: var(--primary-color);
        color: #fff;
    }

    .analytics-section {
        margin-top: 40px;
    }

    .timeline-annotations {
        font-size: 0.85rem;
        color: var(--secondary-color);
        margin-top: 10px;
    }

    .lifecycle-legend {
        display: flex;
        gap: 10px;
        margin-bottom: 10px;
        flex-wrap: wrap;
    }

    .legend-dot {
        width: 12px;
        height: 12px;
        border-radius: 50%;
        display: inline-block;
        margin-right: 6px;
    }
>>>>>>> a7208617
</style>
{% endblock %}

{% block content %}
<div class="container-fluid mt-3">
    <div class="row">
        <div class="col-12">
            <h1 class="mb-4">
                <i class="fas fa-chart-bar"></i> Emergency Alert Statistics Dashboard
                <small class="text-muted">Comprehensive system analytics and insights</small>
            </h1>
        </div>
    </div>

    <div class="filters-panel">
        <h3><i class="fas fa-filter"></i> Advanced Filtering</h3>
        <div class="filters-grid">
            <div>
                <label for="dateRangePreset">Date Range</label>
                <select id="dateRangePreset">
                    <option value="last7">Last 7 days</option>
                    <option value="last30" selected>Last 30 days</option>
                    <option value="last90">Last 90 days</option>
                    <option value="last180">Last 180 days</option>
                    <option value="last365">Last 365 days</option>
                    <option value="custom">Custom range</option>
                </select>
            </div>
            <div>
                <label for="startDateInput">Start Date</label>
                <input type="date" id="startDateInput">
            </div>
            <div>
                <label for="endDateInput">End Date</label>
                <input type="date" id="endDateInput">
            </div>
            <div>
                <label for="severityFilter">Severities</label>
                <select id="severityFilter" multiple></select>
            </div>
            <div>
                <label for="statusFilter">Statuses</label>
                <select id="statusFilter" multiple></select>
            </div>
            <div>
                <label for="eventFilter">Alert Types</label>
                <select id="eventFilter" multiple></select>
            </div>
        </div>
        <div class="filters-actions">
            <button class="apply" id="applyFiltersBtn"><i class="fas fa-sync"></i> Apply Filters</button>
            <button class="reset" id="resetFiltersBtn"><i class="fas fa-undo"></i> Reset</button>
            <button class="reset" id="exportDashboardBtn"><i class="fas fa-file-export"></i> Export Filtered Data</button>
        </div>
        <div class="filter-summary" id="filterSummary">
            <span><i class="fas fa-info-circle"></i> Filters active across all charts.</span>
        </div>
    </div>

    <div class="quick-stats" id="filteredQuickStats">
        <div class="quick-stat">
            <div class="quick-stat-number" id="filteredTotalAlerts">0</div>
            <div class="quick-stat-label">Alerts in Range</div>
        </div>
        <div class="quick-stat">
            <div class="quick-stat-number" id="filteredAvgPerDay">0</div>
            <div class="quick-stat-label">Average Per Day</div>
        </div>
        <div class="quick-stat">
            <div class="quick-stat-number" id="filteredTopSeverity">—</div>
            <div class="quick-stat-label">Top Severity</div>
        </div>
        <div class="quick-stat">
            <div class="quick-stat-number" id="filteredTopEvent">—</div>
            <div class="quick-stat-label">Top Alert Type</div>
        </div>
    </div>

    <!-- Key Metrics Cards -->
    <div class="row">
        <div class="col-lg-2 col-md-4 col-sm-6">
            <div class="stat-card green">
                <div class="stat-number" id="activeAlertsCount">{{ active_alerts or 0 }}</div>
                <div class="stat-label">Active Alerts</div>
                <div class="stat-subtitle">Currently active</div>
                <div class="stat-delta" id="activeAlertsDelta"></div>
                <div class="stat-sparkline" id="sparkline-active"></div>
            </div>
        </div>
        <div class="col-lg-2 col-md-4 col-sm-6">
            <div class="stat-card orange">
                <div class="stat-number" id="expiredAlertsCount">{{ expired_alerts or 0 }}</div>
                <div class="stat-label">Expired Alerts</div>
                <div class="stat-subtitle">No longer active</div>
                <div class="stat-delta" id="expiredAlertsDelta"></div>
                <div class="stat-sparkline" id="sparkline-expired"></div>
            </div>
        </div>
        <div class="col-lg-2 col-md-4 col-sm-6">
            <div class="stat-card blue">
                <div class="stat-number" id="totalAlertsCount">{{ total_alerts or 0 }}</div>
                <div class="stat-label">Total Alerts</div>
                <div class="stat-subtitle">All time</div>
                <div class="stat-delta" id="totalAlertsDelta"></div>
                <div class="stat-sparkline" id="sparkline-total"></div>
            </div>
        </div>
        <div class="col-lg-2 col-md-4 col-sm-6">
            <div class="stat-card purple">
                <div class="stat-number" id="boundaryCount">{{ total_boundaries or 0 }}</div>
                <div class="stat-label">Boundaries</div>
                <div class="stat-subtitle">Geographic regions</div>
                <div class="stat-delta" id="boundaryDelta"></div>
            </div>
        </div>
        <div class="col-lg-2 col-md-4 col-sm-6">
            <div class="stat-card red">
                <div class="stat-number" id="uptime-days">Loading...</div>
                <div class="stat-label">System Uptime</div>
                <div class="stat-subtitle">Days online</div>
                <div class="stat-delta" id="uptimeDelta"></div>
            </div>
        </div>
        <div class="col-lg-2 col-md-4 col-sm-6">
            <div class="stat-card teal">
                <div class="stat-number" id="reliabilityDisplay">{{ (polling.success_rate * 100) | round(1) if polling and polling.success_rate else 95 }}%</div>
                <div class="stat-label">Reliability</div>
                <div class="stat-subtitle">System uptime</div>
                <div class="stat-delta" id="reliabilityDelta"></div>
            </div>
        </div>
    </div>

    <div class="analytics-section">
        <h2 class="section-header">
            <i class="fas fa-chart-area"></i> Advanced Time-Series Analytics
        </h2>

        <div class="chart-grid-large">
            <div class="chart-container">
                <div class="chart-title">
                    <i class="fas fa-stream"></i> Multi-Timeline Comparison
                </div>
                <div id="multiTimelineChart">
                    <div class="loading-message">
                        <div class="spinner"></div>
                        <div>Preparing comparative timelines...</div>
                    </div>
                </div>
                <div class="timeline-annotations" id="timelineAnnotations"></div>
            </div>
        </div>

        <div class="chart-grid">
            <div class="chart-container">
                <div class="chart-title">
                    <i class="fas fa-project-diagram"></i> Predictive Alert Forecast (Next 7 Days)
                </div>
                <div id="forecastChart">
                    <div class="loading-message">
                        <div class="spinner"></div>
                        <div>Computing alert forecast...</div>
                    </div>
                </div>
                <div class="timeline-annotations" id="forecastSummary"></div>
            </div>

            <div class="chart-container">
                <div class="chart-title">
                    <i class="fas fa-layer-group"></i> Master-Detail Alert Drilldown
                </div>
                <div id="masterDetailChart">
                    <div class="loading-message">
                        <div class="spinner"></div>
                        <div>Building drilldown hierarchy...</div>
                    </div>
                </div>
            </div>
        </div>
    </div>

    <!-- Alert Analysis -->
    <h2 class="section-header">
        <i class="fas fa-tags"></i> Alert Analysis
    </h2>

    <div class="chart-grid">
        <!-- Alert Types Distribution -->
        <div class="chart-container">
            <div class="chart-title">
                <i class="fas fa-chart-pie"></i> Alert Types Distribution
            </div>
            <div id="alertTypesChart">
                <div class="loading-message">
                    <div class="spinner"></div>
                    <div>Loading alert types chart...</div>
                </div>
            </div>
        </div>

        <!-- Alert Severity -->
        <div class="chart-container">
            <div class="chart-title">
                <i class="fas fa-exclamation-triangle"></i> Alert Severity Levels
            </div>
            <div id="severityChart">
                <div class="loading-message">
                    <div class="spinner"></div>
                    <div>Loading severity chart...</div>
                </div>
            </div>
        </div>
    </div>

    <!-- Time-Based Analysis -->
    <h2 class="section-header">
        <i class="fas fa-clock"></i> Time-Based Analysis
    </h2>

    <!-- Temporal Heatmap -->
    <div class="chart-grid-large">
        <div class="chart-container">
            <div class="chart-title">
                <i class="fas fa-calendar-day"></i> Alert Activity Heatmap (Day of Week × Hour)
            </div>
            <div id="temporalHeatmapChart">
                <div class="loading-message">
                    <div class="spinner"></div>
                    <div>Loading temporal activity matrix...</div>
                </div>
            </div>
        </div>
    </div>

    <div class="chart-grid-small">
        <!-- Day of Week -->
        <div class="chart-container">
            <div class="chart-title">
                <i class="fas fa-calendar-week"></i> Alerts by Day of Week
            </div>
            <div id="dayOfWeekChart">
                <div class="loading-message">
                    <div class="spinner"></div>
                    <div>Loading day of week chart...</div>
                </div>
            </div>
        </div>

        <!-- Monthly Distribution -->
        <div class="chart-container">
            <div class="chart-title">
                <i class="fas fa-calendar-alt"></i> Monthly Alert Distribution
            </div>
            <div id="monthlyChart">
                <div class="loading-message">
                    <div class="spinner"></div>
                    <div>Loading monthly chart...</div>
                </div>
            </div>
        </div>

        <!-- Alert Status -->
        <div class="chart-container">
            <div class="chart-title">
                <i class="fas fa-list-ul"></i> Alert Status Breakdown
            </div>
            <div id="statusChart">
                <div class="loading-message">
                    <div class="spinner"></div>
                    <div>Loading status chart...</div>
                </div>
            </div>
        </div>
    </div>

    <!-- Historical Trend -->
    {% if alert_by_year and alert_by_year|length > 1 %}
    <div class="chart-grid-large">
        <div class="chart-container">
            <div class="chart-title">
                <i class="fas fa-chart-line"></i> Historical Alert Trend
            </div>
            <div id="yearlyTrendChart">
                <div class="loading-message">
                    <div class="spinner"></div>
                    <div>Loading yearly trend...</div>
                </div>
            </div>
        </div>
    </div>
    {% endif %}

    <!-- Geographic Impact -->
    {% if most_affected_boundaries and most_affected_boundaries|length > 0 %}
    <h2 class="section-header">
        <i class="fas fa-map-marked-alt"></i> Geographic Impact Analysis
    </h2>

    <div class="chart-grid">
        <!-- Most Affected Areas -->
        <div class="chart-container">
            <div class="chart-title">
                <i class="fas fa-map-pin"></i> Most Affected Boundaries
            </div>
            <div id="affectedAreasChart">
                <div class="loading-message">
                    <div class="spinner"></div>
                    <div>Loading affected areas...</div>
                </div>
            </div>
        </div>

        <!-- Boundary Types -->
        {% if boundary_stats and boundary_stats|length > 0 %}
        <div class="chart-container">
            <div class="chart-title">
                <i class="fas fa-layer-group"></i> Boundary Types Distribution
            </div>
            <div id="boundaryTypesChart">
                <div class="loading-message">
                    <div class="spinner"></div>
                    <div>Loading boundary types...</div>
                </div>
            </div>
        </div>
        {% endif %}
    </div>

    <!-- Impact Details Table -->
    <div class="chart-container">
        <div class="chart-title">
            <i class="fas fa-table"></i> Detailed Impact Report
        </div>
        <table class="data-table">
            <thead>
                <tr>
                    <th>Boundary Name</th>
                    <th>Type</th>
                    <th>Alert Count</th>
                    <th>Impact Level</th>
                </tr>
            </thead>
            <tbody>
                {% for boundary in most_affected_boundaries[:10] %}
                <tr>
                    <td><strong>{{ boundary.name }}</strong></td>
                    <td>
                        <span class="badge bg-secondary">{{ boundary.type.title() }}</span>
                    </td>
                    <td>{{ boundary.count }}</td>
                    <td>
                        {% if boundary.count >= 10 %}
                        <span class="impact-badge impact-high">High Impact</span>
                        {% elif boundary.count >= 5 %}
                        <span class="impact-badge impact-medium">Medium Impact</span>
                        {% else %}
                        <span class="impact-badge impact-low">Low Impact</span>
                        {% endif %}
                    </td>
                </tr>
                {% endfor %}
            </tbody>
        </table>
    </div>
    {% endif %}

    <!-- System Performance -->
    {% if polling or avg_durations %}
    <h2 class="section-header">
        <i class="fas fa-tachometer-alt"></i> System Performance Metrics
    </h2>

    <div class="chart-grid">
        <!-- Reliability Gauge -->
        {% if polling and polling.success_rate %}
        <div class="chart-container">
            <div class="chart-title">
                <i class="fas fa-shield-alt"></i> System Reliability
            </div>
            <div id="reliabilityGauge">
                <div class="loading-message">
                    <div class="spinner"></div>
                    <div>Loading reliability gauge...</div>
                </div>
            </div>
        </div>
        {% endif %}

        <!-- Average Alert Duration -->
        {% if avg_durations and avg_durations|length > 0 %}
        <div class="chart-container">
            <div class="chart-title">
                <i class="fas fa-hourglass-half"></i> Average Alert Duration
            </div>
            <div id="durationChart">
                <div class="loading-message">
                    <div class="spinner"></div>
                    <div>Loading duration chart...</div>
                </div>
            </div>
        </div>
        {% endif %}
    </div>

    <!-- Performance Quick Stats -->
    {% if polling %}
    <div class="quick-stats">
        <div class="quick-stat">
            <div class="quick-stat-number">{{ polling.total_polls or 0 }}</div>
            <div class="quick-stat-label">Total Polls</div>
        </div>
        <div class="quick-stat">
            <div class="quick-stat-number">{{ polling.successful_polls or 0 }}</div>
            <div class="quick-stat-label">Successful</div>
        </div>
        <div class="quick-stat">
            <div class="quick-stat-number">{{ polling.failed_polls or 0 }}</div>
            <div class="quick-stat-label">Failed</div>
        </div>
        <div class="quick-stat">
            <div class="quick-stat-number">{{ polling.avg_time_ms | round(0) if polling.avg_time_ms else 0 }}ms</div>
            <div class="quick-stat-label">Avg Response</div>
        </div>
    </div>
    {% endif %}
    {% endif %}

    <!-- Recent Activity -->
    {% if recent_by_day and recent_by_day|length > 0 %}
    <h2 class="section-header">
        <i class="fas fa-history"></i> Recent Activity Trends
    </h2>

    <div class="chart-grid-large">
        <div class="chart-container">
            <div class="chart-title">
                <i class="fas fa-chart-area"></i> Recent Alert Activity (Last 30 Days)
            </div>
            <div id="recentActivityChart">
                <div class="loading-message">
                    <div class="spinner"></div>
                    <div>Loading recent activity...</div>
                </div>
            </div>
        </div>
    </div>
    {% endif %}

    <div class="analytics-section">
        <h2 class="section-header">
            <i class="fas fa-tasks"></i> Alert Lifecycle Timeline
        </h2>

        <div class="lifecycle-legend">
            <span><span class="legend-dot" style="background:#dc3545"></span>Extreme</span>
            <span><span class="legend-dot" style="background:#fd7e14"></span>Severe</span>
            <span><span class="legend-dot" style="background:#ffc107"></span>Moderate</span>
            <span><span class="legend-dot" style="background:#17a2b8"></span>Minor/Other</span>
        </div>

        <div class="chart-grid-large">
            <div class="chart-container">
                <div class="chart-title">
                    <i class="fas fa-business-time"></i> Issuance Through Expiration
                </div>
                <div id="lifecycleChart">
                    <div class="loading-message">
                        <div class="spinner"></div>
                        <div>Loading lifecycle timeline...</div>
                    </div>
                </div>
            </div>
        </div>
    </div>

    <!-- Fun Statistics -->
    {% if fun_stats %}
    <h2 class="section-header">
        <i class="fas fa-star"></i> Interesting System Facts
    </h2>

    <div class="fun-stats">
        <div class="row">
            <div class="col-md-3">
                <div class="fun-stat">
                    <h4>{{ fun_stats.busiest_hour or 'N/A' }}</h4>
                    <p>Peak alert hour</p>
                </div>
            </div>
            <div class="col-md-3">
                <div class="fun-stat">
                    <h4>{{ fun_stats.busiest_day or 'N/A' }}</h4>
                    <p>Most active day</p>
                </div>
            </div>
            <div class="col-md-3">
                <div class="fun-stat">
                    <h4>{{ fun_stats.avg_duration or 'N/A' }}</h4>
                    <p>Average alert duration</p>
                </div>
            </div>
            <div class="col-md-3">
                <div class="fun-stat">
                    <h4>"{{ fun_stats.most_common_event or 'None' }}"</h4>
                    <p>Most common alert type</p>
                </div>
            </div>
        </div>
    </div>
    {% endif %}

    <!-- Footer Info -->
    <div class="mt-5 text-center text-muted">
        <small>
            <i class="fas fa-info-circle"></i> Statistics generated from {{ total_alerts or 0 }} total alerts across {{ total_boundaries or 0 }} geographic boundaries
            <br>
            Dashboard last updated: <span id="stats-timestamp"></span> |
            Data refresh interval: 5 minutes |
            <a href="/export/statistics" class="text-decoration-none">
                <i class="fas fa-download"></i> Export Data
            </a>
        </small>
    </div>
</div>
{% endblock %}

{% block scripts %}
<!-- Load Highcharts and modules -->
<script src="https://code.highcharts.com/11.4.1/stock/highstock.js"></script>
<script src="https://code.highcharts.com/11.4.1/highcharts-more.js"></script>
<script src="https://code.highcharts.com/11.4.1/modules/heatmap.js"></script>
<script src="https://code.highcharts.com/11.4.1/modules/solid-gauge.js"></script>
<script src="https://code.highcharts.com/11.4.1/modules/drilldown.js"></script>
<script src="https://code.highcharts.com/11.4.1/modules/exporting.js"></script>
<script src="https://code.highcharts.com/11.4.1/modules/export-data.js"></script>
<script src="https://code.highcharts.com/11.4.1/modules/accessibility.js"></script>

<script>
console.log('🚀 Statistics dashboard initializing...');

const statsData = {
    alertByEvent: {{ alert_by_event | tojson | safe }} || [],
    alertBySeverity: {{ alert_by_severity | tojson | safe }} || [],
    alertByStatus: {{ alert_by_status | tojson | safe }} || [],
    alertByYear: {{ alert_by_year | tojson | safe }} || [],
    mostAffectedBoundaries: {{ most_affected_boundaries | tojson | safe }} || [],
    avgDurations: {{ avg_durations | tojson | safe }} || [],
    recentByDay: {{ recent_by_day | tojson | safe }} || [],
    boundaryStats: {{ boundary_stats | tojson | safe }} || [],
    polling: {{ polling | tojson | safe }} || {},
    alertEvents: {{ alert_events | tojson | safe }} || [],
    filterOptions: {{ filter_options | tojson | safe }} || {"severities": [], "statuses": [], "events": []},
    dailyAlerts: {{ daily_alerts | tojson | safe }} || [],
    dowHourMatrix: {{ dow_hour_matrix | tojson | safe }} || Array.from({ length: 7 }, () => Array(24).fill(0)),
    lifecycleTimeline: {{ lifecycle_timeline | tojson | safe }} || []
};
console.log('✅ Data loaded:', statsData);

const baseAlerts = (statsData.alertEvents || []).map(alert => ({
    ...alert,
    sentDate: alert.sent ? new Date(alert.sent) : null,
    expiresDate: alert.expires ? new Date(alert.expires) : null
})).filter(alert => alert.sentDate && !Number.isNaN(alert.sentDate.getTime()));

const ACTIVE_STATUS_CANDIDATES = ['actual', 'active', 'alert', 'in effect'];
const EXPIRED_STATUS_CANDIDATES = ['expired', 'past', 'cancelled', 'canceled', 'cancel', 'ended', 'test'];

const severityColors = {
    'Extreme': '#dc3545',
    'Severe': '#fd7e14',
    'Moderate': '#ffc107',
    'Minor': '#17a2b8',
    'Unknown': '#6c757d'
};

const state = {
    charts: {},
    filters: {
        preset: 'last30',
        startDate: null,
        endDate: null,
        severities: new Set(),
        statuses: new Set(),
        events: new Set()
    },
    filteredAlerts: [],
    aggregates: null,
    staticChartsInitialized: false
};

Highcharts.setOptions({
    colors: ['#007bff', '#28a745', '#ffc107', '#dc3545', '#17a2b8', '#6f42c1', '#fd7e14', '#20c997', '#6c757d'],
    chart: {
        backgroundColor: 'transparent',
        style: { fontFamily: 'Segoe UI, sans-serif' }
    },
    credits: { enabled: false },
    title: { style: { color: '#212529', fontSize: '16px' } }
});

function populateFilterSelect(id, options) {
    const select = document.getElementById(id);
    if (!select) return;
    select.innerHTML = '';
    options.forEach(option => {
        const opt = document.createElement('option');
        opt.value = option;
        opt.textContent = option;
        select.appendChild(opt);
    });
}

function setPresetDates(preset) {
    const end = new Date();
    end.setHours(23, 59, 59, 999);
    const start = new Date(end);
    switch (preset) {
        case 'last7':
            start.setDate(end.getDate() - 6);
            break;
        case 'last30':
            start.setDate(end.getDate() - 29);
            break;
        case 'last90':
            start.setDate(end.getDate() - 89);
            break;
        case 'last180':
            start.setDate(end.getDate() - 179);
            break;
        case 'last365':
            start.setDate(end.getDate() - 364);
            break;
        default:
            return;
    }
    start.setHours(0, 0, 0, 0);
    state.filters.preset = preset;
    state.filters.startDate = start;
    state.filters.endDate = end;
    updateDateInputs();
}

function updateDateInputs() {
    const startInput = document.getElementById('startDateInput');
    const endInput = document.getElementById('endDateInput');
    if (startInput) {
        startInput.value = state.filters.startDate ? state.filters.startDate.toISOString().slice(0, 10) : '';
    }
    if (endInput) {
        const endDate = state.filters.endDate ? new Date(state.filters.endDate) : null;
        if (endDate) {
            endDate.setHours(0, 0, 0, 0);
        }
        endInput.value = endDate ? endDate.toISOString().slice(0, 10) : '';
    }
}

function handlePresetChange(event) {
    const preset = event.target.value;
    if (preset !== 'custom') {
        setPresetDates(preset);
        applyFiltersFromInputs();
    } else {
        state.filters.preset = 'custom';
    }
}

function getSelectedValues(selectElement) {
    if (!selectElement) return [];
    return Array.from(selectElement.selectedOptions).map(option => option.value);
}

function applyFiltersFromInputs() {
    const datePreset = document.getElementById('dateRangePreset');
    const presetValue = datePreset ? datePreset.value : state.filters.preset;
    if (presetValue === 'custom') {
        state.filters.preset = 'custom';
        const startInput = document.getElementById('startDateInput');
        const endInput = document.getElementById('endDateInput');
        state.filters.startDate = startInput && startInput.value ? new Date(startInput.value + 'T00:00:00') : null;
        state.filters.endDate = endInput && endInput.value ? new Date(endInput.value + 'T23:59:59') : null;
    } else {
        setPresetDates(presetValue);
    }

    const severityFilter = document.getElementById('severityFilter');
    const statusFilter = document.getElementById('statusFilter');
    const eventFilter = document.getElementById('eventFilter');

    state.filters.severities = new Set(getSelectedValues(severityFilter));
    state.filters.statuses = new Set(getSelectedValues(statusFilter));
    state.filters.events = new Set(getSelectedValues(eventFilter));

    updateDashboard();
}

function resetFilters() {
    state.filters = {
        preset: 'last30',
        startDate: null,
        endDate: null,
        severities: new Set(),
        statuses: new Set(),
        events: new Set()
    };
    const datePreset = document.getElementById('dateRangePreset');
    if (datePreset) {
        datePreset.value = 'last30';
    }
    ['severityFilter', 'statusFilter', 'eventFilter'].forEach(id => {
        const select = document.getElementById(id);
        if (select) {
            Array.from(select.options).forEach(option => { option.selected = false; });
        }
    });
    setPresetDates('last30');
    updateDashboard();
}

function exportFilteredData() {
    if (!state.filteredAlerts.length) {
        alert('No filtered alerts to export.');
        return;
    }
    const header = ['identifier', 'sent', 'expires', 'severity', 'status', 'event'];
    const rows = state.filteredAlerts.map(alert => [
        `"${alert.id || ''}"`,
        alert.sentDate ? alert.sentDate.toISOString() : '',
        alert.expiresDate ? alert.expiresDate.toISOString() : '',
        `"${alert.severity}"`,
        `"${alert.status}"`,
        `"${alert.event}"`
    ].join(','));
    const csvContent = [header.join(','), ...rows].join('\n');
    const blob = new Blob([csvContent], { type: 'text/csv;charset=utf-8;' });
    const url = URL.createObjectURL(blob);
    const link = document.createElement('a');
    link.href = url;
    link.download = 'filtered_alerts.csv';
    document.body.appendChild(link);
    link.click();
    document.body.removeChild(link);
    URL.revokeObjectURL(url);
}

function updateFilterSummary(filteredAlerts) {
    const summary = document.getElementById('filterSummary');
    if (!summary) return;
    const formatter = new Intl.NumberFormat();
    const pieces = [];
    pieces.push(`<strong>${formatter.format(filteredAlerts.length)}</strong> alerts match the current filters.`);
    if (state.filters.startDate || state.filters.endDate) {
        const startText = state.filters.startDate ? state.filters.startDate.toLocaleDateString() : 'beginning';
        const endText = state.filters.endDate ? state.filters.endDate.toLocaleDateString() : 'now';
        pieces.push(`<span class="filter-pill"><i class="fas fa-calendar"></i> ${startText} → ${endText}</span>`);
    }
    if (state.filters.severities.size) {
        pieces.push(`<span class="filter-pill"><i class="fas fa-exclamation-triangle"></i> ${Array.from(state.filters.severities).join(', ')}</span>`);
    }
    if (state.filters.statuses.size) {
        pieces.push(`<span class="filter-pill"><i class="fas fa-toggle-on"></i> ${Array.from(state.filters.statuses).join(', ')}</span>`);
    }
    if (state.filters.events.size) {
        pieces.push(`<span class="filter-pill"><i class="fas fa-bell"></i> ${Array.from(state.filters.events).join(', ')}</span>`);
    }
    summary.innerHTML = pieces.join(' ');
}

function updateQuickStats(aggregates) {
    const formatter = new Intl.NumberFormat();
    const totalEl = document.getElementById('filteredTotalAlerts');
    if (totalEl) {
        totalEl.textContent = formatter.format(aggregates.totalAlerts);
    }
    const avgEl = document.getElementById('filteredAvgPerDay');
    if (avgEl) {
        avgEl.textContent = aggregates.avgPerDay ? aggregates.avgPerDay.toFixed(1) : '0';
    }
    const severityEl = document.getElementById('filteredTopSeverity');
    if (severityEl) {
        severityEl.textContent = aggregates.topSeverity || '—';
    }
    const eventEl = document.getElementById('filteredTopEvent');
    if (eventEl) {
        eventEl.textContent = aggregates.topEvent || '—';
    }
}

function sumStatusCounts(aggregates, candidates) {
    if (!aggregates.statusTotalsNormalized) {
        return 0;
    }
    return candidates.reduce((acc, candidate) => acc + (aggregates.statusTotalsNormalized.get(candidate.toLowerCase()) || 0), 0);
}

function updateKpiCards(aggregates) {
    const formatter = new Intl.NumberFormat();
    const totalDelta = document.getElementById('totalAlertsDelta');
    if (totalDelta) {
        totalDelta.textContent = `Filtered: ${formatter.format(aggregates.totalAlerts)}`;
    }
    const activeDelta = document.getElementById('activeAlertsDelta');
    if (activeDelta) {
        const activeCount = sumStatusCounts(aggregates, ACTIVE_STATUS_CANDIDATES);
        activeDelta.textContent = `Filtered: ${formatter.format(activeCount)}`;
        activeDelta.classList.toggle('positive', activeCount > 0);
    }
    const expiredDelta = document.getElementById('expiredAlertsDelta');
    if (expiredDelta) {
        const expiredCount = sumStatusCounts(aggregates, EXPIRED_STATUS_CANDIDATES);
        expiredDelta.textContent = `Filtered: ${formatter.format(expiredCount)}`;
        expiredDelta.classList.toggle('negative', expiredCount > 0);
    }
    const boundaryDelta = document.getElementById('boundaryDelta');
    if (boundaryDelta) {
        boundaryDelta.textContent = 'Static: based on configured geography';
    }
    const uptimeDelta = document.getElementById('uptimeDelta');
    if (uptimeDelta) {
        uptimeDelta.textContent = 'Approximate launch date baseline';
    }
    const reliabilityDelta = document.getElementById('reliabilityDelta');
    if (reliabilityDelta && statsData.polling) {
        reliabilityDelta.textContent = `Source: ${statsData.polling.data_source || 'poll_history'}`;
    }
}

function buildStatusSparklineSeries(aggregates, candidates) {
    if (!aggregates.dailyStatusCounts) {
        return [];
    }
    const combined = new Map();
    candidates.forEach(candidate => {
        const series = aggregates.dailyStatusCounts.get(candidate.toLowerCase());
        if (!series) return;
        series.forEach((count, day) => {
            combined.set(day, (combined.get(day) || 0) + count);
        });
    });
    return Array.from(combined.entries())
        .sort((a, b) => new Date(a[0]) - new Date(b[0]))
        .slice(-14)
        .map(([date, count]) => [new Date(date).getTime(), count]);
}

function createSparkline(containerId, series, color) {
    const container = document.getElementById(containerId);
    if (!container || !series.length) {
        return;
    }
    if (state.charts[containerId]) {
        state.charts[containerId].destroy();
    }
    state.charts[containerId] = Highcharts.chart(containerId, {
        chart: {
            type: 'areaspline',
            backgroundColor: 'transparent',
            height: 60,
            margin: [0, 0, 0, 0]
        },
        title: { text: null },
        credits: { enabled: false },
        legend: { enabled: false },
        xAxis: {
            type: 'datetime',
            labels: { enabled: false },
            lineWidth: 0,
            tickLength: 0
        },
        yAxis: {
            labels: { enabled: false },
            title: { text: null },
            gridLineWidth: 0
        },
        tooltip: {
            valueDecimals: 0,
            valueSuffix: ' alerts',
            xDateFormat: '%b %e'
        },
        plotOptions: {
            areaspline: {
                marker: { enabled: false },
                lineWidth: 1.5,
                fillOpacity: 0.3
            }
        },
        series: [{
            data: series,
            color
        }]
    });
}

function renderSparklines(aggregates) {
    const totalSeries = aggregates.dailySeries.slice(-14).map(item => [new Date(item.date).getTime(), item.count]);
    if (totalSeries.length) {
        createSparkline('sparkline-total', totalSeries, '#007bff');
    }
    const activeSeries = buildStatusSparklineSeries(aggregates, ACTIVE_STATUS_CANDIDATES);
    if (activeSeries.length) {
        createSparkline('sparkline-active', activeSeries, '#28a745');
    }
    const expiredSeries = buildStatusSparklineSeries(aggregates, EXPIRED_STATUS_CANDIDATES);
    if (expiredSeries.length) {
        createSparkline('sparkline-expired', expiredSeries, '#dc3545');
    }
}

function getFilteredAlerts() {
    const start = state.filters.startDate ? new Date(state.filters.startDate) : null;
    const end = state.filters.endDate ? new Date(state.filters.endDate) : null;
    if (start) {
        start.setHours(0, 0, 0, 0);
    }
    if (end) {
        end.setHours(23, 59, 59, 999);
    }
    return baseAlerts.filter(alert => {
        if (start && alert.sentDate < start) return false;
        if (end && alert.sentDate > end) return false;
        if (state.filters.severities.size && !state.filters.severities.has(alert.severity)) return false;
        if (state.filters.statuses.size && !state.filters.statuses.has(alert.status)) return false;
        if (state.filters.events.size && !state.filters.events.has(alert.event)) return false;
        return true;
    });
}
function computeMovingAverage(dailySeries, window) {
    if (!dailySeries.length) return [];
    const values = dailySeries.map(item => item.count);
    return dailySeries.map((item, idx) => {
        const start = Math.max(0, idx - window + 1);
        const slice = values.slice(start, idx + 1);
        const avg = slice.reduce((acc, value) => acc + value, 0) / slice.length;
        return { date: item.date, value: Number(avg.toFixed(2)) };
    });
}

function startOfWeek(date) {
    const result = new Date(date);
    result.setHours(0, 0, 0, 0);
    const day = result.getDay();
    const diff = (day + 6) % 7;
    result.setDate(result.getDate() - diff);
    return result;
}

function computeTimelineComparison(dailySeries, filters) {
    if (!dailySeries.length) {
        return null;
    }
    const endDate = filters.endDate ? new Date(filters.endDate) : new Date(dailySeries[dailySeries.length - 1].date);
    endDate.setHours(0, 0, 0, 0);
    const currentWeekStart = startOfWeek(endDate);
    const previousWeekStart = new Date(currentWeekStart);
    previousWeekStart.setDate(previousWeekStart.getDate() - 7);
    const lastYearStart = new Date(currentWeekStart);
    lastYearStart.setFullYear(lastYearStart.getFullYear() - 1);

    const dayMap = new Map(dailySeries.map(item => [item.date, item.count]));

    function buildSeries(start) {
        const series = [];
        for (let i = 0; i < 7; i += 1) {
            const day = new Date(start);
            day.setDate(start.getDate() + i);
            const key = day.toISOString().slice(0, 10);
            series.push({ date: key, count: dayMap.get(key) || 0 });
        }
        return series;
    }

    const movingAverages = {
        sevenDay: computeMovingAverage(dailySeries, 7),
        thirtyDay: computeMovingAverage(dailySeries, 30),
        ninetyDay: computeMovingAverage(dailySeries, 90)
    };

    const peakDay = dailySeries.reduce((acc, item) => {
        if (!acc || item.count > acc.count) return item;
        return acc;
    }, null);

    return {
        currentWeek: buildSeries(currentWeekStart),
        previousWeek: buildSeries(previousWeekStart),
        lastYearWeek: buildSeries(lastYearStart),
        movingAverages,
        annotations: peakDay ? [{ date: peakDay.date, text: `Peak: ${peakDay.count} alerts` }] : []
    };
}

function computeSeasonalAverage(dailySeries) {
    const buckets = Array.from({ length: 7 }, () => []);
    dailySeries.forEach(item => {
        const dow = new Date(item.date).getDay();
        buckets[dow].push(item.count);
    });
    return buckets.map((values, index) => ({
        dow: index,
        average: values.length ? Number((values.reduce((a, b) => a + b, 0) / values.length).toFixed(2)) : 0
    }));
}

function computeForecast(dailySeries) {
    if (dailySeries.length < 7) {
        return null;
    }
    const counts = dailySeries.map(item => item.count);
    const x = dailySeries.map((_, idx) => idx);
    const meanX = x.reduce((acc, val) => acc + val, 0) / x.length;
    const meanY = counts.reduce((acc, val) => acc + val, 0) / counts.length;
    const numerator = x.reduce((acc, val, idx) => acc + (val - meanX) * (counts[idx] - meanY), 0);
    const denominator = x.reduce((acc, val) => acc + Math.pow(val - meanX, 2), 0) || 1;
    const slope = numerator / denominator;
    const intercept = meanY - slope * meanX;
    const residuals = counts.map((value, idx) => value - (slope * x[idx] + intercept));
    const variance = residuals.reduce((acc, val) => acc + Math.pow(val, 2), 0) / (residuals.length || 1);
    const stdDev = Math.sqrt(variance);
    const interval = 1.96 * stdDev;

    const lastDate = new Date(dailySeries[dailySeries.length - 1].date);
    const projection = [];
    let total = 0;

    for (let i = 1; i <= 7; i += 1) {
        const forecastDate = new Date(lastDate);
        forecastDate.setDate(forecastDate.getDate() + i);
        const xi = x.length + i - 1;
        const value = slope * xi + intercept;
        const normalized = Math.max(value, 0);
        total += normalized;
        projection.push({
            date: forecastDate.toISOString().slice(0, 10),
            value: Number(normalized.toFixed(2)),
            lower: Number(Math.max(normalized - interval, 0).toFixed(2)),
            upper: Number((normalized + interval).toFixed(2))
        });
    }

    return {
        projection,
        interval,
        expectedNext7: Number(total.toFixed(1)),
        seasonal: computeSeasonalAverage(dailySeries)
    };
}

function formatMonthKey(monthKey) {
    const [year, month] = monthKey.split('-').map(Number);
    const date = new Date(Date.UTC(year, month - 1, 1));
    return date.toLocaleDateString(undefined, { month: 'short', year: 'numeric' });
}

function computeMasterDetail(alerts) {
    const events = new Map();
    alerts.forEach(alert => {
        const eventName = alert.event || 'Unknown';
        const sent = alert.sentDate;
        if (!sent) return;
        const monthKey = `${sent.getFullYear()}-${String(sent.getMonth() + 1).padStart(2, '0')}`;
        if (!events.has(eventName)) {
            events.set(eventName, { total: 0, months: new Map() });
        }
        const eventEntry = events.get(eventName);
        eventEntry.total += 1;
        if (!eventEntry.months.has(monthKey)) {
            eventEntry.months.set(monthKey, { count: 0, days: new Map() });
        }
        const monthEntry = eventEntry.months.get(monthKey);
        monthEntry.count += 1;
        const dayKey = sent.toISOString().slice(0, 10);
        monthEntry.days.set(dayKey, (monthEntry.days.get(dayKey) || 0) + 1);
    });

    const baseSeries = [];
    const drilldownSeries = [];
    const sortedEvents = Array.from(events.entries()).sort((a, b) => b[1].total - a[1].total).slice(0, 6);

    sortedEvents.forEach(([eventName, data]) => {
        baseSeries.push({ name: eventName, y: data.total, drilldown: eventName });
        const months = Array.from(data.months.entries())
            .sort((a, b) => new Date(`${a[0]}-01`) - new Date(`${b[0]}-01`))
            .slice(-12);

        months.forEach(([monthKey, monthData]) => {
            const drillId = `${eventName}|${monthKey}`;
            drilldownSeries.push({
                id: drillId,
                name: `${eventName} in ${formatMonthKey(monthKey)}`,
                type: 'column',
                data: Array.from(monthData.days.entries())
                    .sort((a, b) => new Date(a[0]) - new Date(b[0]))
                    .map(([day, count]) => [day, count])
            });
        });

        drilldownSeries.push({
            id: eventName,
            name: `${eventName} by month`,
            type: 'column',
            data: months.map(([monthKey, monthData]) => [formatMonthKey(monthKey), monthData.count])
        });
    });

    return { baseSeries, drilldownSeries };
}
function aggregateAlerts(alerts, filters) {
    const eventCounts = new Map();
    const severityCounts = new Map();
    const statusCounts = new Map();
    const statusTotalsNormalized = new Map();
    const statusDisplayNames = new Map();
    const hourlyTotals = Array(24).fill(0);
    const monthlyTotals = Array(12).fill(0);
    const yearlyCounts = new Map();
    const hourlyMatrix = Array.from({ length: 7 }, () => Array(24).fill(0));
    const dailyCounts = new Map();
    const dailyStatusCounts = new Map();

    alerts.forEach(alert => {
        const sent = alert.sentDate;
        if (!sent) return;
        const dayKey = sent.toISOString().slice(0, 10);
        const hour = sent.getHours();
        const dow = sent.getDay();
        const month = sent.getMonth();
        const year = sent.getFullYear();

        const severity = alert.severity || 'Unknown';
        const status = alert.status || 'Unknown';
        const eventName = alert.event || 'Unknown';
        const statusKey = status.toLowerCase();

        eventCounts.set(eventName, (eventCounts.get(eventName) || 0) + 1);
        severityCounts.set(severity, (severityCounts.get(severity) || 0) + 1);
        statusCounts.set(status, (statusCounts.get(status) || 0) + 1);
        statusTotalsNormalized.set(statusKey, (statusTotalsNormalized.get(statusKey) || 0) + 1);
        if (!statusDisplayNames.has(statusKey)) {
            statusDisplayNames.set(statusKey, status);
        }

        hourlyTotals[hour] += 1;
        hourlyMatrix[dow][hour] += 1;
        monthlyTotals[month] += 1;
        yearlyCounts.set(year, (yearlyCounts.get(year) || 0) + 1);
        dailyCounts.set(dayKey, (dailyCounts.get(dayKey) || 0) + 1);

        if (!dailyStatusCounts.has(statusKey)) {
            dailyStatusCounts.set(statusKey, new Map());
        }
        const statusDaily = dailyStatusCounts.get(statusKey);
        statusDaily.set(dayKey, (statusDaily.get(dayKey) || 0) + 1);
    });

    const dailySeries = Array.from(dailyCounts.entries())
        .sort((a, b) => new Date(a[0]) - new Date(b[0]))
        .map(([date, count]) => ({ date, count }));
    const recentByDay = dailySeries.slice(-30);
    const dowTotals = hourlyMatrix.map(row => row.reduce((acc, value) => acc + value, 0));
    const timelineComparison = computeTimelineComparison(dailySeries, filters);
    const forecast = computeForecast(dailySeries);
    const masterDetail = computeMasterDetail(alerts);
    const yearlyTotals = Array.from(yearlyCounts.entries())
        .sort((a, b) => a[0] - b[0])
        .map(([year, count]) => ({ year, count }));

    const alertByEvent = Array.from(eventCounts.entries())
        .sort((a, b) => b[1] - a[1])
        .slice(0, 10)
        .map(([event, count]) => ({ event, count }));

    const alertBySeverity = Array.from(severityCounts.entries())
        .sort((a, b) => b[1] - a[1])
        .map(([severity, count]) => ({ severity, count }));

    const alertByStatus = Array.from(statusCounts.entries())
        .sort((a, b) => b[1] - a[1])
        .map(([status, count]) => ({ status, count }));

    const totalAlerts = alerts.length;
    const avgPerDay = dailySeries.length ? (dailySeries.reduce((acc, item) => acc + item.count, 0) / dailySeries.length) : 0;
    const topSeverity = alertBySeverity.length ? alertBySeverity[0].severity : '—';
    const topEvent = alertByEvent.length ? alertByEvent[0].event : '—';
    const peakDay = timelineComparison && timelineComparison.annotations.length ? timelineComparison.annotations[0] : null;

    return {
        totalAlerts,
        alertByEvent,
        alertBySeverity,
        alertByStatus,
        hourlyTotals,
        hourlyMatrix,
        dowTotals,
        monthlyTotals,
        yearlyTotals,
        dailySeries,
        recentByDay,
        timelineComparison,
        forecast,
        masterDetail,
        avgPerDay,
        topSeverity,
        topEvent,
        statusTotalsNormalized,
        statusDisplayNames,
        dailyStatusCounts,
        peakDay
    };
}

function createOrUpdateChart(key, chartFactory) {
    if (state.charts[key]) {
        state.charts[key].destroy();
    }
    const chart = chartFactory();
    if (chart) {
        state.charts[key] = chart;
    }
}

function showError(containerId, message) {
    const container = document.getElementById(containerId);
    if (container) {
        container.innerHTML = `<div class="simple-chart text-danger"><i class="fas fa-exclamation-triangle"></i> ${message}</div>`;
    }
}

function showNoData(containerId, message) {
    const container = document.getElementById(containerId);
    if (container) {
        container.innerHTML = `<div class="simple-chart text-muted"><i class="fas fa-info-circle"></i> ${message}</div>`;
    }
}
function createAlertTypesChart(aggregates) {
    const containerId = 'alertTypesChart';
    if (!document.getElementById(containerId)) return;
    if (!aggregates.alertByEvent.length) {
        showNoData(containerId, 'No alert type data available for this filter');
        return;
    }
    createOrUpdateChart(containerId, () => Highcharts.chart(containerId, {
        chart: { type: 'pie', height: 350 },
        title: { text: null },
        plotOptions: {
            pie: {
                allowPointSelect: true,
                cursor: 'pointer',
                dataLabels: {
                    enabled: true,
                    format: '<b>{point.name}</b><br>{point.percentage:.1f}%'
                },
                showInLegend: true
            }
        },
        series: [{
            name: 'Alerts',
            data: aggregates.alertByEvent.map(item => ({
                name: item.event || 'Unknown',
                y: item.count || 0
            }))
        }]
    }));
}

function createSeverityChart(aggregates) {
    const containerId = 'severityChart';
    if (!document.getElementById(containerId)) return;
    if (!aggregates.alertBySeverity.length) {
        showNoData(containerId, 'No severity data available for this filter');
        return;
    }
    createOrUpdateChart(containerId, () => Highcharts.chart(containerId, {
        chart: { type: 'column', height: 350 },
        title: { text: null },
        xAxis: {
            categories: aggregates.alertBySeverity.map(item => item.severity),
            title: { text: 'Severity Level' }
        },
        yAxis: { title: { text: 'Number of Alerts' } },
        plotOptions: {
            column: { colorByPoint: true }
        },
        series: [{
            name: 'Alerts',
            data: aggregates.alertBySeverity.map(item => ({
                name: item.severity,
                y: item.count,
                color: severityColors[item.severity] || severityColors.Unknown
            }))
        }]
    }));
}

function createStatusChart(aggregates) {
    const containerId = 'statusChart';
    if (!document.getElementById(containerId)) return;
    if (!aggregates.alertByStatus.length) {
        showNoData(containerId, 'No status data available for this filter');
        return;
    }
    createOrUpdateChart(containerId, () => Highcharts.chart(containerId, {
        chart: { type: 'pie', height: 350 },
        title: { text: null },
        plotOptions: {
            pie: {
                dataLabels: {
                    enabled: true,
                    format: '<b>{point.name}</b>: {point.y}'
                }
            }
        },
        series: [{
            name: 'Alerts',
            data: aggregates.alertByStatus.map(item => ({
                name: item.status || 'Unknown',
                y: item.count || 0
            }))
        }]
    }));
}
function createTemporalHeatmapChart(aggregates) {
    const containerId = 'temporalHeatmapChart';
    const container = document.getElementById(containerId);
    if (!container) return;
    const matrix = aggregates.hourlyMatrix || [];
    const dayNames = ['Sunday', 'Monday', 'Tuesday', 'Wednesday', 'Thursday', 'Friday', 'Saturday'];
    const data = [];
    matrix.forEach((row, dow) => {
        row.forEach((value, hour) => {
            data.push([hour, dow, value || 0]);
        });
    });
    if (!data.some(point => point[2] > 0)) {
        showNoData(containerId, 'No temporal activity for this filter');
        return;
    }
    createOrUpdateChart(containerId, () => Highcharts.chart(containerId, {
        chart: { type: 'heatmap', height: 340 },
        title: { text: null },
        xAxis: {
            categories: Array.from({ length: 24 }, (_, i) => `${i}:00`),
            title: { text: 'Hour of Day' }
        },
        yAxis: {
            categories: dayNames,
            title: { text: 'Day of Week' },
            reversed: true
        },
        colorAxis: {
            min: 0,
            minColor: '#FFFFFF',
            maxColor: '#007bff'
        },
        tooltip: {
            formatter() {
                return `${dayNames[this.point.y]} ${this.point.x}:00 → <b>${this.point.value}</b> alerts`;
            }
        },
        series: [{
            name: 'Alerts per hour',
            borderWidth: 1,
            data,
            dataLabels: {
                enabled: false
            }
        }]
    }));
}

function createDayOfWeekChart(aggregates) {
    const containerId = 'dayOfWeekChart';
    if (!document.getElementById(containerId)) return;
    if (!aggregates.dowTotals.some(value => value > 0)) {
        showNoData(containerId, 'No day-of-week activity for this filter');
        return;
    }
    const dayNames = ['Sunday', 'Monday', 'Tuesday', 'Wednesday', 'Thursday', 'Friday', 'Saturday'];
    createOrUpdateChart(containerId, () => Highcharts.chart(containerId, {
        chart: { type: 'column', height: 350 },
        title: { text: null },
        xAxis: {
            categories: dayNames,
            title: { text: 'Day of Week' }
        },
        yAxis: { title: { text: 'Number of Alerts' } },
        series: [{
            name: 'Alerts',
            data: aggregates.dowTotals,
            color: '#28a745'
        }]
    }));
}

function createMonthlyChart(aggregates) {
    const containerId = 'monthlyChart';
    if (!document.getElementById(containerId)) return;
    if (!aggregates.monthlyTotals.some(value => value > 0)) {
        showNoData(containerId, 'No monthly activity for this filter');
        return;
    }
    const monthNames = ['Jan', 'Feb', 'Mar', 'Apr', 'May', 'Jun', 'Jul', 'Aug', 'Sep', 'Oct', 'Nov', 'Dec'];
    createOrUpdateChart(containerId, () => Highcharts.chart(containerId, {
        chart: { type: 'area', height: 350 },
        title: { text: null },
        xAxis: {
            categories: monthNames,
            title: { text: 'Month' }
        },
        yAxis: { title: { text: 'Number of Alerts' } },
        plotOptions: {
            area: {
                fillOpacity: 0.3,
                marker: { enabled: false }
            }
        },
        series: [{
            name: 'Monthly Alerts',
            data: aggregates.monthlyTotals,
            color: '#007bff'
        }]
    }));
}

function createYearlyTrendChart(aggregates) {
    const containerId = 'yearlyTrendChart';
    const container = document.getElementById(containerId);
    if (!container) return;
    const data = aggregates.yearlyTotals && aggregates.yearlyTotals.length ? aggregates.yearlyTotals : (statsData.alertByYear || []);
    if (!data.length) {
        showNoData(containerId, 'Not enough yearly data to plot');
        return;
    }
    createOrUpdateChart(containerId, () => Highcharts.chart(containerId, {
        chart: { type: 'line', height: 300 },
        title: { text: null },
        xAxis: {
            categories: data.map(item => item.year),
            title: { text: 'Year' }
        },
        yAxis: { title: { text: 'Number of Alerts' } },
        plotOptions: {
            line: {
                dataLabels: { enabled: true },
                marker: { enabled: true, radius: 5 }
            }
        },
        series: [{
            name: 'Annual Alerts',
            data: data.map(item => item.count),
            color: '#6f42c1'
        }]
    }));
}

function createRecentActivityChart(aggregates) {
    const containerId = 'recentActivityChart';
    const container = document.getElementById(containerId);
    if (!container) return;
    const series = aggregates.recentByDay.length ? aggregates.recentByDay : (statsData.recentByDay || []);
    if (!series.length) {
        showNoData(containerId, 'No recent activity available');
        return;
    }
    createOrUpdateChart(containerId, () => Highcharts.chart(containerId, {
        chart: { type: 'spline', height: 300 },
        title: { text: null },
        xAxis: {
            categories: series.map(item => new Date(item.date).toLocaleDateString()),
            title: { text: 'Date' }
        },
        yAxis: { title: { text: 'Number of Alerts' } },
        plotOptions: {
            spline: {
                marker: { enabled: true, radius: 4 },
                lineWidth: 3
            }
        },
        series: [{
            name: 'Daily Alerts',
            data: series.map(item => item.count),
            color: '#20c997'
        }]
    }));
}
function createMultiTimelineChart(aggregates) {
    const containerId = 'multiTimelineChart';
    const container = document.getElementById(containerId);
    if (!container) return;
    const comparison = aggregates.timelineComparison;
    if (!comparison) {
        showNoData(containerId, 'Not enough timeline data to compare weeks');
        return;
    }
    const toSeries = points => points.map(point => [new Date(point.date).getTime(), point.count]);
    const series = [
        { name: 'Current Week', data: toSeries(comparison.currentWeek), color: '#007bff' },
        { name: 'Previous Week', data: toSeries(comparison.previousWeek), color: '#20c997' },
        { name: 'Same Week Last Year', data: toSeries(comparison.lastYearWeek), color: '#6c757d' }
    ];
    const movingAverages = [
        { name: '7-day Avg', data: comparison.movingAverages.sevenDay.map(p => [new Date(p.date).getTime(), p.value]), color: '#fd7e14', dashStyle: 'ShortDash' },
        { name: '30-day Avg', data: comparison.movingAverages.thirtyDay.map(p => [new Date(p.date).getTime(), p.value]), color: '#dc3545', dashStyle: 'Dot' }
    ];
    createOrUpdateChart(containerId, () => Highcharts.stockChart(containerId, {
        rangeSelector: { enabled: false },
        navigator: { enabled: false },
        scrollbar: { enabled: false },
        title: { text: null },
        xAxis: { type: 'datetime' },
        yAxis: { title: { text: 'Alerts' } },
        series: [...series, ...movingAverages]
    }));
    const annotations = document.getElementById('timelineAnnotations');
    if (annotations) {
        annotations.textContent = comparison.annotations.length ? comparison.annotations.map(item => `${new Date(item.date).toLocaleDateString()}: ${item.text}`).join(' | ') : 'No notable peaks detected in this range.';
    }
}

function createForecastChart(aggregates) {
    const containerId = 'forecastChart';
    const container = document.getElementById(containerId);
    if (!container) return;
    const forecast = aggregates.forecast;
    if (!forecast) {
        showNoData(containerId, 'Need more history to forecast alerts');
        return;
    }
    const actualSeries = aggregates.dailySeries.slice(-30).map(item => [new Date(item.date).getTime(), item.count]);
    const projectionSeries = forecast.projection.map(item => [new Date(item.date).getTime(), item.value]);
    const lowerBand = forecast.projection.map(item => [new Date(item.date).getTime(), item.lower]);
    const upperBand = forecast.projection.map(item => [new Date(item.date).getTime(), item.upper]);

    createOrUpdateChart(containerId, () => Highcharts.chart(containerId, {
        chart: { type: 'areaspline', height: 350 },
        title: { text: null },
        xAxis: { type: 'datetime' },
        yAxis: { title: { text: 'Alerts' } },
        tooltip: { shared: true },
        series: [
            { name: 'Last 30 Days', type: 'spline', data: actualSeries, color: '#007bff', marker: { enabled: false } },
            {
                name: 'Confidence Interval',
                type: 'arearange',
                data: upperBand.map((point, idx) => [point[0], lowerBand[idx][1], point[1]]),
                color: 'rgba(0, 123, 255, 0.15)',
                lineWidth: 0,
                linkedTo: ':previous'
            },
            { name: 'Projected', type: 'spline', data: projectionSeries, color: '#dc3545', dashStyle: 'ShortDash', marker: { enabled: true } }
        ]
    }));
    const summary = document.getElementById('forecastSummary');
    if (summary) {
        summary.textContent = `Expected alerts next 7 days: ${forecast.expectedNext7}`;
    }
}

function createMasterDetailChart(aggregates) {
    const containerId = 'masterDetailChart';
    const container = document.getElementById(containerId);
    if (!container) return;
    const masterDetail = aggregates.masterDetail;
    if (!masterDetail || !masterDetail.baseSeries.length) {
        showNoData(containerId, 'Not enough alert variety to build drilldown');
        return;
    }
    createOrUpdateChart(containerId, () => Highcharts.chart(containerId, {
        chart: { type: 'column', height: 350 },
        title: { text: null },
        xAxis: { type: 'category' },
        yAxis: { title: { text: 'Alerts' } },
        legend: { enabled: false },
        drilldown: { series: masterDetail.drilldownSeries },
        series: [{
            name: 'Alerts',
            colorByPoint: true,
            data: masterDetail.baseSeries
        }]
    }));
}

function createLifecycleChart(filteredAlerts) {
    const containerId = 'lifecycleChart';
    const container = document.getElementById(containerId);
    if (!container) return;
    const alerts = filteredAlerts
        .filter(alert => alert.sentDate)
        .sort((a, b) => b.sentDate - a.sentDate)
        .slice(0, 25);
    if (!alerts.length) {
        showNoData(containerId, 'No alerts with lifecycle data in this filter');
        return;
    }
    const categories = alerts.map(alert => `${alert.event} (${alert.severity})`);
    const points = alerts.map((alert, index) => {
        const start = alert.sentDate.getTime();
        const end = alert.expiresDate ? alert.expiresDate.getTime() : start + (60 * 60 * 1000);
        return {
            x: start,
            x2: end,
            y: index,
            color: severityColors[alert.severity] || severityColors.Unknown,
            name: alert.event
        };
    });
    createOrUpdateChart(containerId, () => Highcharts.chart(containerId, {
        chart: { type: 'xrange', height: 400 },
        title: { text: null },
        xAxis: { type: 'datetime', title: { text: 'Timeline' } },
        yAxis: {
            categories,
            reversed: true,
            title: { text: null }
        },
        tooltip: {
            pointFormatter() {
                const start = new Date(this.x).toLocaleString();
                const end = new Date(this.x2).toLocaleString();
                return `<b>${this.name}</b><br>Start: ${start}<br>End: ${end}`;
            }
        },
        series: [{
            name: 'Alert Lifecycle',
            borderColor: 'rgba(0,0,0,0.15)',
            data: points
        }]
    }));
}
function createAffectedAreasChart() {
    const containerId = 'affectedAreasChart';
    const container = document.getElementById(containerId);
    if (!container) return;
    if (!statsData.mostAffectedBoundaries || !statsData.mostAffectedBoundaries.length) {
        showNoData(containerId, 'No boundary impact data available');
        return;
    }
    createOrUpdateChart(containerId, () => Highcharts.chart(containerId, {
        chart: { type: 'bar', height: 400 },
        title: { text: null },
        xAxis: {
            categories: statsData.mostAffectedBoundaries.map(item => item.name),
            title: { text: 'Boundary' }
        },
        yAxis: { title: { text: 'Number of Alerts' } },
        series: [{
            name: 'Alert Count',
            data: statsData.mostAffectedBoundaries.map(item => item.count),
            color: '#17a2b8'
        }]
    }));
}

function createBoundaryTypesChart() {
    const containerId = 'boundaryTypesChart';
    const container = document.getElementById(containerId);
    if (!container) return;
    if (!statsData.boundaryStats || !statsData.boundaryStats.length) {
        showNoData(containerId, 'No boundary types data available');
        return;
    }
    createOrUpdateChart(containerId, () => Highcharts.chart(containerId, {
        chart: { type: 'pie', height: 350 },
        title: { text: null },
        plotOptions: {
            pie: { dataLabels: { enabled: true } }
        },
        series: [{
            name: 'Boundary Types',
            data: statsData.boundaryStats.map(item => ({ name: item.type, y: item.count }))
        }]
    }));
}

function createReliabilityGauge() {
    const containerId = 'reliabilityGauge';
    const container = document.getElementById(containerId);
    if (!container || !statsData.polling || typeof statsData.polling.success_rate === 'undefined') return;
    createOrUpdateChart(containerId, () => Highcharts.chart(containerId, {
        chart: { type: 'solidgauge', height: 300 },
        title: { text: null },
        pane: {
            center: ['50%', '85%'],
            size: '140%',
            startAngle: -90,
            endAngle: 90,
            background: {
                backgroundColor: '#EEE',
                innerRadius: '60%',
                outerRadius: '100%',
                shape: 'arc'
            }
        },
        yAxis: {
            min: 0,
            max: 1,
            stops: [
                [0.1, '#dc3545'],
                [0.5, '#ffc107'],
                [0.9, '#28a745']
            ],
            lineWidth: 0,
            tickWidth: 0,
            minorTickInterval: null,
            tickAmount: 2,
            title: { y: -70, text: 'System Reliability' },
            labels: {
                y: 16,
                formatter() {
                    return Math.round(this.value * 100) + '%';
                }
            }
        },
        series: [{
            name: 'Reliability',
            data: [statsData.polling.success_rate || 0],
            dataLabels: {
                format: '<div style="text-align:center"><span style="font-size:24px">{y:.1%}</span><br/><span style="font-size:12px;color:silver">Uptime</span></div>'
            }
        }]
    }));
}

function createDurationChart() {
    const containerId = 'durationChart';
    const container = document.getElementById(containerId);
    if (!container || !statsData.avgDurations || !statsData.avgDurations.length) return;
    createOrUpdateChart(containerId, () => Highcharts.chart(containerId, {
        chart: { type: 'column', height: 350 },
        title: { text: null },
        xAxis: {
            categories: statsData.avgDurations.map(item => item.event),
            title: { text: 'Alert Type' }
        },
        yAxis: { title: { text: 'Average Duration (hours)' } },
        series: [{
            name: 'Duration',
            data: statsData.avgDurations.map(item => Math.round(item.avg_hours * 10) / 10),
            color: '#fd7e14'
        }]
    }));
}

function renderDynamicCharts(aggregates) {
    createAlertTypesChart(aggregates);
    createSeverityChart(aggregates);
    createStatusChart(aggregates);
    createTemporalHeatmapChart(aggregates);
    createDayOfWeekChart(aggregates);
    createMonthlyChart(aggregates);
    createYearlyTrendChart(aggregates);
    createRecentActivityChart(aggregates);
    createMultiTimelineChart(aggregates);
    createForecastChart(aggregates);
    createMasterDetailChart(aggregates);
    createLifecycleChart(state.filteredAlerts);
}

function renderStaticCharts() {
    createAffectedAreasChart();
    createBoundaryTypesChart();
    createReliabilityGauge();
    createDurationChart();
}

function updateSystemInfo() {
    const timestamp = document.getElementById('stats-timestamp');
    if (timestamp) {
        timestamp.textContent = new Date().toLocaleString();
    }
    const uptimeDays = document.getElementById('uptime-days');
    if (uptimeDays) {
        const startDate = new Date('2025-01-01T00:00:00');
        const now = new Date();
        const days = Math.max(0, Math.floor((now - startDate) / (1000 * 60 * 60 * 24)));
        uptimeDays.textContent = days.toLocaleString();
    }
}

function updateDashboard() {
    state.filteredAlerts = getFilteredAlerts();
    updateFilterSummary(state.filteredAlerts);
    state.aggregates = aggregateAlerts(state.filteredAlerts, state.filters);
    updateQuickStats(state.aggregates);
    updateKpiCards(state.aggregates);
    renderSparklines(state.aggregates);
    renderDynamicCharts(state.aggregates);
    if (!state.staticChartsInitialized) {
        renderStaticCharts();
        state.staticChartsInitialized = true;
    }
}

function initializeFilters() {
    populateFilterSelect('severityFilter', statsData.filterOptions.severities || []);
    populateFilterSelect('statusFilter', statsData.filterOptions.statuses || []);
    populateFilterSelect('eventFilter', statsData.filterOptions.events || []);

    const presetSelect = document.getElementById('dateRangePreset');
    if (presetSelect) {
        presetSelect.addEventListener('change', handlePresetChange);
    }
    const applyBtn = document.getElementById('applyFiltersBtn');
    if (applyBtn) {
        applyBtn.addEventListener('click', () => {
            if (presetSelect && presetSelect.value === 'custom') {
                state.filters.preset = 'custom';
            }
            applyFiltersFromInputs();
        });
    }
    const resetBtn = document.getElementById('resetFiltersBtn');
    if (resetBtn) {
        resetBtn.addEventListener('click', resetFilters);
    }
    const exportBtn = document.getElementById('exportDashboardBtn');
    if (exportBtn) {
        exportBtn.addEventListener('click', exportFilteredData);
    }

    setPresetDates('last30');
    updateDateInputs();
}

updateSystemInfo();
initializeFilters();
updateDashboard();

console.log('📊 Dashboard ready');
</script>
{% endblock %}
<|MERGE_RESOLUTION|>--- conflicted
+++ resolved
@@ -371,8 +371,6 @@
         display: inline-block;
         margin-right: 6px;
     }
-<<<<<<< HEAD
-=======
 </style>
 {% endblock %}
 
@@ -2573,7 +2571,6 @@
         display: inline-block;
         margin-right: 6px;
     }
->>>>>>> a7208617
 </style>
 {% endblock %}
 
