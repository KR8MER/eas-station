{% extends "base.html" %}

{% block title %}Weekly Test Automation - EAS Station{% endblock %}

{% block content %}
<div class="container mt-4">
    <div class="row mb-4">
        <div class="col-12 col-xl-10 col-xxl-9">
            <h1 class="mb-3">
                <i class="fas fa-calendar-alt me-2"></i>
                Weekly Test Automation
            </h1>

            <div class="alert alert-info border-0 shadow-sm">
                <div class="d-flex flex-column flex-lg-row align-items-lg-center justify-content-between gap-3">
                    <div>
                        <strong>Required Weekly Test (RWT) automation.</strong>
                        Configure the schedule, then manage the shared county list used by Quick RWT and manual broadcasts.
                    </div>
                    <div class="text-muted small">
                        RWTs automatically mute narration and attention tones—only SAME headers and EOM are generated.
                    </div>
                </div>
            </div>
        </div>
    </div>

    <div class="row g-4 align-items-start">
        <div class="col-xl-7">
            <div class="card h-100">
                <div class="card-header">
                    <h5 class="mb-0">Schedule Configuration</h5>
                </div>
                <div class="card-body">
                    <form id="rwtConfigForm">
                        <!-- Enable/Disable -->
                        <div class="mb-4">
                            <div class="form-check form-switch">
                                <input class="form-check-input" type="checkbox" id="enabledCheckbox">
                                <label class="form-check-label" for="enabledCheckbox">
                                    <strong>Enable Automatic RWT Broadcasts</strong>
                                </label>
                            </div>
                        </div>

                        <!-- Days of Week -->
                        <div class="mb-4">
                            <label class="form-label fw-bold">Days of Week</label>
                            <div class="row">
                                <div class="col-md-6">
                                    <div class="form-check">
                                        <input class="form-check-input day-checkbox" type="checkbox" value="0" id="day-monday">
                                        <label class="form-check-label" for="day-monday">Monday</label>
                                    </div>
                                    <div class="form-check">
                                        <input class="form-check-input day-checkbox" type="checkbox" value="1" id="day-tuesday">
                                        <label class="form-check-label" for="day-tuesday">Tuesday</label>
                                    </div>
                                    <div class="form-check">
                                        <input class="form-check-input day-checkbox" type="checkbox" value="2" id="day-wednesday">
                                        <label class="form-check-label" for="day-wednesday">Wednesday</label>
                                    </div>
                                    <div class="form-check">
                                        <input class="form-check-input day-checkbox" type="checkbox" value="3" id="day-thursday">
                                        <label class="form-check-label" for="day-thursday">Thursday</label>
                                    </div>
                                </div>
                                <div class="col-md-6">
                                    <div class="form-check">
                                        <input class="form-check-input day-checkbox" type="checkbox" value="4" id="day-friday">
                                        <label class="form-check-label" for="day-friday">Friday</label>
                                    </div>
                                    <div class="form-check">
                                        <input class="form-check-input day-checkbox" type="checkbox" value="5" id="day-saturday">
                                        <label class="form-check-label" for="day-saturday">Saturday</label>
                                    </div>
                                    <div class="form-check">
                                        <input class="form-check-input day-checkbox" type="checkbox" value="6" id="day-sunday">
                                        <label class="form-check-label" for="day-sunday">Sunday</label>
                                    </div>
                                </div>
                            </div>
                        </div>

                        <!-- Time Window -->
                        <div class="mb-4">
                            <label class="form-label fw-bold">Time Window</label>
                            <div class="row">
                                <div class="col-md-6">
                                    <label class="form-label">Start Time</label>
                                    <div class="row g-2">
                                        <div class="col-6">
                                            <input type="number" class="form-control" id="startHour" min="0" max="23" value="8" required>
                                            <small class="text-muted">Hour (0-23)</small>
                                        </div>
                                        <div class="col-6">
                                            <input type="number" class="form-control" id="startMinute" min="0" max="59" value="0" required>
                                            <small class="text-muted">Minute (0-59)</small>
                                        </div>
                                    </div>
                                </div>
                                <div class="col-md-6">
                                    <label class="form-label">End Time</label>
                                    <div class="row g-2">
                                        <div class="col-6">
                                            <input type="number" class="form-control" id="endHour" min="0" max="23" value="16" required>
                                            <small class="text-muted">Hour (0-23)</small>
                                        </div>
                                        <div class="col-6">
                                            <input type="number" class="form-control" id="endMinute" min="0" max="59" value="0" required>
                                            <small class="text-muted">Minute (0-59)</small>
                                        </div>
                                    </div>
                                </div>
                            </div>
                        </div>

                        <!-- SAME Codes Preview -->
                        <div class="mb-4">
                            <div class="d-flex flex-column flex-lg-row align-items-lg-center justify-content-between gap-2">
                                <div>
                                    <label class="form-label fw-bold mb-0">Active SAME/FIPS Coverage</label>
                                    <div class="text-muted small">The scheduler reuses the shared default county list. Update it using the manager on the right.</div>
                                </div>
                                <span class="badge bg-light text-dark border" id="scheduleCountySourceBadge">Loading counties…</span>
                            </div>
                            <div class="same-chip-cloud mt-3" id="scheduleCountyList"></div>
                            <div id="scheduleCountyEmpty" class="text-muted small">No default counties configured yet.</div>
                            <div class="alert alert-info mt-3 mb-0">
                                <i class="fas fa-info-circle me-2"></i>
                                Originator and station identifiers come from <code>EAS_ORIGINATOR</code> and <code>EAS_STATION_ID</code>.
                            </div>
                        </div>

                        <!-- Buttons -->
                        <div class="d-grid gap-2 d-md-flex justify-content-md-between">
                            <button type="submit" class="btn btn-primary">
                                <i class="fas fa-save me-2"></i>Save Configuration
                            </button>
                            <button type="button" class="btn btn-secondary" id="testRWTBtn">
                                <i class="fas fa-broadcast-tower me-2"></i>Send Test RWT Now
                            </button>
                        </div>
                    </form>
                </div>
            </div>

            <!-- Last Run Info -->
            <div class="card mt-4" id="lastRunCard" style="display: none;">
                <div class="card-header">
                    <h5 class="mb-0">Last Automatic Run</h5>
                </div>
                <div class="card-body">
                    <div class="row">
                        <div class="col-md-6">
                            <strong>Time:</strong> <span id="lastRunTime">-</span>
                        </div>
                        <div class="col-md-6">
                            <strong>Status:</strong> <span id="lastRunStatus">-</span>
                        </div>
                    </div>
                    <div class="mt-2" id="lastRunDetails"></div>
                </div>
            </div>
        </div>

        <div class="col-xl-5">
            <div class="card h-100">
<<<<<<< HEAD
                <div class="card-header">
                    <h5 class="mb-0">Default RWT Counties</h5>
                    <small class="text-muted">This shared list powers Quick RWT, manual defaults, and the scheduler.</small>
=======
                <div class="card-header d-flex flex-column flex-md-row justify-content-between align-items-md-center gap-2">
                    <div>
                        <h5 class="mb-0">Default RWT Counties</h5>
                        <small class="text-muted">Used by Quick RWT, Broadcast Builder defaults, and scheduler fallbacks.</small>
                    </div>
                    <button type="button" class="btn btn-outline-primary btn-sm" id="copyCountiesToScheduleBtn">
                        <i class="fas fa-arrow-down me-1"></i>Use in Schedule
                    </button>
>>>>>>> 670a1b30
                </div>
                <div class="card-body">
                    <div class="mb-3">
                        <label for="countyCodeInput" class="form-label">Add County by SAME/FIPS Code</label>
                        <div class="input-group">
                            <input type="text" id="countyCodeInput" class="form-control" placeholder="039003" maxlength="6">
                            <button class="btn btn-primary" type="button" id="addCountyCodeBtn">
                                <i class="fas fa-plus"></i>
                            </button>
                        </div>
                        <div class="form-text">Enter six digits. Non-numeric characters are ignored automatically.</div>
                    </div>

                    <div class="mb-3">
                        <label class="form-label">Add Using Picker</label>
                        <div class="row g-2">
                            <div class="col-sm-6">
                                <select id="stateSelect" class="form-select">
                                    <option value="">Select State</option>
                                    {% for state in state_tree %}
                                    <option value="{{ state.state_fips }}">{{ state.name }} ({{ state.abbr }})</option>
                                    {% endfor %}
                                </select>
                            </div>
                            <div class="col-sm-6">
                                <select id="countySelect" class="form-select" disabled>
                                    <option value="">Select County</option>
                                </select>
                            </div>
                        </div>
                        <button type="button" class="btn btn-outline-primary btn-sm mt-2" id="addCountyFromPickerBtn" disabled>
                            <i class="fas fa-location-crosshairs me-1"></i>Add Selected County
                        </button>
                    </div>

                    <div class="mb-3">
                        <label class="form-label">Selected Counties</label>
                        <div id="countyList" class="d-flex flex-wrap gap-2"></div>
                        <div id="countyListEmpty" class="text-muted small">No counties configured yet.</div>
                    </div>

                    <div class="d-grid gap-2">
                        <button type="button" class="btn btn-success" id="saveCountiesBtn">
                            <i class="fas fa-save me-1"></i>Save Default Counties
                        </button>
                        <button type="button" class="btn btn-outline-secondary" id="reloadCountiesBtn">
                            <i class="fas fa-undo me-1"></i>Reload from Database
                        </button>
                    </div>

                    <div class="alert alert-light mt-3 mb-0">
                        <i class="fas fa-circle-info me-2"></i>
                        These counties populate the Broadcast Builder's "Load Default Codes" button and serve as the fallback for automatic RWT runs.
                    </div>
                </div>
            </div>
        </div>
    </div>
</div>
{% endblock %}

{% block scripts %}
<script>
    const sameLookup = {{ same_lookup|tojson }};
    const stateTree = {{ state_tree|tojson }};

    document.addEventListener('DOMContentLoaded', function() {
        const form = document.getElementById('rwtConfigForm');
        const testBtn = document.getElementById('testRWTBtn');
        const sameCodesInput = document.getElementById('sameCodesInput');

        const countyListEl = document.getElementById('countyList');
        const countyEmptyState = document.getElementById('countyListEmpty');
        const countyCodeInput = document.getElementById('countyCodeInput');
        const addCountyCodeBtn = document.getElementById('addCountyCodeBtn');
        const stateSelect = document.getElementById('stateSelect');
        const countySelect = document.getElementById('countySelect');
        const addCountyFromPickerBtn = document.getElementById('addCountyFromPickerBtn');
        const saveCountiesBtn = document.getElementById('saveCountiesBtn');
        const reloadCountiesBtn = document.getElementById('reloadCountiesBtn');
        const copyCountiesBtn = document.getElementById('copyCountiesToScheduleBtn');

        let defaultCountyCodes = [];

        const countyListEl = document.getElementById('countyList');
        const countyEmptyState = document.getElementById('countyListEmpty');
        const countyCodeInput = document.getElementById('countyCodeInput');
        const addCountyCodeBtn = document.getElementById('addCountyCodeBtn');
        const stateSelect = document.getElementById('stateSelect');
        const countySelect = document.getElementById('countySelect');
        const addCountyFromPickerBtn = document.getElementById('addCountyFromPickerBtn');
        const saveCountiesBtn = document.getElementById('saveCountiesBtn');
        const reloadCountiesBtn = document.getElementById('reloadCountiesBtn');
        const scheduleCountyListEl = document.getElementById('scheduleCountyList');
        const scheduleCountyEmptyState = document.getElementById('scheduleCountyEmpty');
        const scheduleCountySourceBadge = document.getElementById('scheduleCountySourceBadge');

        let defaultCountyCodes = [];
        let countySourceLabel = 'location_defaults';

        // Load configuration
        loadConfiguration();
        loadLocationSettings();

        // Save configuration
        form.addEventListener('submit', function(e) {
            e.preventDefault();
            saveConfiguration();
        });

        // Test RWT
        testBtn.addEventListener('click', function() {
            sendTestRWT();
        });

        addCountyCodeBtn.addEventListener('click', function() {
            addCountyCode(countyCodeInput.value);
        });

        countyCodeInput.addEventListener('keyup', function(event) {
            if (event.key === 'Enter') {
                event.preventDefault();
                addCountyCode(countyCodeInput.value);
            }
        });

        stateSelect.addEventListener('change', function() {
            populateCountySelect(this.value);
        });

        addCountyFromPickerBtn.addEventListener('click', function() {
            const code = countySelect.value;
            if (code) {
                addCountyCode(code);
            }
        });

        saveCountiesBtn.addEventListener('click', function() {
            saveDefaultCounties();
        });

        reloadCountiesBtn.addEventListener('click', function() {
            loadLocationSettings(true);
        });

<<<<<<< HEAD
        function updateCountySourceBadge(source) {
            countySourceLabel = source || 'location_defaults';
            if (!scheduleCountySourceBadge) {
                return;
            }
            if (countySourceLabel === 'schedule') {
                scheduleCountySourceBadge.textContent = 'Using saved schedule copy';
                scheduleCountySourceBadge.className = 'badge bg-primary text-white';
            } else {
                scheduleCountySourceBadge.textContent = 'Following shared default list';
                scheduleCountySourceBadge.className = 'badge bg-success text-white';
            }
        }
=======
        copyCountiesBtn.addEventListener('click', function() {
            if (defaultCountyCodes.length > 0) {
                sameCodesInput.value = defaultCountyCodes.join(', ');
            }
        });
>>>>>>> 670a1b30

        function loadConfiguration() {
            fetch('/api/rwt-schedule/config', {
                headers: {
                    'X-CSRF-Token': window.CSRF_TOKEN
                }
            })
            .then(response => response.json())
            .then(data => {
                if (data.success && data.config) {
                    const config = data.config;
                    updateCountySourceBadge(config.same_codes_source);

                    // Enable/disable
                    document.getElementById('enabledCheckbox').checked = config.enabled || false;

                    // Days of week
                    document.querySelectorAll('.day-checkbox').forEach(cb => {
                        cb.checked = (config.days_of_week || []).includes(parseInt(cb.value));
                    });

                    // Time window
                    document.getElementById('startHour').value = config.start_hour || 8;
                    document.getElementById('startMinute').value = config.start_minute || 0;
                    document.getElementById('endHour').value = config.end_hour || 16;
                    document.getElementById('endMinute').value = config.end_minute || 0;

                    // Last run info
                    if (config.last_run_at) {
                        document.getElementById('lastRunCard').style.display = 'block';
                        document.getElementById('lastRunTime').textContent = new Date(config.last_run_at).toLocaleString();
                        document.getElementById('lastRunStatus').textContent = config.last_run_status || '-';

                        const statusSpan = document.getElementById('lastRunStatus');
                        statusSpan.className = config.last_run_status === 'success' ? 'badge bg-success' : 'badge bg-danger';

                        if (config.last_run_details) {
                            const details = typeof config.last_run_details === 'string' ? JSON.stringify(config.last_run_details) : JSON.stringify(config.last_run_details, null, 2);
                            document.getElementById('lastRunDetails').innerHTML = `<pre class="mt-2 mb-0">${details}</pre>`;
                        }
                    }
                }
            })
            .catch(error => {
                console.error('Failed to load configuration:', error);
                alert('Failed to load configuration');
            });
        }

        function saveConfiguration() {
            // Collect form data
            const enabled = document.getElementById('enabledCheckbox').checked;

            const daysOfWeek = Array.from(document.querySelectorAll('.day-checkbox:checked'))
                .map(cb => parseInt(cb.value));

            const startHour = parseInt(document.getElementById('startHour').value);
            const startMinute = parseInt(document.getElementById('startMinute').value);
            const endHour = parseInt(document.getElementById('endHour').value);
            const endMinute = parseInt(document.getElementById('endMinute').value);

            if (enabled && defaultCountyCodes.length === 0) {
                alert('Add at least one county to the shared list before enabling automatic RWT broadcasts.');
                return;
            }

            const data = {
                enabled,
                days_of_week: daysOfWeek,
                start_hour: startHour,
                start_minute: startMinute,
                end_hour: endHour,
                end_minute: endMinute,
                same_codes: defaultCountyCodes
            };

            fetch('/api/rwt-schedule/config', {
                method: 'POST',
                headers: {
                    'Content-Type': 'application/json',
                    'X-CSRF-Token': window.CSRF_TOKEN
                },
                body: JSON.stringify(data)
            })
            .then(response => response.json())
            .then(data => {
                if (data.success) {
                    alert('Configuration saved successfully!');
                    loadConfiguration();
                } else {
                    alert('Failed to save configuration: ' + (data.error || 'Unknown error'));
                }
            })
            .catch(error => {
                console.error('Failed to save configuration:', error);
                alert('Failed to save configuration');
            });
        }

        function sendTestRWT() {
            if (!confirm('Send a test RWT broadcast now?')) {
                return;
            }

            testBtn.disabled = true;
            testBtn.innerHTML = '<i class="fas fa-spinner fa-spin me-2"></i>Sending...';

            fetch('/api/rwt-schedule/test', {
                method: 'POST',
                headers: {
                    'X-CSRF-Token': window.CSRF_TOKEN
                }
            })
            .then(response => response.json())
            .then(data => {
                testBtn.disabled = false;
                testBtn.innerHTML = '<i class="fas fa-broadcast-tower me-2"></i>Send Test RWT Now';

                if (data.success) {
                    alert('Test RWT sent successfully!\nIdentifier: ' + (data.result.identifier || 'Unknown'));
                    loadConfiguration();
                } else {
                    alert('Failed to send test RWT: ' + (data.error || 'Unknown error'));
                }
            })
            .catch(error => {
                console.error('Failed to send test RWT:', error);
                testBtn.disabled = false;
                testBtn.innerHTML = '<i class="fas fa-broadcast-tower me-2"></i>Send Test RWT Now';
                alert('Failed to send test RWT');
            });
        }

        function loadLocationSettings(showToast = false) {
            fetch('/admin/location_settings', {
                headers: {
                    'X-CSRF-Token': window.CSRF_TOKEN
                }
            })
            .then(response => response.json())
            .then(data => {
                const settings = data.settings || {};
                defaultCountyCodes = sanitizeCountyList(settings.fips_codes || []);
                renderCountyList();
                if (showToast) {
                    alert('Reloaded county list from database.');
                }
            })
            .catch(error => {
                console.error('Failed to load location settings:', error);
                alert('Failed to load default counties');
            });
        }

        function sanitizeCountyList(values) {
            const seen = new Set();
            const cleaned = [];
            values.forEach(value => {
                const normalized = normalizeFips(value);
                if (normalized && !seen.has(normalized) && cleaned.length < 31) {
                    seen.add(normalized);
                    cleaned.push(normalized);
                }
            });
            return cleaned;
        }

        function normalizeFips(value) {
            if (value === undefined || value === null) {
                return null;
            }
            const digits = String(value).replace(/[^0-9]/g, '').slice(0, 6);
            if (digits.length !== 6) {
                return null;
            }
            return digits;
        }

        function addCountyCode(value) {
            const normalized = normalizeFips(value);
            if (!normalized) {
                alert('Enter a six-digit SAME/FIPS code.');
                return;
            }
            if (defaultCountyCodes.includes(normalized)) {
                countyCodeInput.value = '';
                return;
            }
            if (defaultCountyCodes.length >= 31) {
                alert('The SAME specification allows a maximum of 31 counties.');
                return;
            }
            defaultCountyCodes.push(normalized);
            countyCodeInput.value = '';
            renderCountyList();
        }

        function populateCountySelect(stateFips) {
            countySelect.innerHTML = '<option value="">Select County</option>';
            if (!stateFips) {
                countySelect.disabled = true;
                addCountyFromPickerBtn.disabled = true;
                return;
            }

            const state = (stateTree || []).find(item => item.state_fips === stateFips);
            if (!state) {
                countySelect.disabled = true;
                addCountyFromPickerBtn.disabled = true;
                return;
            }

            countySelect.disabled = false;
            addCountyFromPickerBtn.disabled = false;

            if (state.statewide_code) {
                const option = document.createElement('option');
                option.value = state.statewide_code;
                option.textContent = `${state.name} - Statewide`;
                countySelect.appendChild(option);
            }

            (state.counties || []).forEach(county => {
                const option = document.createElement('option');
                option.value = county.code;
                option.textContent = county.name;
                countySelect.appendChild(option);
            });
        }

        function renderCountyList() {
            countyListEl.innerHTML = '';
            if (defaultCountyCodes.length === 0) {
                countyEmptyState.style.display = 'block';
<<<<<<< HEAD
                renderScheduleCountyList();
=======
>>>>>>> 670a1b30
                return;
            }
            countyEmptyState.style.display = 'none';

            defaultCountyCodes.forEach(code => {
                const chip = document.createElement('span');
                chip.className = 'badge bg-light text-dark border d-flex align-items-center gap-2 py-2 px-3';

                const codeEl = document.createElement('code');
                codeEl.textContent = code;
                chip.appendChild(codeEl);

                const label = document.createElement('span');
                label.textContent = describeSameCode(code);
                chip.appendChild(label);

                const removeBtn = document.createElement('button');
                removeBtn.type = 'button';
                removeBtn.className = 'btn btn-link text-danger p-0 ms-2';
                removeBtn.innerHTML = '<i class="fas fa-times"></i>';
                removeBtn.addEventListener('click', function() {
                    defaultCountyCodes = defaultCountyCodes.filter(item => item !== code);
                    renderCountyList();
                });
                chip.appendChild(removeBtn);

                countyListEl.appendChild(chip);
            });
<<<<<<< HEAD

            renderScheduleCountyList();
        }

        function renderScheduleCountyList() {
            if (!scheduleCountyListEl) {
                return;
            }
            scheduleCountyListEl.innerHTML = '';
            if (defaultCountyCodes.length === 0) {
                scheduleCountyEmptyState.style.display = 'block';
                return;
            }
            scheduleCountyEmptyState.style.display = 'none';
            defaultCountyCodes.forEach(code => {
                const chip = document.createElement('span');
                chip.className = 'badge bg-secondary text-white';
                chip.innerHTML = `<code class="me-1">${code}</code>${describeSameCode(code)}`;
                scheduleCountyListEl.appendChild(chip);
            });
=======
>>>>>>> 670a1b30
        }

        function describeSameCode(code) {
            if (sameLookup && sameLookup[code]) {
                return sameLookup[code];
            }
            return 'Custom County';
        }

        function saveDefaultCounties() {
            fetch('/admin/location_settings', {
                method: 'PUT',
                headers: {
                    'Content-Type': 'application/json',
                    'X-CSRF-Token': window.CSRF_TOKEN
                },
                body: JSON.stringify({
                    fips_codes: defaultCountyCodes
                })
            })
            .then(response => response.json())
            .then(data => {
                if (data.error) {
                    alert('Failed to save counties: ' + data.error);
                    return;
                }
                alert('Default counties updated successfully.');
                loadLocationSettings();
            })
            .catch(error => {
                console.error('Failed to save counties:', error);
                alert('Failed to save default counties');
            });
        }
    });
</script>
{% endblock %}<|MERGE_RESOLUTION|>--- conflicted
+++ resolved
@@ -166,20 +166,9 @@
 
         <div class="col-xl-5">
             <div class="card h-100">
-<<<<<<< HEAD
                 <div class="card-header">
                     <h5 class="mb-0">Default RWT Counties</h5>
                     <small class="text-muted">This shared list powers Quick RWT, manual defaults, and the scheduler.</small>
-=======
-                <div class="card-header d-flex flex-column flex-md-row justify-content-between align-items-md-center gap-2">
-                    <div>
-                        <h5 class="mb-0">Default RWT Counties</h5>
-                        <small class="text-muted">Used by Quick RWT, Broadcast Builder defaults, and scheduler fallbacks.</small>
-                    </div>
-                    <button type="button" class="btn btn-outline-primary btn-sm" id="copyCountiesToScheduleBtn">
-                        <i class="fas fa-arrow-down me-1"></i>Use in Schedule
-                    </button>
->>>>>>> 670a1b30
                 </div>
                 <div class="card-body">
                     <div class="mb-3">
@@ -325,7 +314,6 @@
             loadLocationSettings(true);
         });
 
-<<<<<<< HEAD
         function updateCountySourceBadge(source) {
             countySourceLabel = source || 'location_defaults';
             if (!scheduleCountySourceBadge) {
@@ -339,13 +327,6 @@
                 scheduleCountySourceBadge.className = 'badge bg-success text-white';
             }
         }
-=======
-        copyCountiesBtn.addEventListener('click', function() {
-            if (defaultCountyCodes.length > 0) {
-                sameCodesInput.value = defaultCountyCodes.join(', ');
-            }
-        });
->>>>>>> 670a1b30
 
         function loadConfiguration() {
             fetch('/api/rwt-schedule/config', {
@@ -580,10 +561,7 @@
             countyListEl.innerHTML = '';
             if (defaultCountyCodes.length === 0) {
                 countyEmptyState.style.display = 'block';
-<<<<<<< HEAD
                 renderScheduleCountyList();
-=======
->>>>>>> 670a1b30
                 return;
             }
             countyEmptyState.style.display = 'none';
@@ -612,7 +590,6 @@
 
                 countyListEl.appendChild(chip);
             });
-<<<<<<< HEAD
 
             renderScheduleCountyList();
         }
@@ -633,8 +610,6 @@
                 chip.innerHTML = `<code class="me-1">${code}</code>${describeSameCode(code)}`;
                 scheduleCountyListEl.appendChild(chip);
             });
-=======
->>>>>>> 670a1b30
         }
 
         function describeSameCode(code) {
