{% extends "base.html" %}

{% block title %}System Health Monitor - EAS Station{% endblock %}

{% block extra_css %}
<style>
        .health-card { border-left: 4px solid #007bff; }
        .health-card.warning { border-left-color: #ffc107; }
        .health-card.danger { border-left-color: #dc3545; }
        .health-card.success { border-left-color: #28a745; }
        .metric-row { margin-bottom: 1rem; }
        .metric-label { font-weight: 600; color: #495057; }
        .metric-value { font-family: 'Courier New', monospace; }
        .progress-sm { height: 8px; }
        .refresh-btn { position: fixed; bottom: 20px; right: 20px; z-index: 1000; }
        .section-icon { color: #007bff; margin-right: 8px; }
        .status-badge { font-size: 0.8em; }
        .system-overview { background: linear-gradient(135deg, #667eea 0%, #764ba2 100%); color: white; }
        .system-overview .card-body { background: rgba(255,255,255,0.1); backdrop-filter: blur(10px); }
        .stack-summary { display: grid; grid-template-columns: repeat(2, minmax(0, 1fr)); gap: 0.5rem 1rem; }
        .stack-summary .metric-label { font-size: 0.75rem; text-transform: uppercase; letter-spacing: 0.04em; color: #6c757d; }
        .stack-summary .metric-value { display: block; font-size: 1.1rem; font-weight: 600; }
        .container-table { font-size: 0.85rem; }
        .container-table th { text-transform: uppercase; font-size: 0.75rem; letter-spacing: 0.05em; color: #6c757d; }
        .container-table td, .container-table th { vertical-align: middle; }
        .container-image { font-family: 'Courier New', monospace; font-size: 0.75rem; }
        .container-meta { font-size: 0.75rem; color: #6c757d; }
        .hardware-badge { display: inline-block; padding: 0.25rem 0.5rem; margin: 0 0.25rem 0.25rem 0; background-color: #f8f9fa; border-radius: 999px; border: 1px solid #dee2e6; font-size: 0.75rem; color: #495057; }
        .hardware-meta { font-size: 0.8rem; color: #6c757d; }
        .device-inventory-table { font-size: 0.85rem; }
        .device-inventory-table td, .device-inventory-table th { vertical-align: top; }
        .smart-status-badge { font-size: 0.8rem; }
        .usb-device-table { font-size: 0.85rem; }
        .usb-device-table td, .usb-device-table th { vertical-align: middle; }
        .network-traffic-table { font-size: 0.8rem; }
        .network-traffic-table td, .network-traffic-table th { vertical-align: middle; }
    </style>
{% endblock %}

{% block content %}
<div class="container-fluid mt-4">
        <div class="alert alert-danger d-none" id="refresh-error" role="alert"></div>
        <!-- System Overview -->
        <div class="row mb-4">
            <div class="col-12">
                <div class="card system-overview">
                    <div class="card-body">
                        <h4><i class="fas fa-server section-icon text-white"></i> System Overview</h4>
                        <div class="row mt-3">
                            <div class="col-md-3">
                                <div class="metric-row">
                                    <div class="metric-label text-white-50">Hostname</div>
                                    <div class="metric-value text-white" id="hostname-value">{{ system.hostname or 'Unknown' }}</div>
                                </div>
                                <div class="metric-row">
                                    <div class="metric-label text-white-50">Distribution</div>
                                    <div class="metric-value text-white" id="distribution-value">
                                        {% if system.os_pretty_name %}
                                            {{ system.os_pretty_name }}
                                        {% elif system.distribution %}
                                            {{ system.distribution }}{% if system.distribution_version %} {{ system.distribution_version }}{% endif %}
                                        {% else %}
                                            {{ (system.system or 'Unknown') ~ ' ' ~ (system.release or '') }}
                                        {% endif %}
                                    </div>
                                </div>
                            </div>
                            <div class="col-md-3">
                                <div class="metric-row">
                                    <div class="metric-label text-white-50">Kernel</div>
                                    <div class="metric-value text-white" id="kernel-value">
                                        {% if system.kernel_release %}
                                            {{ system.kernel_release }}{% if system.kernel_version and system.kernel_version != system.kernel_release %} ({{ system.kernel_version }}){% endif %}
                                        {% elif system.release %}
                                            {{ system.release }}
                                        {% else %}
                                            Unknown
                                        {% endif %}
                                    </div>
                                </div>
                                <div class="metric-row">
                                    <div class="metric-label text-white-50">Architecture</div>
                                    <div class="metric-value text-white" id="architecture-value">{{ system.machine or 'Unknown' }}</div>
                                </div>
                            </div>
                            <div class="col-md-3">
                                <div class="metric-row">
                                    <div class="metric-label text-white-50">Uptime</div>
                                    <div class="metric-value text-white" id="uptime-value">{{ format_uptime(system.uptime_seconds or 0) }}</div>
                                </div>
                                <div class="metric-row">
                                    <div class="metric-label text-white-50">Load Average</div>
                                    <div class="metric-value text-white" id="load-average-value">
                                        {% if load_averages %}
                                            {{ ', '.join(load_averages|map('string')) }}
                                        {% else %}
                                            N/A
                                        {% endif %}
                                    </div>
                                </div>
                                <div class="metric-row">
                                    <div class="metric-label text-white-50">Processes</div>
                                    <div class="metric-value text-white" id="processes-summary">{{ processes.total_processes or 0 }} total ({{ processes.running_processes or 0 }} running)</div>
                                </div>
                            </div>
                            <div class="col-md-3 text-end">
                                <div class="metric-row">
                                    <div class="metric-label text-white-50">Virtualization</div>
                                    <div class="metric-value text-white" id="virtualization-value">
                                        {% if system.virtualization %}
                                            {{ system.virtualization }}
                                        {% else %}
                                            Bare metal
                                        {% endif %}
                                    </div>
                                </div>
                                <div class="metric-row">
                                    <div class="metric-label text-white-50">Last Updated</div>
                                    <div class="metric-value text-white" id="current-time"></div>
                                </div>
                                <button class="btn btn-light btn-sm mt-2 refresh-trigger" type="button">
                                    <i class="fas fa-sync-alt"></i> Refresh Now
                                </button>
                            </div>
                        </div>
                    </div>
                </div>
            </div>
        </div>

        {% set hardware_data = hardware or {} %}
        {% set hardware_cpu = hardware_data.cpu or {} %}
        {% set platform_data = hardware_data.platform or {} %}

        <!-- Hardware Summary -->
        <div class="row mb-4">
            <div class="col-lg-6 mb-3" id="cpu-hardware-card">
                <div class="card health-card h-100">
                    <div class="card-body">
                        <h5><i class="fas fa-microchip section-icon"></i> CPU Details</h5>

                        <div class="metric-row">
                            <span class="metric-label">Model:</span>
                            <span class="metric-value">{{ hardware_cpu.model_name or hardware_cpu.processor or 'Unknown' }}</span>
                        </div>
                        <div class="metric-row">
                            <span class="metric-label">Vendor:</span>
                            <span class="metric-value">{{ hardware_cpu.vendor_id or 'Unknown' }}</span>
                        </div>
                        <div class="metric-row">
                            <span class="metric-label">Architecture:</span>
                            <span class="metric-value">{{ hardware_cpu.architecture or 'Unknown' }}</span>
                        </div>
                        <div class="metric-row">
                            <span class="metric-label">Virtualization:</span>
                            {% set virtualization = hardware_cpu.supports_virtualization %}
                            <span class="metric-value">
                                {% if virtualization is sameas(true) %}
                                    Supported
                                {% elif virtualization is sameas(false) %}
                                    Not detected
                                {% else %}
                                    Unknown
                                {% endif %}
                            </span>
                        </div>

                        <div class="row">
                            <div class="col-sm-6">
                                <div class="metric-row">
                                    <span class="metric-label">Physical Cores:</span>
                                    <span class="metric-value">{{ hardware_cpu.physical_cores or 'N/A' }}</span>
                                </div>
                                <div class="metric-row">
                                    <span class="metric-label">Logical Cores:</span>
                                    <span class="metric-value">{{ hardware_cpu.logical_cores or 'N/A' }}</span>
                                </div>
                            </div>
                            <div class="col-sm-6">
                                <div class="metric-row">
                                    <span class="metric-label">Max Frequency:</span>
                                    <span class="metric-value">{% if hardware_cpu.max_frequency %}{{ "%.0f"|format(hardware_cpu.max_frequency) }} MHz{% else %}Unknown{% endif %}</span>
                                </div>
                                <div class="metric-row">
                                    <span class="metric-label">Min Frequency:</span>
                                    <span class="metric-value">{% if hardware_cpu.min_frequency %}{{ "%.0f"|format(hardware_cpu.min_frequency) }} MHz{% else %}Unknown{% endif %}</span>
                                </div>
                            </div>
                        </div>

                        {% if hardware_cpu.cache_size or hardware_cpu.microcode %}
                        <hr>
                        <div class="row">
                            {% if hardware_cpu.cache_size %}
                            <div class="col-sm-6">
                                <div class="metric-row">
                                    <span class="metric-label">Cache Size:</span>
                                    <span class="metric-value">{{ hardware_cpu.cache_size }}</span>
                                </div>
                            </div>
                            {% endif %}
                            {% if hardware_cpu.microcode %}
                            <div class="col-sm-6">
                                <div class="metric-row">
                                    <span class="metric-label">Microcode:</span>
                                    <span class="metric-value">{{ hardware_cpu.microcode }}</span>
                                </div>
                            </div>
                            {% endif %}
                        </div>
                        {% endif %}

                        {% if hardware_cpu.flags %}
                        <hr>
                        <h6 class="text-muted">Feature Flags</h6>
                        <div>
                            {% for flag in hardware_cpu.flags[:16] %}
                            <span class="hardware-badge">{{ flag }}</span>
                            {% endfor %}
                            {% if hardware_cpu.flags|length > 16 %}
                            <small class="text-muted d-block mt-1">+ {{ hardware_cpu.flags|length - 16 }} additional flags</small>
                            {% endif %}
                        </div>
                        {% endif %}
                    </div>
                </div>
            </div>

            <div class="col-lg-6 mb-3" id="platform-card">
                <div class="card health-card h-100">
                    <div class="card-body">
                        <h5><i class="fas fa-desktop section-icon"></i> Platform &amp; Firmware</h5>

                        <div class="metric-row">
                            <span class="metric-label">Manufacturer:</span>
                            <span class="metric-value">{{ platform_data.sys_vendor or platform_data.board_vendor or 'Unknown' }}</span>
                        </div>
                        <div class="metric-row">
                            <span class="metric-label">Product:</span>
                            <span class="metric-value">{{ platform_data.product_name or 'Unknown' }}</span>
                        </div>
                        {% if platform_data.product_version %}
                        <div class="metric-row">
                            <span class="metric-label">Version:</span>
                            <span class="metric-value">{{ platform_data.product_version }}</span>
                        </div>
                        {% endif %}
                        {% if platform_data.product_serial %}
                        <div class="metric-row">
                            <span class="metric-label">Serial:</span>
                            <span class="metric-value">{{ platform_data.product_serial }}</span>
                        </div>
                        {% endif %}

                        <hr>
                        <div class="metric-row">
                            <span class="metric-label">Mainboard:</span>
                            <span class="metric-value">{{ platform_data.board_name or 'Unknown' }}</span>
                        </div>
                        {% if platform_data.board_version %}
                        <div class="metric-row">
                            <span class="metric-label">Board Version:</span>
                            <span class="metric-value">{{ platform_data.board_version }}</span>
                        </div>
                        {% endif %}
                        {% if platform_data.chassis_asset_tag %}
                        <div class="metric-row">
                            <span class="metric-label">Asset Tag:</span>
                            <span class="metric-value">{{ platform_data.chassis_asset_tag }}</span>
                        </div>
                        {% endif %}

                        <hr>
                        <div class="metric-row">
                            <span class="metric-label">BIOS Vendor:</span>
                            <span class="metric-value">{{ platform_data.bios_vendor or 'Unknown' }}</span>
                        </div>
                        <div class="metric-row">
                            <span class="metric-label">BIOS Version:</span>
                            <span class="metric-value">{{ platform_data.bios_version or 'Unknown' }}</span>
                        </div>
                        <div class="metric-row">
                            <span class="metric-label">BIOS Date:</span>
                            <span class="metric-value">{{ platform_data.bios_date or 'Unknown' }}</span>
                        </div>
                    </div>
                </div>
            </div>
        </div>

        <!-- Resource Usage Row -->
        <div class="row mb-4">
            <!-- CPU Usage -->
            <div class="col-lg-4 mb-3" id="cpu-card">
                {% set cpu_class = 'danger' if cpu.cpu_usage_percent > 80 else 'warning' if cpu.cpu_usage_percent > 50 else 'success' %}
                <div class="card health-card {{ cpu_class }} h-100">
                    <div class="card-body">
                        <h5><i class="fas fa-microchip section-icon"></i> CPU Usage</h5>
                        
                        <div class="d-flex justify-content-between align-items-center mb-2">
                            <span class="metric-label">Overall Usage</span>
                            <span class="badge bg-{{ 'danger' if cpu.cpu_usage_percent > 80 else 'warning' if cpu.cpu_usage_percent > 50 else 'success' }}">
                                {{ "%.1f"|format(cpu.cpu_usage_percent or 0) }}%
                            </span>
                        </div>
                        <div class="progress progress-sm mb-3">
                            {% set progress_class = 'bg-danger' if cpu.cpu_usage_percent > 80 else 'bg-warning' if cpu.cpu_usage_percent > 50 else 'bg-success' %}
                            <div class="progress-bar {{ progress_class }}" style="width: {{ cpu.cpu_usage_percent or 0 }}%"></div>
                        </div>

                        <div class="row">
                            <div class="col-6">
                                <small>
                                    <div class="metric-row">
                                        <span class="metric-label">Physical Cores:</span>
                                        <span class="metric-value">{{ cpu.physical_cores or 'N/A' }}</span>
                                    </div>
                                    <div class="metric-row">
                                        <span class="metric-label">Total Cores:</span>
                                        <span class="metric-value">{{ cpu.total_cores or 'N/A' }}</span>
                                    </div>
                                </small>
                            </div>
                            <div class="col-6">
                                <small>
                                    <div class="metric-row">
                                        <span class="metric-label">Max Freq:</span>
                                        <span class="metric-value">{{ "%.0f"|format(cpu.max_frequency or 0) }} MHz</span>
                                    </div>
                                    <div class="metric-row">
                                        <span class="metric-label">Current:</span>
                                        <span class="metric-value">{{ "%.0f"|format(cpu.current_frequency or 0) }} MHz</span>
                                    </div>
                                </small>
                            </div>
                        </div>

                        {% if cpu.cpu_usage_per_core and cpu.cpu_usage_per_core|length <= 8 %}
                        <hr>
                        <h6 class="text-muted">Per-Core Usage</h6>
                        <div class="row">
                            {% for usage in cpu.cpu_usage_per_core %}
                            <div class="col-6 col-lg-12 col-xl-6">
                                <small>
                                    <div class="d-flex justify-content-between">
                                        <span>Core {{ loop.index0 }}:</span>
                                        <span class="metric-value">{{ "%.1f"|format(usage) }}%</span>
                                    </div>
                                </small>
                            </div>
                            {% endfor %}
                        </div>
                        {% endif %}
                    </div>
                </div>
            </div>

            <!-- Memory Usage -->
            <div class="col-lg-4 mb-3" id="memory-card">
                {% set mem_class = 'danger' if memory.percentage > 90 else 'warning' if memory.percentage > 75 else 'success' %}
                <div class="card health-card {{ mem_class }} h-100">
                    <div class="card-body">
                        <h5><i class="fas fa-memory section-icon"></i> Memory Usage</h5>
                        
                        <div class="d-flex justify-content-between align-items-center mb-2">
                            <span class="metric-label">RAM Usage</span>
                            <span class="badge bg-{{ 'danger' if memory.percentage > 90 else 'warning' if memory.percentage > 75 else 'success' }}">
                                {{ "%.1f"|format(memory.percentage or 0) }}%
                            </span>
                        </div>
                        <div class="progress progress-sm mb-2">
                            {% set mem_progress_class = 'bg-danger' if memory.percentage > 90 else 'bg-warning' if memory.percentage > 75 else 'bg-success' %}
                            <div class="progress-bar {{ mem_progress_class }}" style="width: {{ memory.percentage or 0 }}%"></div>
                        </div>
                        <small class="text-muted">{{ format_bytes(memory.used or 0) }} / {{ format_bytes(memory.total or 0) }}</small>

                        {% if memory.swap_total and memory.swap_total > 0 %}
                        <div class="d-flex justify-content-between align-items-center mb-2 mt-3">
                            <span class="metric-label">Swap Usage</span>
                            <span class="badge bg-info">{{ "%.1f"|format(memory.swap_percentage or 0) }}%</span>
                        </div>
                        <div class="progress progress-sm mb-2">
                            <div class="progress-bar bg-info" style="width: {{ memory.swap_percentage or 0 }}%"></div>
                        </div>
                        <small class="text-muted">{{ format_bytes(memory.swap_used or 0) }} / {{ format_bytes(memory.swap_total or 0) }}</small>
                        {% endif %}

                        <hr>
                        <div class="row">
                            <div class="col-6">
                                <small>
                                    <div class="metric-row">
                                        <span class="metric-label">Available:</span>
                                        <span class="metric-value">{{ format_bytes(memory.available or 0) }}</span>
                                    </div>
                                </small>
                            </div>
                            <div class="col-6">
                                <small>
                                    <div class="metric-row">
                                        <span class="metric-label">Free:</span>
                                        <span class="metric-value">{{ format_bytes(memory.free or 0) }}</span>
                                    </div>
                                </small>
                            </div>
                        </div>
                    </div>
                </div>
            </div>

            <!-- Stack Overview -->
            <div class="col-lg-4 mb-3" id="containers-card">
                {% set containers_data = containers or {} %}
                {% set summary = containers_data.summary or {} %}
                {% set total_containers = summary.get('total', 0) %}
                {% set running_containers = summary.get('running', 0) %}
                {% set unhealthy_containers = summary.get('unhealthy', 0) %}
                {% set stopped_containers = summary.get('stopped', total_containers - running_containers) %}
                <div class="card health-card h-100">
                    <div class="card-body">
                        <h5><i class="fas fa-layer-group section-icon"></i> Stack Services</h5>


                        <div class="d-flex justify-content-between align-items-center mb-2">
                            <span class="metric-label">Database</span>
                            {% set db_status = database.status or 'Unknown' %}
                            {% if db_status == 'connected' %}
                                {% set db_class = 'success' %}
                            {% elif 'error' in db_status|lower %}
                                {% set db_class = 'danger' %}
                            {% elif db_status|lower in ['unavailable', 'unknown'] %}
                                {% set db_class = 'secondary' %}
                            {% else %}
                                {% set db_class = 'warning' %}
                            {% endif %}
                            <span class="badge bg-{{ db_class }}">{{ db_status }}</span>
                        </div>
                        {% if database.info %}
                            {% if database.info.version %}
                            <small class="text-muted d-block">Version: {{ database.info.version[:60] }}{% if database.info.version|length > 60 %}…{% endif %}</small>
                            {% endif %}
                            {% if database.info.size %}
                            <small class="text-muted d-block">Size: {{ database.info.size }}</small>
                            {% endif %}
                            {% if database.info.active_connections is not none %}
                            <small class="text-muted d-block">Active Connections: {{ database.info.active_connections }}</small>
                            {% endif %}
                        {% endif %}


                        <hr>

                        <div class="stack-summary mb-3">
                            <div>
                                <span class="metric-label">Containers</span>
                                <span class="metric-value">{{ total_containers }}</span>
                            </div>
                            <div>
                                <span class="metric-label text-success">Running</span>
                                <span class="metric-value text-success">{{ running_containers }}</span>
                            </div>
                            <div>
                                <span class="metric-label text-warning">Stopped</span>
                                <span class="metric-value text-warning">{{ stopped_containers if stopped_containers >= 0 else 0 }}</span>
                            </div>
                            <div>
                                <span class="metric-label text-danger">Unhealthy</span>
                                <span class="metric-value text-danger">{{ unhealthy_containers }}</span>
                            </div>
                        </div>

                        {% if containers_data.available %}
                            {% set preview = containers_data.containers[:4] if containers_data.containers else [] %}
                            {% for container in preview %}
                                {% set health = (container.health or '')|lower %}
                                {% set state = (container.state or '')|lower %}
                                {% if health == 'healthy' %}
                                    {% set badge_class = 'success' %}
                                    {% set status_label = 'Healthy' %}
                                {% elif health == 'unhealthy' %}
                                    {% set badge_class = 'danger' %}
                                    {% set status_label = 'Unhealthy' %}
                                {% elif health == 'starting' %}
                                    {% set badge_class = 'warning' %}
                                    {% set status_label = 'Starting' %}
                                {% else %}
                                    {% if state == 'running' %}
                                        {% set badge_class = 'success' %}
                                    {% elif state in ['restarting', 'created', 'paused'] %}
                                        {% set badge_class = 'warning' %}
                                    {% elif state in ['exited', 'dead'] %}
                                        {% set badge_class = 'secondary' %}
                                    {% else %}
                                        {% set badge_class = 'secondary' %}
                                    {% endif %}
                                    {% set status_label = container.status or (state|upper if state else 'Unknown') %}
                                {% endif %}
                                <div class="d-flex justify-content-between align-items-center mb-1">
                                    <div>
                                        <span class="metric-label">{{ container.display_name or container.name }}</span>
                                        {% if container.service %}
                                        <small class="text-muted d-block">{{ container.service }}</small>
                                        {% endif %}
                                    </div>
                                    <span class="badge bg-{{ badge_class }} status-badge">{{ status_label }}</span>
                                </div>
                            {% endfor %}
                            {% if containers_data.containers and containers_data.containers|length > 4 %}
                                <small class="text-muted">… and {{ containers_data.containers|length - 4 }} more containers</small>
                            {% elif not containers_data.containers %}
                                <p class="text-muted mb-0">No containers detected for the current engine.</p>
                            {% endif %}
                            {% set has_engine = containers_data.engine %}
                            {% set has_project = containers_data.compose_project %}
                            {% set has_collector = containers_data.collector %}
                            {% if has_engine or has_project or has_collector %}
                                <small class="text-muted d-block mt-2">
                                    {% if has_engine %}Engine: {{ containers_data.engine|upper }}{% endif %}
                                    {% if has_project %}{% if has_engine %} • {% endif %}Project: {{ containers_data.compose_project }}{% endif %}
                                    {% if has_collector %}{% if has_engine or has_project %} • {% endif %}Source: {{ containers_data.collector }}{% endif %}
                                </small>
                            {% endif %}
                        {% else %}
                            <div class="alert alert-warning mb-0 py-2">
                                Container information unavailable{% if containers_data.error %}: {{ containers_data.error }}{% endif %}
                            </div>
                        {% endif %}
                    </div>
                </div>
            </div>
        </div>
        <!-- Storage & Network Row -->
        <div class="row mb-4">
            <!-- Disk Storage -->
            <div class="col-lg-8 mb-3" id="storage-card">
                <div class="card health-card">
                    <div class="card-body">
                        <h5><i class="fas fa-hdd section-icon"></i> Storage Usage</h5>
                        
                        {% for disk_item in disk %}
                        <div class="mb-3">
                            <div class="d-flex justify-content-between align-items-center mb-1">
                                <span class="metric-label">
                                    <strong>{{ disk_item.device or 'Unknown' }}</strong>
                                    <small class="text-muted">({{ disk_item.mountpoint or 'Unknown' }})</small>
                                </span>
                                <span class="badge bg-{{ 'danger' if disk_item.percentage > 90 else 'warning' if disk_item.percentage > 75 else 'success' }}">
                                    {{ "%.1f"|format(disk_item.percentage or 0) }}%
                                </span>
                            </div>
                            <div class="progress progress-sm mb-1">
                                {% set disk_class = 'bg-danger' if disk_item.percentage > 90 else 'bg-warning' if disk_item.percentage > 75 else 'bg-success' %}
                                <div class="progress-bar {{ disk_class }}" style="width: {{ disk_item.percentage or 0 }}%"></div>
                            </div>
                            <small class="text-muted">
                                {{ format_bytes(disk_item.used or 0) }} used / {{ format_bytes(disk_item.total or 0) }} total
                                ({{ format_bytes(disk_item.free or 0) }} free) • {{ disk_item.fstype or 'Unknown' }}
                            </small>
                        </div>
                        {% endfor %}
                    </div>
                </div>
            </div>

            <!-- Network Summary -->
            <div class="col-lg-4 mb-3" id="network-card">
                <div class="card health-card">
                    <div class="card-body">
                        <h5><i class="fas fa-network-wired section-icon"></i> Network</h5>

                        <div class="metric-row mb-3">
                            <span class="metric-label">Hostname:</span>
                            <span class="metric-value">{{ network.hostname or 'Unknown' }}</span>
                        </div>

                        {% set traffic = network.traffic or {} %}
                        {% set totals = traffic.totals or {} %}
                        <div class="metric-row mb-2">
                            <span class="metric-label">Total RX / TX:</span>
                            <span class="metric-value">{{ format_bytes(totals.bytes_recv or 0) }} / {{ format_bytes(totals.bytes_sent or 0) }}</span>
                        </div>
                        {% if totals.packets_recv is not none or totals.packets_sent is not none %}
                        <div class="metric-row mb-3">
                            <span class="metric-label">Packets RX / TX:</span>
                            <span class="metric-value">{{ (totals.packets_recv or 0) | int }} / {{ (totals.packets_sent or 0) | int }}</span>
                        </div>
                        {% endif %}

                        {% set stats = traffic.interfaces or [] %}
                        {% if stats %}
                        <div class="table-responsive">
                            <table class="table table-sm table-hover network-traffic-table">
                                <thead class="table-light">
                                    <tr>
                                        <th scope="col">Interface</th>
                                        <th scope="col">Address</th>
                                        <th scope="col">RX</th>
                                        <th scope="col">TX</th>
                                        <th scope="col">Speed</th>
                                        <th scope="col">Status</th>
                                    </tr>
                                </thead>
                                <tbody>
                                    {% for iface in stats[:6] %}
                                    {% set iface_info_list = network.interfaces | selectattr('name', 'equalto', iface.name) | list %}
                                    {% set iface_info = iface_info_list[0] if iface_info_list else None %}
                                    {% set address_namespace = namespace(lines=[]) %}
                                    {% if iface_info and iface_info.addresses %}
                                        {% for addr in iface_info.addresses %}
                                            {% if addr.type == 'IPv4' %}
                                                {% set address_namespace.lines = address_namespace.lines + [addr.address] %}
                                            {% endif %}
                                        {% endfor %}
                                    {% endif %}
                                    {% set address_display = address_namespace.lines[:2] | join(', ') %}
                                    {% set status_up = iface.is_up if iface.is_up is not none else (iface_info.is_up if iface_info else None) %}
                                    <tr>
                                        <td><strong>{{ iface.name }}</strong></td>
                                        <td><span class="text-muted">{{ address_display or '—' }}</span></td>
                                        <td>{{ format_bytes(iface.bytes_recv or 0) }}</td>
                                        <td>{{ format_bytes(iface.bytes_sent or 0) }}</td>
                                        <td>
                                            {% if iface.speed_mbps %}
                                                {{ '%.0f'|format(iface.speed_mbps) }} Mb/s
                                            {% else %}
                                                —
                                            {% endif %}
                                        </td>
                                        <td>
                                            {% if status_up is sameas(true) %}
                                                <span class="badge bg-success status-badge">UP</span>
                                            {% elif status_up is sameas(false) %}
                                                <span class="badge bg-secondary status-badge">DOWN</span>
                                            {% else %}
                                                <span class="badge bg-secondary status-badge">Unknown</span>
                                            {% endif %}
                                        </td>
                                    </tr>
                                    {% endfor %}
                                </tbody>
                            </table>
                        </div>
                        {% if stats|length > 6 %}
                        <small class="text-muted">… and {{ stats|length - 6 }} more interfaces</small>
                        {% endif %}
                        {% else %}
                            {% if network.interfaces %}
                                {% for interface in network.interfaces[:3] %}
                                <div class="mb-2">
                                    <div class="d-flex justify-content-between align-items-center">
                                        <span class="metric-label">{{ interface.name or 'Unknown' }}</span>
                                        {% set status_class = 'success' if interface.is_up else 'secondary' %}
                                        <span class="badge bg-{{ status_class }} status-badge">{{ 'UP' if interface.is_up else 'DOWN' }}</span>
                                    </div>
                                    {% if interface.addresses %}
                                        {% for addr in interface.addresses[:2] %}
                                            {% if addr.type == 'IPv4' %}
                                            <small class="text-muted d-block">{{ addr.address or 'Unknown' }}</small>
                                            {% endif %}
                                        {% endfor %}
                                    {% endif %}
                                </div>
                                {% endfor %}
                                {% if network.interfaces|length > 3 %}
                                <small class="text-muted">… and {{ network.interfaces|length - 3 }} more interfaces</small>
                                {% endif %}
                                {% if traffic.error %}
                                <small class="text-muted d-block mt-2">Traffic counters unavailable: {{ traffic.error }}</small>
                                {% endif %}
                            {% else %}
                                <p class="text-muted mb-0">Network traffic statistics unavailable{% if traffic.error %}: {{ traffic.error }}{% endif %}</p>
                            {% endif %}
                        {% endif %}
                    </div>
                </div>
            </div>
        </div>

        {% set block_info = hardware_data.block_devices or {} %}
        {% set smart_info = smart or {} %}

        <!-- Storage Inventory & Health -->
        <div class="row mb-4">
            <div class="col-lg-8 mb-3" id="hardware-devices-card">
                <div class="card health-card h-100">
                    <div class="card-body">
                        <h5><i class="fas fa-database section-icon"></i> Storage Inventory</h5>

                        {% if block_info.available and (block_info.devices or []) %}
                        {% set disk_items = block_info.devices | selectattr('type', 'equalto', 'disk') | list %}
                        {% if block_info.summary %}
                        <div class="hardware-meta mb-2">
                            {{ block_info.summary.disks or 0 }} disks • {{ block_info.summary.partitions or 0 }} partitions{% if block_info.summary.virtual %} • {{ block_info.summary.virtual }} virtual{% endif %}
                        </div>
                        {% endif %}
                        <div class="table-responsive">
                            <table class="table table-sm table-hover device-inventory-table">
                                <thead class="table-light">
                                    <tr>
                                        <th scope="col">Device</th>
                                        <th scope="col">Details</th>
                                        <th scope="col">Mounts</th>
                                    </tr>
                                </thead>
                                <tbody>
                                    {% for disk in disk_items %}
                                    <tr>
                                        <td>
                                            <strong>{{ disk.path or ('/dev/' ~ (disk.name or 'unknown')) }}</strong>
                                            {% if disk.model %}<div class="hardware-meta">{{ disk.model }}</div>{% endif %}
                                            {% if disk.serial %}<div class="hardware-meta">Serial: {{ disk.serial }}</div>{% endif %}
                                            {% if disk.vendor %}<div class="hardware-meta">Vendor: {{ disk.vendor }}</div>{% endif %}
                                        </td>
                                        <td>
                                            <div class="hardware-meta">Size: {% if disk.size_bytes %}{{ format_bytes(disk.size_bytes) }}{% else %}Unknown{% endif %}</div>
                                            {% if disk.transport or disk.is_rotational is not none %}
                                            <div class="hardware-meta">
                                                {% if disk.transport %}{{ disk.transport|upper }}{% endif %}
                                                {% if disk.transport and disk.is_rotational is not none %} • {% endif %}
                                                {% if disk.is_rotational is sameas(true) %}HDD{% elif disk.is_rotational is sameas(false) %}SSD{% else %}Storage{% endif %}
                                            </div>
                                            {% endif %}
                                            {% if disk.is_read_only is sameas(true) %}<div class="hardware-meta text-danger">Read Only</div>{% endif %}
                                            {% if disk.is_removable is sameas(true) %}<div class="hardware-meta">Removable media</div>{% endif %}
                                        </td>
                                        <td>
                                            {% if disk.children %}
                                                {% for child in disk.children %}
                                                <div class="hardware-meta">
                                                    {{ child.path or ('/dev/' ~ (child.name or 'unknown')) }}
                                                    {% if child.filesystem %}<span class="text-muted"> ({{ child.filesystem }})</span>{% endif %}
                                                    {% if child.mountpoints %}<span class="text-muted"> → {{ child.mountpoints|join(', ') }}</span>{% endif %}
                                                </div>
                                                {% endfor %}
                                            {% else %}
                                                <span class="text-muted">—</span>
                                            {% endif %}
                                        </td>
                                    </tr>
                                    {% endfor %}
                                </tbody>
                            </table>
                        </div>
                        {% if disk_items|length == 0 %}
                        <p class="text-muted mb-0">No physical disks reported.</p>
                        {% endif %}
                        {% else %}
                        <div class="alert alert-warning mb-0 py-2">
                            Storage inventory unavailable{% if block_info.error %}: {{ block_info.error }}{% endif %}
                        </div>
                        {% endif %}
                    </div>
                </div>
            </div>

            <div class="col-lg-4 mb-3" id="smart-card">
                <div class="card health-card h-100">
                    <div class="card-body">
                        <h5><i class="fas fa-heartbeat section-icon"></i> Storage Health (S.M.A.R.T.)</h5>

                        {% if smart_info.available %}
                            {% set smart_devices = smart_info.devices or [] %}
                            {% if smart_devices %}
                                {% for device in smart_devices[:5] %}
                                    {% set status_raw = (device.overall_status or 'unknown')|lower %}
                                    {% if status_raw in ['passed', 'ok', 'healthy', 'success'] %}
                                        {% set badge_class = 'success' %}
                                        {% set status_label = 'Passed' %}
                                    {% elif status_raw in ['failed', 'fail', 'critical'] %}
                                        {% set badge_class = 'danger' %}
                                        {% set status_label = 'Failed' %}
                                    {% else %}
                                        {% set badge_class = 'warning' %}
                                        {% set status_label = device.overall_status or 'Unknown' %}
                                    {% endif %}
                                    <div class="mb-3">
                                        <div class="d-flex justify-content-between align-items-center">
                                            <div>
                                                <span class="metric-label">{{ device.path or device.name or 'Unknown device' }}</span>
                                                {% if device.model %}<div class="hardware-meta">{{ device.model }}</div>{% endif %}
                                                {% if device.serial %}<div class="hardware-meta">Serial: {{ device.serial }}</div>{% endif %}
                                            </div>
                                            <span class="badge bg-{{ badge_class }} smart-status-badge">{{ status_label }}</span>
                                        </div>
                                        <div class="hardware-meta">
                                            Temp: {% if device.temperature_celsius is not none %}{{ "%.0f"|format(device.temperature_celsius) }}°C{% else %}N/A{% endif %}
                                            {% if device.power_on_hours is not none %} • Power On: {{ device.power_on_hours }}h{% endif %}
                                        </div>
                                        <div class="hardware-meta">
                                            {% if device.reallocated_sector_count is not none %}Realloc: {{ device.reallocated_sector_count }}{% else %}Realloc: N/A{% endif %}
                                            {% if device.media_errors is not none %} • Media Errors: {{ device.media_errors }}{% endif %}
                                            {% if device.critical_warnings is not none %} • Warnings: {{ device.critical_warnings }}{% endif %}
                                        </div>
<<<<<<< HEAD
                                        {% set nvme_ns = namespace(lines=[]) %}
                                        {% set nvme_written = device.get('data_units_written_bytes') %}
                                        {% set nvme_read = device.get('data_units_read_bytes') %}
                                        {% set nvme_host_reads = device.get('host_read_commands') %}
                                        {% set nvme_host_writes = device.get('host_write_commands') %}
                                        {% set nvme_busy = device.get('controller_busy_time_minutes') %}
                                        {% set nvme_unsafe = device.get('unsafe_shutdowns') %}
                                        {% set nvme_wear = device.get('percentage_used') %}
                                        {% if nvme_written is not none %}
                                            {% set nvme_ns.lines = nvme_ns.lines + ['Written: ' ~ format_bytes(nvme_written)] %}
                                        {% endif %}
                                        {% if nvme_read is not none %}
                                            {% set nvme_ns.lines = nvme_ns.lines + ['Read: ' ~ format_bytes(nvme_read)] %}
                                        {% endif %}
                                        {% if nvme_host_reads is not none %}
                                            {% set nvme_ns.lines = nvme_ns.lines + ['Reads: ' ~ '{:,}'.format(nvme_host_reads) ~ ' cmds'] %}
                                        {% endif %}
                                        {% if nvme_host_writes is not none %}
                                            {% set nvme_ns.lines = nvme_ns.lines + ['Writes: ' ~ '{:,}'.format(nvme_host_writes) ~ ' cmds'] %}
                                        {% endif %}
                                        {% if nvme_wear is not none %}
                                            {% set nvme_ns.lines = nvme_ns.lines + ['Wear: ' ~ '%.1f'|format(nvme_wear) ~ '%'] %}
                                        {% endif %}
                                        {% if nvme_busy is not none %}
                                            {% set nvme_ns.lines = nvme_ns.lines + ['Busy: ' ~ '{:,}'.format(nvme_busy) ~ ' min'] %}
                                        {% endif %}
                                        {% if nvme_unsafe is not none %}
                                            {% set nvme_ns.lines = nvme_ns.lines + ['Unsafe: ' ~ '{:,}'.format(nvme_unsafe)] %}
                                        {% endif %}
                                        {% if nvme_ns.lines %}
                                            <div class="hardware-meta">NVMe: {{ nvme_ns.lines|join(' • ') }}</div>
                                        {% endif %}
=======
>>>>>>> 2a871bab
                                        {% if device.error %}<div class="hardware-meta text-muted">Note: {{ device.error }}</div>{% endif %}
                                    </div>
                                {% endfor %}
                                {% if smart_devices|length > 5 %}
                                <small class="text-muted">… and {{ smart_devices|length - 5 }} more devices</small>
                                {% endif %}
                            {% else %}
                                <p class="text-muted mb-0">No S.M.A.R.T. capable devices detected.</p>
                            {% endif %}
                        {% else %}
                            <div class="alert alert-warning mb-0 py-2">
                                S.M.A.R.T. data unavailable{% if smart_info.error %}: {{ smart_info.error }}{% endif %}
                            </div>
                        {% endif %}
                    </div>
                </div>
            </div>
        </div>

        <!-- Peripheral Inventory -->
        <div class="row mb-4">
            <div class="col-12" id="usb-card">
                <div class="card health-card">
                    <div class="card-body">
                        <h5><i class="fas fa-usb section-icon"></i> USB Devices</h5>

                        {% set usb_info = hardware_data.usb or {} %}
                        {% if usb_info.available and usb_info.devices %}
                            {% set usb_summary = usb_info.summary or {} %}
                            {% if usb_summary.devices %}
                            <div class="hardware-meta mb-2">
                                {{ usb_summary.devices }} devices{% if usb_summary.hubs %} • {{ usb_summary.hubs }} hubs{% endif %}
                            </div>
                            {% endif %}
                            <div class="table-responsive">
                                <table class="table table-sm table-hover usb-device-table">
                                    <thead class="table-light">
                                        <tr>
                                            <th scope="col">Device</th>
                                            <th scope="col">Description</th>
                                            <th scope="col">Speed</th>
                                            <th scope="col">Details</th>
                                        </tr>
                                    </thead>
                                    <tbody>
                                        {% for device in usb_info.devices[:10] %}
                                        <tr>
                                            <td>
                                                <strong>{{ device.path or 'Unknown' }}</strong>
                                                <div class="hardware-meta">ID {{ (device.vendor_id or '??') }}:{{ (device.product_id or '??') }}</div>
                                                {% if device.bus_number and device.device_number %}
                                                <div class="hardware-meta">Bus {{ device.bus_number }} • Device {{ device.device_number }}</div>
                                                {% endif %}
                                            </td>
                                            <td>
                                                {% if device.manufacturer %}<div class="hardware-meta">{{ device.manufacturer }}</div>{% endif %}
                                                {% if device.product %}
                                                    <div class="hardware-meta">{{ device.product }}</div>
                                                {% else %}
                                                    <div class="hardware-meta text-muted">Unknown device</div>
                                                {% endif %}
                                            </td>
                                            <td>
                                                {% if device.speed_mbps %}
                                                    {{ '%.0f'|format(device.speed_mbps) }} Mb/s
                                                {% else %}
                                                    —
                                                {% endif %}
                                                {% if device.interfaces %}
                                                    <div class="hardware-meta">Class: {{ device.interfaces|join(', ') }}</div>
                                                {% endif %}
                                            </td>
                                            <td>
                                                {% if device.driver %}<div class="hardware-meta">Driver: {{ device.driver }}</div>{% endif %}
                                                {% if device.serial %}<div class="hardware-meta">Serial: {{ device.serial }}</div>{% endif %}
                                                {% if device.is_hub %}<div class="hardware-meta">USB Hub</div>{% endif %}
                                            </td>
                                        </tr>
                                        {% endfor %}
                                    </tbody>
                                </table>
                            </div>
                            {% if usb_info.devices|length > 10 %}
                            <small class="text-muted">… and {{ usb_info.devices|length - 10 }} more devices</small>
                            {% endif %}
                        {% else %}
                            <div class="alert alert-warning mb-0 py-2">
                                {% if usb_info.error %}
                                    USB inventory unavailable: {{ usb_info.error }}
                                {% else %}
                                    No USB devices detected.
                                {% endif %}
                            </div>
                        {% endif %}
                    </div>
                </div>
            </div>
        </div>

        <!-- Container Details -->
        <div class="row mb-4">
            <div class="col-12" id="containers-details">
                <div class="card health-card">
                    <div class="card-body">
                        <h5><i class="fas fa-boxes section-icon"></i> Container Details</h5>

                        {% set containers_data = containers or {} %}
                        {% set container_items = containers_data.containers or [] %}
<<<<<<< HEAD

                        {% if containers_data.available and container_items %}
                        <div class="table-responsive">
                            <table class="table table-sm table-hover container-table">
                                <thead class="table-light">
                                    <tr>
                                        <th scope="col">Container</th>
                                        <th scope="col">Status</th>
                                        <th scope="col">Health</th>
                                        <th scope="col">Uptime</th>
                                        <th scope="col">Image</th>
                                    </tr>
                                </thead>
                                <tbody>
                                    {% for container in container_items %}
                                    {% set status_label = container.status or (container.state|upper if container.state else 'Unknown') %}
                                    {% set state = (container.state or '')|lower %}
                                    {% set health = (container.health or '')|lower %}
                                    {% if health == 'healthy' %}
                                        {% set status_class = 'success' %}
                                    {% elif health == 'unhealthy' %}
                                        {% set status_class = 'danger' %}
                                    {% elif state == 'running' %}
                                        {% set status_class = 'success' %}
                                    {% elif state in ['restarting', 'created', 'paused'] %}
                                        {% set status_class = 'warning' %}
                                    {% elif state in ['exited', 'dead'] %}
                                        {% set status_class = 'secondary' %}
                                    {% else %}
                                        {% set status_class = 'secondary' %}
                                    {% endif %}
                                    <tr>
                                        <td>
                                            <strong>{{ container.display_name or container.name }}</strong>
                                            {% if container.service %}
                                            <div class="container-meta">Service: {{ container.service }}</div>
                                            {% endif %}
                                            {% if container.project %}
                                            <div class="container-meta">Project: {{ container.project }}</div>
                                            {% endif %}
                                        </td>
                                        <td>
                                            <span class="badge bg-{{ status_class }} status-badge">{{ status_label }}</span>
                                        </td>
                                        <td>
                                            {% if container.health %}
                                                {% if container.health == 'healthy' %}
                                                <span class="badge bg-success status-badge">Healthy</span>
                                                {% elif container.health == 'unhealthy' %}
                                                <span class="badge bg-danger status-badge">Unhealthy</span>
                                                {% elif container.health == 'starting' %}
                                                <span class="badge bg-warning status-badge">Starting</span>
                                                {% else %}
                                                <span class="badge bg-secondary status-badge">{{ container.health }}</span>
                                                {% endif %}
                                            {% else %}
                                                <span class="text-muted">—</span>
                                            {% endif %}
                                        </td>
                                        <td><span class="metric-value">{{ container.running_for or '—' }}</span></td>
                                        <td>
                                            {% if container.image %}
                                            <div class="container-image">{{ container.image }}</div>
                                            {% else %}
                                            <span class="text-muted">—</span>
                                            {% endif %}
                                            {% if container.ports %}
                                            <div class="container-meta">Ports: {{ container.ports }}</div>
                                            {% endif %}
                                        </td>
                                    </tr>
                                    {% endfor %}
                                </tbody>
                            </table>
                        </div>
                        {% else %}
                        <p class="text-muted mb-0">
                            {% if containers_data.available %}
                                No container information detected for the current engine.
                            {% elif containers_data.error %}
                                Container details unavailable: {{ containers_data.error }}
                            {% else %}
                                Container details unavailable.
                            {% endif %}
                        </p>
                        {% endif %}
                    </div>
                </div>
            </div>
        </div>

        <!-- Process Information -->
        <div class="row">
            <div class="col-12" id="processes-card">
                <div class="card health-card">
                    <div class="card-body">
                        <h5><i class="fas fa-tasks section-icon"></i> Top Processes (CPU Usage)</h5>
                        
                        {% if processes.top_processes %}
                        <div class="table-responsive">
                            <table class="table table-sm table-hover">
                                <thead class="table-light">
                                    <tr>
                                        <th>PID</th>
                                        <th>Process Name</th>
                                        <th>CPU %</th>
                                        <th>Memory %</th>
                                        <th>User</th>
                                    </tr>
                                </thead>
                                <tbody>
                                    {% for proc in processes.top_processes[:10] %}
                                    <tr>
                                        <td><code>{{ proc.pid or 'N/A' }}</code></td>
                                        <td>
                                            <span title="{{ proc.name or 'Unknown' }}">
                                                {% if proc.name and proc.name|length > 20 %}
                                                    {{ proc.name[:20] }}...
                                                {% else %}
                                                    {{ proc.name or 'Unknown' }}
                                                {% endif %}
                                            </span>
                                        </td>
                                        <td>
                                            <span class="metric-value">{{ "%.1f"|format(proc.cpu_percent or 0) }}%</span>
                                        </td>
                                        <td>
                                            <span class="metric-value">{{ "%.1f"|format(proc.memory_percent or 0) }}%</span>
                                        </td>
                                        <td><small class="text-muted">{{ proc.username or 'N/A' }}</small></td>
                                    </tr>
                                    {% endfor %}
                                </tbody>
                            </table>
                        </div>
                        {% else %}
                        <p class="text-muted text-center py-3">No process information available</p>
                        {% endif %}
                    </div>
                </div>
            </div>
        </div>

        <!-- Temperature Sensors (if available) -->
        <div class="row mt-4 {% if not temperature %}d-none{% endif %}" id="temperature-section">
            {% if temperature %}
            <div class="col-12">
                <div class="card health-card">
                    <div class="card-body">
                        <h5><i class="fas fa-thermometer-half section-icon"></i> Temperature Sensors</h5>
                        <div class="row">
                            {% for sensor_name, entries in temperature.items() %}
                            <div class="col-md-4 mb-3">
                                <h6 class="text-muted">{{ sensor_name }}</h6>
                                {% for entry in entries %}
                                <div class="metric-row">
                                    <span class="metric-label">{{ entry.label or 'Sensor' }}:</span>
                                    <span class="metric-value">
                                        {{ "%.1f"|format(entry.current) }}°C
                                        {% if entry.critical and entry.current > entry.critical * 0.8 %}
                                            <span class="badge bg-warning ms-1">Hot</span>
                                        {% endif %}
                                    </span>
                                </div>
                                {% if entry.high or entry.critical %}
                                <small class="text-muted">
                                    {% if entry.high %}High: {{ "%.1f"|format(entry.high) }}°C{% endif %}
                                    {% if entry.critical %}{% if entry.high %} • {% endif %}Critical: {{ "%.1f"|format(entry.critical) }}°C{% endif %}
                                </small>
                                {% endif %}
                                {% endfor %}
                            </div>
                            {% endfor %}
                        </div>
                    </div>
                </div>
            </div>
            {% endif %}
        </div>
    </div>

    <!-- Auto-refresh button -->
    <button class="btn btn-primary refresh-btn refresh-trigger" type="button" title="Refresh system data">
        <i class="fas fa-sync-alt"></i>
    </button>
</div>
{% endblock %}

{% block scripts %}
    <script>
        const initialHealthData = {{ health_data_json | safe }} || {};
        const REFRESH_INTERVAL_MS = 30000;
        const numberFormatter = new Intl.NumberFormat();
        let lastUpdatedTime = null;
=======
>>>>>>> 2a871bab

                        {% if containers_data.available and container_items %}
                        <div class="table-responsive">
                            <table class="table table-sm table-hover container-table">
                                <thead class="table-light">
                                    <tr>
                                        <th scope="col">Container</th>
                                        <th scope="col">Status</th>
                                        <th scope="col">Health</th>
                                        <th scope="col">Uptime</th>
                                        <th scope="col">Image</th>
                                    </tr>
                                </thead>
                                <tbody>
                                    {% for container in container_items %}
                                    {% set status_label = container.status or (container.state|upper if container.state else 'Unknown') %}
                                    {% set state = (container.state or '')|lower %}
                                    {% set health = (container.health or '')|lower %}
                                    {% if health == 'healthy' %}
                                        {% set status_class = 'success' %}
                                    {% elif health == 'unhealthy' %}
                                        {% set status_class = 'danger' %}
                                    {% elif state == 'running' %}
                                        {% set status_class = 'success' %}
                                    {% elif state in ['restarting', 'created', 'paused'] %}
                                        {% set status_class = 'warning' %}
                                    {% elif state in ['exited', 'dead'] %}
                                        {% set status_class = 'secondary' %}
                                    {% else %}
                                        {% set status_class = 'secondary' %}
                                    {% endif %}
                                    <tr>
                                        <td>
                                            <strong>{{ container.display_name or container.name }}</strong>
                                            {% if container.service %}
                                            <div class="container-meta">Service: {{ container.service }}</div>
                                            {% endif %}
                                            {% if container.project %}
                                            <div class="container-meta">Project: {{ container.project }}</div>
                                            {% endif %}
                                        </td>
                                        <td>
                                            <span class="badge bg-{{ status_class }} status-badge">{{ status_label }}</span>
                                        </td>
                                        <td>
                                            {% if container.health %}
                                                {% if container.health == 'healthy' %}
                                                <span class="badge bg-success status-badge">Healthy</span>
                                                {% elif container.health == 'unhealthy' %}
                                                <span class="badge bg-danger status-badge">Unhealthy</span>
                                                {% elif container.health == 'starting' %}
                                                <span class="badge bg-warning status-badge">Starting</span>
                                                {% else %}
                                                <span class="badge bg-secondary status-badge">{{ container.health }}</span>
                                                {% endif %}
                                            {% else %}
                                                <span class="text-muted">—</span>
                                            {% endif %}
                                        </td>
                                        <td><span class="metric-value">{{ container.running_for or '—' }}</span></td>
                                        <td>
                                            {% if container.image %}
                                            <div class="container-image">{{ container.image }}</div>
                                            {% else %}
                                            <span class="text-muted">—</span>
                                            {% endif %}
                                            {% if container.ports %}
                                            <div class="container-meta">Ports: {{ container.ports }}</div>
                                            {% endif %}
                                        </td>
                                    </tr>
                                    {% endfor %}
                                </tbody>
                            </table>
                        </div>
                        {% else %}
                        <p class="text-muted mb-0">
                            {% if containers_data.available %}
                                No container information detected for the current engine.
                            {% elif containers_data.error %}
                                Container details unavailable: {{ containers_data.error }}
                            {% else %}
                                Container details unavailable.
                            {% endif %}
                        </p>
                        {% endif %}
                    </div>
                </div>
            </div>
        </div>

        {% set block_info = hardware_data.block_devices or {} %}
        {% set smart_info = smart or {} %}

        <!-- Storage Inventory & Health -->
        <div class="row mb-4">
            <div class="col-lg-8 mb-3" id="hardware-devices-card">
                <div class="card health-card h-100">
                    <div class="card-body">
                        <h5><i class="fas fa-database section-icon"></i> Storage Inventory</h5>

                        {% if block_info.available and (block_info.devices or []) %}
                        {% set disk_items = block_info.devices | selectattr('type', 'equalto', 'disk') | list %}
                        {% if block_info.summary %}
                        <div class="hardware-meta mb-2">
                            {{ block_info.summary.disks or 0 }} disks • {{ block_info.summary.partitions or 0 }} partitions{% if block_info.summary.virtual %} • {{ block_info.summary.virtual }} virtual{% endif %}
                        </div>
                        {% endif %}
                        <div class="table-responsive">
                            <table class="table table-sm table-hover device-inventory-table">
                                <thead class="table-light">
                                    <tr>
                                        <th scope="col">Device</th>
                                        <th scope="col">Details</th>
                                        <th scope="col">Mounts</th>
                                    </tr>
                                </thead>
                                <tbody>
                                    {% for disk in disk_items %}
                                    <tr>
                                        <td>
                                            <strong>{{ disk.path or ('/dev/' ~ (disk.name or 'unknown')) }}</strong>
                                            {% if disk.model %}<div class="hardware-meta">{{ disk.model }}</div>{% endif %}
                                            {% if disk.serial %}<div class="hardware-meta">Serial: {{ disk.serial }}</div>{% endif %}
                                            {% if disk.vendor %}<div class="hardware-meta">Vendor: {{ disk.vendor }}</div>{% endif %}
                                        </td>
                                        <td>
                                            <div class="hardware-meta">Size: {% if disk.size_bytes %}{{ format_bytes(disk.size_bytes) }}{% else %}Unknown{% endif %}</div>
                                            {% if disk.transport or disk.is_rotational is not none %}
                                            <div class="hardware-meta">
                                                {% if disk.transport %}{{ disk.transport|upper }}{% endif %}
                                                {% if disk.transport and disk.is_rotational is not none %} • {% endif %}
                                                {% if disk.is_rotational is sameas(true) %}HDD{% elif disk.is_rotational is sameas(false) %}SSD{% else %}Storage{% endif %}
                                            </div>
                                            {% endif %}
                                            {% if disk.is_read_only is sameas(true) %}<div class="hardware-meta text-danger">Read Only</div>{% endif %}
                                            {% if disk.is_removable is sameas(true) %}<div class="hardware-meta">Removable media</div>{% endif %}
                                        </td>
                                        <td>
                                            {% if disk.children %}
                                                {% for child in disk.children %}
                                                <div class="hardware-meta">
                                                    {{ child.path or ('/dev/' ~ (child.name or 'unknown')) }}
                                                    {% if child.filesystem %}<span class="text-muted"> ({{ child.filesystem }})</span>{% endif %}
                                                    {% if child.mountpoints %}<span class="text-muted"> → {{ child.mountpoints|join(', ') }}</span>{% endif %}
                                                </div>
                                                {% endfor %}
                                            {% else %}
                                                <span class="text-muted">—</span>
                                            {% endif %}
                                        </td>
                                    </tr>
                                    {% endfor %}
                                </tbody>
                            </table>
                        </div>
                        {% if disk_items|length == 0 %}
                        <p class="text-muted mb-0">No physical disks reported.</p>
                        {% endif %}
                        {% else %}
                        <div class="alert alert-warning mb-0 py-2">
                            Storage inventory unavailable{% if block_info.error %}: {{ block_info.error }}{% endif %}
                        </div>
                        {% endif %}
                    </div>
                </div>
            </div>

            <div class="col-lg-4 mb-3" id="smart-card">
                <div class="card health-card h-100">
                    <div class="card-body">
                        <h5><i class="fas fa-heartbeat section-icon"></i> Storage Health (S.M.A.R.T.)</h5>

                        {% if smart_info.available %}
                            {% set smart_devices = smart_info.devices or [] %}
                            {% if smart_devices %}
                                {% for device in smart_devices[:5] %}
                                    {% set status_raw = (device.overall_status or 'unknown')|lower %}
                                    {% if status_raw in ['passed', 'ok', 'healthy', 'success'] %}
                                        {% set badge_class = 'success' %}
                                        {% set status_label = 'Passed' %}
                                    {% elif status_raw in ['failed', 'fail', 'critical'] %}
                                        {% set badge_class = 'danger' %}
                                        {% set status_label = 'Failed' %}
                                    {% else %}
                                        {% set badge_class = 'warning' %}
                                        {% set status_label = device.overall_status or 'Unknown' %}
                                    {% endif %}
                                    <div class="mb-3">
                                        <div class="d-flex justify-content-between align-items-center">
                                            <div>
                                                <span class="metric-label">{{ device.path or device.name or 'Unknown device' }}</span>
                                                {% if device.model %}<div class="hardware-meta">{{ device.model }}</div>{% endif %}
                                                {% if device.serial %}<div class="hardware-meta">Serial: {{ device.serial }}</div>{% endif %}
                                            </div>
                                            <span class="badge bg-{{ badge_class }} smart-status-badge">{{ status_label }}</span>
                                        </div>
                                        <div class="hardware-meta">
                                            Temp: {% if device.temperature_celsius is not none %}{{ "%.0f"|format(device.temperature_celsius) }}°C{% else %}N/A{% endif %}
                                            {% if device.power_on_hours is not none %} • Power On: {{ device.power_on_hours }}h{% endif %}
                                        </div>
                                        <div class="hardware-meta">
                                            {% if device.reallocated_sector_count is not none %}Realloc: {{ device.reallocated_sector_count }}{% else %}Realloc: N/A{% endif %}
                                            {% if device.media_errors is not none %} • Media Errors: {{ device.media_errors }}{% endif %}
                                            {% if device.critical_warnings is not none %} • Warnings: {{ device.critical_warnings }}{% endif %}
                                        </div>
                                        {% set host_writes = device.host_writes_bytes or device.data_units_written_bytes %}
                                        {% set host_reads = device.host_reads_bytes or device.data_units_read_bytes %}
                                        {% if host_writes is not none or host_reads is not none or device.percentage_used is not none %}
                                        <div class="hardware-meta">
                                            {% if host_writes is not none %}Host Writes: {{ format_bytes(host_writes) }}{% endif %}
                                            {% if host_reads is not none %}{% if host_writes is not none %} • {% endif %}Host Reads: {{ format_bytes(host_reads) }}{% endif %}
                                            {% if device.percentage_used is not none %}{% if host_writes is not none or host_reads is not none %} • {% endif %}Wear: {{ device.percentage_used }}%{% endif %}
                                        </div>
                                        {% endif %}
                                        {% if device.power_cycle_count is not none or device.unsafe_shutdowns is not none %}
                                        <div class="hardware-meta">
                                            {% if device.power_cycle_count is not none %}Power Cycles: {{ device.power_cycle_count }}{% endif %}
                                            {% if device.unsafe_shutdowns is not none %}{% if device.power_cycle_count is not none %} • {% endif %}Unsafe Shutdowns: {{ device.unsafe_shutdowns }}{% endif %}
                                        </div>
                                        {% endif %}
                                        {% if device.error %}<div class="hardware-meta text-muted">Note: {{ device.error }}</div>{% endif %}
                                    </div>
                                {% endfor %}
                                {% if smart_devices|length > 5 %}
                                <small class="text-muted">… and {{ smart_devices|length - 5 }} more devices</small>
                                {% endif %}
                            {% else %}
                                <p class="text-muted mb-0">No S.M.A.R.T. capable devices detected.</p>
                            {% endif %}
                        {% else %}
                            <div class="alert alert-warning mb-0 py-2">
                                S.M.A.R.T. data unavailable{% if smart_info.error %}: {{ smart_info.error }}{% endif %}
                            </div>
                        {% endif %}
                    </div>
                </div>
            </div>
        </div>

        <!-- Container Details -->
        <div class="row mb-4">
            <div class="col-12" id="containers-details">
                <div class="card health-card">
                    <div class="card-body">
                        <h5><i class="fas fa-boxes section-icon"></i> Container Details</h5>

                        {% set containers_data = containers or {} %}
                        {% set container_items = containers_data.containers or [] %}

                        {% if containers_data.available and container_items %}
                        <div class="table-responsive">
                            <table class="table table-sm table-hover container-table">
                                <thead class="table-light">
                                    <tr>
                                        <th scope="col">Container</th>
                                        <th scope="col">Status</th>
                                        <th scope="col">Health</th>
                                        <th scope="col">Uptime</th>
                                        <th scope="col">Image</th>
                                    </tr>
                                </thead>
                                <tbody>
                                    {% for container in container_items %}
                                    {% set status_label = container.status or (container.state|upper if container.state else 'Unknown') %}
                                    {% set state = (container.state or '')|lower %}
                                    {% set health = (container.health or '')|lower %}
                                    {% if health == 'healthy' %}
                                        {% set status_class = 'success' %}
                                    {% elif health == 'unhealthy' %}
                                        {% set status_class = 'danger' %}
                                    {% elif state == 'running' %}
                                        {% set status_class = 'success' %}
                                    {% elif state in ['restarting', 'created', 'paused'] %}
                                        {% set status_class = 'warning' %}
                                    {% elif state in ['exited', 'dead'] %}
                                        {% set status_class = 'secondary' %}
                                    {% else %}
                                        {% set status_class = 'secondary' %}
                                    {% endif %}
                                    <tr>
                                        <td>
                                            <strong>{{ container.display_name or container.name }}</strong>
                                            {% if container.service %}
                                            <div class="container-meta">Service: {{ container.service }}</div>
                                            {% endif %}
                                            {% if container.project %}
                                            <div class="container-meta">Project: {{ container.project }}</div>
                                            {% endif %}
                                        </td>
                                        <td>
                                            <span class="badge bg-{{ status_class }} status-badge">{{ status_label }}</span>
                                        </td>
                                        <td>
                                            {% if container.health %}
                                                {% if container.health == 'healthy' %}
                                                <span class="badge bg-success status-badge">Healthy</span>
                                                {% elif container.health == 'unhealthy' %}
                                                <span class="badge bg-danger status-badge">Unhealthy</span>
                                                {% elif container.health == 'starting' %}
                                                <span class="badge bg-warning status-badge">Starting</span>
                                                {% else %}
                                                <span class="badge bg-secondary status-badge">{{ container.health }}</span>
                                                {% endif %}
                                            {% else %}
                                                <span class="text-muted">—</span>
                                            {% endif %}
                                        </td>
                                        <td><span class="metric-value">{{ container.running_for or '—' }}</span></td>
                                        <td>
                                            {% if container.image %}
                                            <div class="container-image">{{ container.image }}</div>
                                            {% else %}
                                            <span class="text-muted">—</span>
                                            {% endif %}
                                            {% if container.ports %}
                                            <div class="container-meta">Ports: {{ container.ports }}</div>
                                            {% endif %}
                                        </td>
                                    </tr>
                                    {% endfor %}
                                </tbody>
                            </table>
                        </div>
                        {% else %}
                        <p class="text-muted mb-0">
                            {% if containers_data.available %}
                                No container information detected for the current engine.
                            {% elif containers_data.error %}
                                Container details unavailable: {{ containers_data.error }}
                            {% else %}
                                Container details unavailable.
                            {% endif %}
                        </p>
                        {% endif %}
                    </div>
                </div>
            </div>
        </div>

        <!-- Process Information -->
        <div class="row">
            <div class="col-12" id="processes-card">
                <div class="card health-card">
                    <div class="card-body">
                        <h5><i class="fas fa-tasks section-icon"></i> Top Processes (CPU Usage)</h5>
                        
                        {% if processes.top_processes %}
                        <div class="table-responsive">
                            <table class="table table-sm table-hover">
                                <thead class="table-light">
                                    <tr>
                                        <th>PID</th>
                                        <th>Process Name</th>
                                        <th>CPU %</th>
                                        <th>Memory %</th>
                                        <th>User</th>
                                    </tr>
                                </thead>
                                <tbody>
                                    {% for proc in processes.top_processes[:10] %}
                                    <tr>
                                        <td><code>{{ proc.pid or 'N/A' }}</code></td>
                                        <td>
                                            <span title="{{ proc.name or 'Unknown' }}">
                                                {% if proc.name and proc.name|length > 20 %}
                                                    {{ proc.name[:20] }}...
                                                {% else %}
                                                    {{ proc.name or 'Unknown' }}
                                                {% endif %}
                                            </span>
                                        </td>
                                        <td>
                                            <span class="metric-value">{{ "%.1f"|format(proc.cpu_percent or 0) }}%</span>
                                        </td>
                                        <td>
                                            <span class="metric-value">{{ "%.1f"|format(proc.memory_percent or 0) }}%</span>
                                        </td>
                                        <td><small class="text-muted">{{ proc.username or 'N/A' }}</small></td>
                                    </tr>
                                    {% endfor %}
                                </tbody>
                            </table>
                        </div>
                        {% else %}
                        <p class="text-muted text-center py-3">No process information available</p>
                        {% endif %}
                    </div>
                </div>
            </div>
        </div>

        <!-- Temperature Sensors (if available) -->
        <div class="row mt-4 {% if not temperature %}d-none{% endif %}" id="temperature-section">
            {% if temperature %}
            <div class="col-12">
                <div class="card health-card">
                    <div class="card-body">
                        <h5><i class="fas fa-thermometer-half section-icon"></i> Temperature Sensors</h5>
                        <div class="row">
                            {% for sensor_name, entries in temperature.items() %}
                            <div class="col-md-4 mb-3">
                                <h6 class="text-muted">{{ sensor_name }}</h6>
                                {% for entry in entries %}
                                <div class="metric-row">
                                    <span class="metric-label">{{ entry.label or 'Sensor' }}:</span>
                                    <span class="metric-value">
                                        {{ "%.1f"|format(entry.current) }}°C
                                        {% if entry.critical and entry.current > entry.critical * 0.8 %}
                                            <span class="badge bg-warning ms-1">Hot</span>
                                        {% endif %}
                                    </span>
                                </div>
                                {% if entry.high or entry.critical %}
                                <small class="text-muted">
                                    {% if entry.high %}High: {{ "%.1f"|format(entry.high) }}°C{% endif %}
                                    {% if entry.critical %}{% if entry.high %} • {% endif %}Critical: {{ "%.1f"|format(entry.critical) }}°C{% endif %}
                                </small>
                                {% endif %}
                                {% endfor %}
                            </div>
                            {% endfor %}
                        </div>
                    </div>
                </div>
            </div>
            {% endif %}
        </div>
    </div>

    <!-- Auto-refresh button -->
    <button class="btn btn-primary refresh-btn refresh-trigger" type="button" title="Refresh system data">
        <i class="fas fa-sync-alt"></i>
    </button>
</div>
{% endblock %}

{% block scripts %}
    <script>
        const initialHealthData = {{ health_data_json | safe }} || {};
        const REFRESH_INTERVAL_MS = 30000;
        let lastUpdatedTime = null;

        function escapeHtml(value) {
            if (value === null || value === undefined) {
                return '';
            }
            return String(value)
                .replace(/&/g, '&amp;')
                .replace(/</g, '&lt;')
                .replace(/>/g, '&gt;')
                .replace(/"/g, '&quot;')
                .replace(/'/g, '&#39;');
        }

        function toNumber(value, fallback = 0) {
            const numberValue = Number(value);
            return Number.isFinite(numberValue) ? numberValue : fallback;
        }

        function formatBytes(bytes) {
            const numeric = toNumber(bytes, 0);
            if (numeric <= 0) {
                return '0 B';
            }
            const units = ['B', 'KB', 'MB', 'GB', 'TB', 'PB'];
            const exponent = Math.min(Math.floor(Math.log(numeric) / Math.log(1024)), units.length - 1);
            const value = numeric / Math.pow(1024, exponent);
            const precision = value >= 10 || exponent === 0 ? 0 : 1;
            return `${value.toFixed(precision)} ${units[exponent]}`;
        }

        function formatUptime(seconds) {
            const numeric = toNumber(seconds, 0);
            if (numeric <= 0) {
                return '0s';
            }
            let remaining = Math.floor(numeric);
            const days = Math.floor(remaining / 86400);
            remaining -= days * 86400;
            const hours = Math.floor(remaining / 3600);
            remaining -= hours * 3600;
            const minutes = Math.floor(remaining / 60);
            remaining -= minutes * 60;
            const parts = [];
            if (days) {
                parts.push(`${days}d`);
            }
            if (hours) {
                parts.push(`${hours}h`);
            }
            if (minutes) {
                parts.push(`${minutes}m`);
            }
            parts.push(`${remaining}s`);
            return parts.join(' ');
        }

        function formatPercent(value) {
            const numeric = toNumber(value, 0);
            return numeric.toFixed(1);
        }

        function formatNumber(value) {
            if (value === null || value === undefined) {
                return '';
            }
            const numeric = Number(value);
            if (!Number.isFinite(numeric)) {
                return '';
            }
            return numberFormatter.format(numeric);
        }

        function setElementText(id, text) {
            const element = document.getElementById(id);
            if (element) {
                element.textContent = text;
            }
        }

        function updateCurrentTimeDisplay() {
            const element = document.getElementById('current-time');
            if (!element || !lastUpdatedTime) {
                return;
            }

            const now = new Date();
            const secondsAgo = Math.max(0, Math.floor((now.getTime() - lastUpdatedTime.getTime()) / 1000));
            const formattedTime = lastUpdatedTime.toLocaleTimeString();
            element.textContent = `${formattedTime} (${secondsAgo}s ago)`;
        }

        function showError(message) {
            const alertElement = document.getElementById('refresh-error');
            if (!alertElement) {
                return;
            }
            alertElement.textContent = message;
            alertElement.classList.remove('d-none');
        }

        function hideError() {
            const alertElement = document.getElementById('refresh-error');
            if (!alertElement) {
                return;
            }
            alertElement.textContent = '';
            alertElement.classList.add('d-none');
        }

        function setRefreshing(isRefreshing) {
            const buttons = document.querySelectorAll('.refresh-trigger');
            buttons.forEach((button) => {
                if (isRefreshing) {
                    if (!button.dataset.originalContent) {
                        button.dataset.originalContent = button.innerHTML;
                    }
                    button.innerHTML = '<i class="fas fa-spinner fa-spin"></i>';
                    button.disabled = true;
                } else {
                    const original = button.dataset.originalContent;
                    button.innerHTML = original || '<i class="fas fa-sync-alt"></i>';
                    if (original) {
                        delete button.dataset.originalContent;
                    }
                    button.disabled = false;
                }
            });
        }

        function joinLoadAverages(loadAverages) {
            if (!Array.isArray(loadAverages) || !loadAverages.length) {
                return 'N/A';
            }
            return loadAverages.map((value) => formatPercent(value)).join(', ');
        }

        function updateOverview(data) {
            const system = data.system || {};
            const processes = data.processes || {};
            const loadAverages = Array.isArray(data.load_averages) ? data.load_averages : [];

            setElementText('hostname-value', system.hostname || 'Unknown');
            let distributionText = '';
            if (system.os_pretty_name) {
                distributionText = system.os_pretty_name;
            } else {
                const parts = [];
                if (system.distribution) {
                    parts.push(system.distribution);
                } else if (system.system) {
                    parts.push(system.system);
                }
                if (system.distribution_version) {
                    parts.push(system.distribution_version);
                } else if (system.release) {
                    parts.push(system.release);
                }
                distributionText = parts.join(' ').trim();
            }
            setElementText('distribution-value', distributionText || 'Unknown');

            const kernelRelease = system.kernel_release || system.release || '';
            let kernelText = kernelRelease || 'Unknown';
            if (system.kernel_version && system.kernel_version !== kernelRelease) {
                kernelText = `${kernelText} (${system.kernel_version})`;
            }
            setElementText('kernel-value', kernelText);

            setElementText('architecture-value', system.machine || 'Unknown');
            setElementText('uptime-value', formatUptime(system.uptime_seconds));
            setElementText('load-average-value', joinLoadAverages(loadAverages));

            const totalProcesses = toNumber(processes.total_processes, 0);
            const runningProcesses = toNumber(processes.running_processes, 0);
            setElementText('processes-summary', `${totalProcesses} total (${runningProcesses} running)`);

            const virtualization = system.virtualization ? String(system.virtualization) : 'Bare metal';
            setElementText('virtualization-value', virtualization);
        }

        function renderCpuCard(cpu) {
            const usage = toNumber(cpu.cpu_usage_percent, 0);
            const cpuClass = usage > 80 ? 'danger' : usage > 50 ? 'warning' : 'success';
            const progressClass = usage > 80 ? 'bg-danger' : usage > 50 ? 'bg-warning' : 'bg-success';
            const perCoreUsage = Array.isArray(cpu.cpu_usage_per_core) ? cpu.cpu_usage_per_core : [];

            let perCoreHtml = '';
            if (perCoreUsage.length && perCoreUsage.length <= 8) {
                const perCoreRows = perCoreUsage
                    .map((value, index) => `
                            <div class="col-6 col-lg-12 col-xl-6">
                                <small>
                                    <div class="d-flex justify-content-between">
                                        <span>Core ${index}</span>
                                        <span class="metric-value">${formatPercent(value)}%</span>
                                    </div>
                                </small>
                            </div>
                        `)
                    .join('');
                perCoreHtml = `
                    <hr>
                    <h6 class="text-muted">Per-Core Usage</h6>
                    <div class="row">
                        ${perCoreRows}
                    </div>
                `;
            }

            return `
                <div class="card health-card ${cpuClass} h-100">
                    <div class="card-body">
                        <h5><i class="fas fa-microchip section-icon"></i> CPU Usage</h5>

                        <div class="d-flex justify-content-between align-items-center mb-2">
                            <span class="metric-label">Overall Usage</span>
                            <span class="badge bg-${usage > 80 ? 'danger' : usage > 50 ? 'warning' : 'success'}">
                                ${formatPercent(usage)}%
                            </span>
                        </div>
                        <div class="progress progress-sm mb-3">
                            <div class="progress-bar ${progressClass}" style="width: ${Math.min(100, Math.max(0, usage))}%"></div>
                        </div>

                        <div class="row">
                            <div class="col-6">
                                <small>
                                    <div class="metric-row">
                                        <span class="metric-label">Physical Cores:</span>
                                        <span class="metric-value">${cpu.physical_cores ?? 'N/A'}</span>
                                    </div>
                                    <div class="metric-row">
                                        <span class="metric-label">Total Cores:</span>
                                        <span class="metric-value">${cpu.total_cores ?? 'N/A'}</span>
                                    </div>
                                </small>
                            </div>
                            <div class="col-6">
                                <small>
                                    <div class="metric-row">
                                        <span class="metric-label">Max Freq:</span>
                                        <span class="metric-value">${toNumber(cpu.max_frequency, 0).toFixed(0)} MHz</span>
                                    </div>
                                    <div class="metric-row">
                                        <span class="metric-label">Current:</span>
                                        <span class="metric-value">${toNumber(cpu.current_frequency, 0).toFixed(0)} MHz</span>
                                    </div>
                                </small>
                            </div>
                        </div>
                        ${perCoreHtml}
                    </div>
                </div>
            `;
        }

        function renderMemoryCard(memory) {
            const usage = toNumber(memory.percentage, 0);
            const memoryClass = usage > 90 ? 'danger' : usage > 75 ? 'warning' : 'success';
            const progressClass = usage > 90 ? 'bg-danger' : usage > 75 ? 'bg-warning' : 'bg-success';
            const swapUsage = toNumber(memory.swap_percentage, 0);

            const swapSection = memory.swap_total && toNumber(memory.swap_total, 0) > 0
                ? `
                        <div class="d-flex justify-content-between align-items-center mb-2 mt-3">
                            <span class="metric-label">Swap Usage</span>
                            <span class="badge bg-info">${formatPercent(swapUsage)}%</span>
                        </div>
                        <div class="progress progress-sm mb-2">
                            <div class="progress-bar bg-info" style="width: ${Math.min(100, Math.max(0, swapUsage))}%"></div>
                        </div>
                        <small class="text-muted">${formatBytes(memory.swap_used)} / ${formatBytes(memory.swap_total)}</small>
                    `
                : '';

            return `
                <div class="card health-card ${memoryClass} h-100">
                    <div class="card-body">
                        <h5><i class="fas fa-memory section-icon"></i> Memory Usage</h5>

                        <div class="d-flex justify-content-between align-items-center mb-2">
                            <span class="metric-label">RAM Usage</span>
                            <span class="badge bg-${usage > 90 ? 'danger' : usage > 75 ? 'warning' : 'success'}">${formatPercent(usage)}%</span>
                        </div>
                        <div class="progress progress-sm mb-2">
                            <div class="progress-bar ${progressClass}" style="width: ${Math.min(100, Math.max(0, usage))}%"></div>
                        </div>
                        <small class="text-muted">${formatBytes(memory.used)} / ${formatBytes(memory.total)}</small>
                        ${swapSection}
                        <hr>
                        <div class="row">
                            <div class="col-6">
                                <small>
                                    <div class="metric-row">
                                        <span class="metric-label">Available:</span>
                                        <span class="metric-value">${formatBytes(memory.available)}</span>
                                    </div>
                                </small>
                            </div>
                            <div class="col-6">
                                <small>
                                    <div class="metric-row">
                                        <span class="metric-label">Free:</span>
                                        <span class="metric-value">${formatBytes(memory.free)}</span>
                                    </div>
                                </small>
                            </div>
                        </div>
                    </div>
                </div>
            `;
        }

        function renderCpuHardwareCard(hardwareCpu) {
            const cpu = hardwareCpu && typeof hardwareCpu === 'object' ? hardwareCpu : {};
            const model = escapeHtml(cpu.model_name || cpu.processor || 'Unknown');
            const vendor = escapeHtml(cpu.vendor_id || 'Unknown');
            const architecture = escapeHtml(cpu.architecture || 'Unknown');
            const virtualization = cpu.supports_virtualization;
            const virtualizationLabel = virtualization === true
                ? 'Supported'
                : virtualization === false
                    ? 'Not detected'
                    : 'Unknown';

            const maxFreq = toNumber(cpu.max_frequency, 0);
            const minFreq = toNumber(cpu.min_frequency, 0);
            const maxFreqLabel = maxFreq > 0 ? `${maxFreq.toFixed(0)} MHz` : 'Unknown';
            const minFreqLabel = minFreq > 0 ? `${minFreq.toFixed(0)} MHz` : 'Unknown';

            const cacheSize = cpu.cache_size ? escapeHtml(String(cpu.cache_size)) : '';
            const microcode = cpu.microcode ? escapeHtml(String(cpu.microcode)) : '';

            const flagList = Array.isArray(cpu.flags) ? cpu.flags : [];
            const flagBadges = flagList
                .slice(0, 16)
                .map((flag) => `<span class="hardware-badge">${escapeHtml(flag)}</span>`) 
                .join('');
            const extraFlags = flagList.length > 16
                ? `<small class="text-muted d-block mt-1">+ ${flagList.length - 16} additional flags</small>`
                : '';
            const flagSection = flagList.length
                ? `
                        <hr>
                        <h6 class="text-muted">Feature Flags</h6>
                        <div>
                            ${flagBadges}
                            ${extraFlags}
                        </div>
                    `
                : '';
<<<<<<< HEAD

            const cacheSection = cacheSize || microcode
                ? `
                        <hr>
                        <div class="row">
                            ${cacheSize
                                ? `
                                    <div class="col-sm-6">
                                        <div class="metric-row">
                                            <span class="metric-label">Cache Size:</span>
                                            <span class="metric-value">${cacheSize}</span>
                                        </div>
                                    </div>
                                `
                                : ''}
                            ${microcode
                                ? `
                                    <div class="col-sm-6">
                                        <div class="metric-row">
                                            <span class="metric-label">Microcode:</span>
                                            <span class="metric-value">${microcode}</span>
                                        </div>
                                    </div>
                                `
                                : ''}
                        </div>
                    `
                : '';

            return `
                <div class="card health-card h-100">
                    <div class="card-body">
                        <h5><i class="fas fa-microchip section-icon"></i> CPU Details</h5>

                        <div class="metric-row">
                            <span class="metric-label">Model:</span>
                            <span class="metric-value">${model}</span>
                        </div>
                        <div class="metric-row">
                            <span class="metric-label">Vendor:</span>
                            <span class="metric-value">${vendor}</span>
                        </div>
                        <div class="metric-row">
                            <span class="metric-label">Architecture:</span>
                            <span class="metric-value">${architecture}</span>
                        </div>
                        <div class="metric-row">
                            <span class="metric-label">Virtualization:</span>
                            <span class="metric-value">${virtualizationLabel}</span>
                        </div>

                        <div class="row">
                            <div class="col-sm-6">
                                <div class="metric-row">
                                    <span class="metric-label">Physical Cores:</span>
                                    <span class="metric-value">${cpu.physical_cores ?? 'N/A'}</span>
                                </div>
                                <div class="metric-row">
                                    <span class="metric-label">Logical Cores:</span>
                                    <span class="metric-value">${cpu.logical_cores ?? 'N/A'}</span>
                                </div>
                            </div>
                            <div class="col-sm-6">
                                <div class="metric-row">
                                    <span class="metric-label">Max Frequency:</span>
                                    <span class="metric-value">${maxFreqLabel}</span>
                                </div>
                                <div class="metric-row">
                                    <span class="metric-label">Min Frequency:</span>
                                    <span class="metric-value">${minFreqLabel}</span>
                                </div>
                            </div>
                        </div>

                        ${cacheSection}
                        ${flagSection}
                    </div>
                </div>
            `;
        }

        function renderPlatformCard(platform) {
            const data = platform && typeof platform === 'object' ? platform : {};
            const manufacturer = escapeHtml(data.sys_vendor || data.board_vendor || 'Unknown');
            const product = escapeHtml(data.product_name || 'Unknown');
            const productVersion = data.product_version ? `<div class="metric-row"><span class="metric-label">Version:</span><span class="metric-value">${escapeHtml(String(data.product_version))}</span></div>` : '';
            const productSerial = data.product_serial ? `<div class="metric-row"><span class="metric-label">Serial:</span><span class="metric-value">${escapeHtml(String(data.product_serial))}</span></div>` : '';
            const boardName = escapeHtml(data.board_name || 'Unknown');
            const boardVersion = data.board_version ? `<div class="metric-row"><span class="metric-label">Board Version:</span><span class="metric-value">${escapeHtml(String(data.board_version))}</span></div>` : '';
            const assetTag = data.chassis_asset_tag ? `<div class="metric-row"><span class="metric-label">Asset Tag:</span><span class="metric-value">${escapeHtml(String(data.chassis_asset_tag))}</span></div>` : '';
            const biosVendor = escapeHtml(data.bios_vendor || 'Unknown');
            const biosVersion = escapeHtml(data.bios_version || 'Unknown');
            const biosDate = escapeHtml(data.bios_date || 'Unknown');

            return `
                <div class="card health-card h-100">
                    <div class="card-body">
                        <h5><i class="fas fa-desktop section-icon"></i> Platform &amp; Firmware</h5>

                        <div class="metric-row">
                            <span class="metric-label">Manufacturer:</span>
                            <span class="metric-value">${manufacturer}</span>
                        </div>
                        <div class="metric-row">
                            <span class="metric-label">Product:</span>
                            <span class="metric-value">${product}</span>
                        </div>
                        ${productVersion}
                        ${productSerial}

                        <hr>
                        <div class="metric-row">
                            <span class="metric-label">Mainboard:</span>
                            <span class="metric-value">${boardName}</span>
                        </div>
                        ${boardVersion}
                        ${assetTag}

                        <hr>
                        <div class="metric-row">
                            <span class="metric-label">BIOS Vendor:</span>
                            <span class="metric-value">${biosVendor}</span>
                        </div>
                        <div class="metric-row">
                            <span class="metric-label">BIOS Version:</span>
                            <span class="metric-value">${biosVersion}</span>
                        </div>
                        <div class="metric-row">
                            <span class="metric-label">BIOS Date:</span>
                            <span class="metric-value">${biosDate}</span>
                        </div>
                    </div>
                </div>
            `;
        }

        function renderHardwareInventoryCard(blockInfo) {
            const info = blockInfo && typeof blockInfo === 'object' ? blockInfo : {};
            const available = Boolean(info.available);
            const devices = Array.isArray(info.devices) ? info.devices : [];

            if (!available || devices.length === 0) {
                const error = info.error ? `: ${escapeHtml(info.error)}` : '';
                return `
                    <div class="card health-card h-100">
                        <div class="card-body">
                            <h5><i class="fas fa-database section-icon"></i> Storage Inventory</h5>
                            <div class="alert alert-warning mb-0 py-2">Storage inventory unavailable${error}</div>
                        </div>
                    </div>
                `;
            }

            const disks = devices.filter((device) => String(device.type || '').toLowerCase() === 'disk');
            const summary = info.summary && typeof info.summary === 'object' ? info.summary : {};
            const summaryParts = [];
            if (summary.disks !== undefined) {
                summaryParts.push(`${toNumber(summary.disks, 0)} disks`);
            }
            if (summary.partitions !== undefined) {
                summaryParts.push(`${toNumber(summary.partitions, 0)} partitions`);
            }
            if (summary.virtual) {
                summaryParts.push(`${toNumber(summary.virtual, 0)} virtual`);
            }
            const summaryHtml = summaryParts.length
                ? `<div class="hardware-meta mb-2">${summaryParts.map((part) => escapeHtml(part)).join(' • ')}</div>`
                : '';

            const rows = disks
                .map((disk) => {
                    const name = disk && typeof disk === 'object' ? disk : {};
                    const devicePath = escapeHtml(name.path || (name.name ? `/dev/${name.name}` : 'unknown'));
                    const model = name.model ? `<div class="hardware-meta">${escapeHtml(name.model)}</div>` : '';
                    const serial = name.serial ? `<div class="hardware-meta">Serial: ${escapeHtml(name.serial)}</div>` : '';
                    const vendor = name.vendor ? `<div class="hardware-meta">Vendor: ${escapeHtml(name.vendor)}</div>` : '';
                    const sizeBytes = name.size_bytes != null ? toNumber(name.size_bytes, 0) : null;
                    const sizeLabel = sizeBytes && sizeBytes > 0 ? formatBytes(sizeBytes) : 'Unknown';
                    const transport = name.transport ? escapeHtml(String(name.transport).toUpperCase()) : '';
                    const hasRotational = name.is_rotational === true || name.is_rotational === false;
                    let rotational = '';
                    if (name.is_rotational === true) {
                        rotational = 'HDD';
                    } else if (name.is_rotational === false) {
                        rotational = 'SSD';
                    }
                    let transportDetail = '';
                    if (transport) {
                        transportDetail = transport;
                        if (hasRotational) {
                            transportDetail += ` • ${rotational}`;
                        }
                    } else if (hasRotational) {
                        transportDetail = rotational;
                    }
                    const transportLine = transportDetail
                        ? `<div class="hardware-meta">${transportDetail}</div>`
                        : '';
                    const readOnly = name.is_read_only === true ? '<div class="hardware-meta text-danger">Read Only</div>' : '';
                    const removable = name.is_removable === true ? '<div class="hardware-meta">Removable media</div>' : '';

                    const children = Array.isArray(name.children) ? name.children : [];
                    const childRows = children.length
                        ? children
                            .map((child) => {
                                const childDevice = child && typeof child === 'object' ? child : {};
                                const childPath = escapeHtml(childDevice.path || (childDevice.name ? `/dev/${childDevice.name}` : 'unknown'));
                                const fs = childDevice.filesystem ? ` <span class="text-muted">(${escapeHtml(childDevice.filesystem)})</span>` : '';
                                const mountpoints = Array.isArray(childDevice.mountpoints) && childDevice.mountpoints.length
                                    ? ` <span class="text-muted">→ ${childDevice.mountpoints.map((mp) => escapeHtml(mp)).join(', ')}</span>`
                                    : '';
                                return `<div class="hardware-meta">${childPath}${fs}${mountpoints}</div>`;
                            })
                            .join('')
                        : '<span class="text-muted">—</span>';

                    return `
                        <tr>
                            <td>
                                <strong>${devicePath}</strong>
                                ${model}
                                ${serial}
                                ${vendor}
                            </td>
                            <td>
                                <div class="hardware-meta">Size: ${sizeLabel}</div>
                                ${transportLine}
                                ${readOnly}
                                ${removable}
                            </td>
                            <td>${childRows}</td>
                        </tr>
                    `;
                })
                .join('');

            const tableContent = disks.length
                ? `
                        <div class="table-responsive">
                            <table class="table table-sm table-hover device-inventory-table">
                                <thead class="table-light">
                                    <tr>
                                        <th scope="col">Device</th>
                                        <th scope="col">Details</th>
                                        <th scope="col">Mounts</th>
                                    </tr>
                                </thead>
                                <tbody>
                                    ${rows}
                                </tbody>
                            </table>
                        </div>
                    `
                : '<p class="text-muted mb-0">No physical disks reported.</p>';

            return `
                <div class="card health-card h-100">
                    <div class="card-body">
                        <h5><i class="fas fa-database section-icon"></i> Storage Inventory</h5>
                        ${summaryHtml}
                        ${tableContent}
                    </div>
                </div>
            `;
        }

        function renderSmartHealthCard(smartInfo) {
            const info = smartInfo && typeof smartInfo === 'object' ? smartInfo : {};
            if (!info.available) {
                const error = info.error ? `: ${escapeHtml(info.error)}` : '';
                return `
                    <div class="card health-card h-100">
                        <div class="card-body">
                            <h5><i class="fas fa-heartbeat section-icon"></i> Storage Health (S.M.A.R.T.)</h5>
                            <div class="alert alert-warning mb-0 py-2">S.M.A.R.T. data unavailable${error}</div>
                        </div>
                    </div>
                `;
            }

            const devices = Array.isArray(info.devices) ? info.devices : [];
            if (!devices.length) {
                return `
                    <div class="card health-card h-100">
                        <div class="card-body">
                            <h5><i class="fas fa-heartbeat section-icon"></i> Storage Health (S.M.A.R.T.)</h5>
                            <p class="text-muted mb-0">No S.M.A.R.T. capable devices detected.</p>
                        </div>
                    </div>
                `;
            }

            const sections = devices.slice(0, 5).map((device) => {
                const data = device && typeof device === 'object' ? device : {};
                const path = escapeHtml(data.path || data.name || 'Unknown device');
                const model = data.model ? `<div class="hardware-meta">${escapeHtml(data.model)}</div>` : '';
                const serial = data.serial ? `<div class="hardware-meta">Serial: ${escapeHtml(data.serial)}</div>` : '';

                const statusRaw = String(data.overall_status || 'unknown').toLowerCase();
                let badgeClass = 'warning';
                let statusLabel = data.overall_status ? escapeHtml(String(data.overall_status)) : 'Unknown';
                if (['passed', 'ok', 'healthy', 'success'].includes(statusRaw)) {
                    badgeClass = 'success';
                    statusLabel = 'Passed';
                } else if (['failed', 'fail', 'critical'].includes(statusRaw)) {
                    badgeClass = 'danger';
                    statusLabel = 'Failed';
                }

                const temperature = data.temperature_celsius != null
                    ? `${toNumber(data.temperature_celsius, 0).toFixed(0)}°C`
                    : 'N/A';
                const powerOnHours = data.power_on_hours != null ? `${escapeHtml(String(data.power_on_hours))}h` : '';
                const reallocated = data.reallocated_sector_count != null ? escapeHtml(String(data.reallocated_sector_count)) : 'N/A';
                const mediaErrors = data.media_errors != null ? ` • Media Errors: ${escapeHtml(String(data.media_errors))}` : '';
                const warnings = data.critical_warnings != null ? ` • Warnings: ${escapeHtml(String(data.critical_warnings))}` : '';
                const note = data.error ? `<div class="hardware-meta text-muted">Note: ${escapeHtml(String(data.error))}</div>` : '';

                const nvmeDetails = [];
                if (data.data_units_written_bytes != null) {
                    nvmeDetails.push(`Written: ${formatBytes(data.data_units_written_bytes)}`);
                }
                if (data.data_units_read_bytes != null) {
                    nvmeDetails.push(`Read: ${formatBytes(data.data_units_read_bytes)}`);
                }
                if (data.host_read_commands != null) {
                    const formatted = formatNumber(data.host_read_commands) || escapeHtml(String(data.host_read_commands));
                    nvmeDetails.push(`Reads: ${formatted} cmds`);
                }
                if (data.host_write_commands != null) {
                    const formatted = formatNumber(data.host_write_commands) || escapeHtml(String(data.host_write_commands));
                    nvmeDetails.push(`Writes: ${formatted} cmds`);
                }
                if (data.percentage_used != null) {
                    nvmeDetails.push(`Wear: ${formatPercent(data.percentage_used)}%`);
                }
                if (data.controller_busy_time_minutes != null) {
                    const formatted = formatNumber(data.controller_busy_time_minutes) || escapeHtml(String(data.controller_busy_time_minutes));
                    nvmeDetails.push(`Busy: ${formatted} min`);
                }
                if (data.unsafe_shutdowns != null) {
                    const formatted = formatNumber(data.unsafe_shutdowns) || escapeHtml(String(data.unsafe_shutdowns));
                    nvmeDetails.push(`Unsafe: ${formatted}`);
                }
                const nvmeMeta = nvmeDetails.length
                    ? `<div class="hardware-meta">NVMe: ${nvmeDetails.join(' • ')}</div>`
                    : '';

                return `
                    <div class="mb-3">
                        <div class="d-flex justify-content-between align-items-center">
                            <div>
                                <span class="metric-label">${path}</span>
                                ${model}
                                ${serial}
                            </div>
                            <span class="badge bg-${badgeClass} smart-status-badge">${statusLabel}</span>
                        </div>
                        <div class="hardware-meta">
                            Temp: ${temperature}${powerOnHours ? ` • Power On: ${powerOnHours}` : ''}
                        </div>
                        <div class="hardware-meta">
                            Realloc: ${reallocated}${mediaErrors}${warnings}
                        </div>
                        ${nvmeMeta}
                        ${note}
                    </div>
                `;
            }).join('');

            const overflow = devices.length > 5
                ? `<small class="text-muted">… and ${devices.length - 5} more devices</small>`
                : '';

            return `
                <div class="card health-card h-100">
                    <div class="card-body">
                        <h5><i class="fas fa-heartbeat section-icon"></i> Storage Health (S.M.A.R.T.)</h5>
                        ${sections}
                        ${overflow}
                    </div>
                </div>
            `;
        }

        function determineContainerBadge(container) {
            if (!container || typeof container !== 'object') {
                return { badge: 'secondary', label: 'Unknown' };
            }

            const state = String(container.state || '').toLowerCase();
            const rawStatus = container.status || (state ? state.toUpperCase() : 'Unknown');
            const health = String(container.health || '').toLowerCase();

            if (health === 'healthy') {
                return { badge: 'success', label: 'Healthy' };
            }
            if (health === 'unhealthy') {
                return { badge: 'danger', label: 'Unhealthy' };
            }
            if (health === 'starting') {
                return { badge: 'warning', label: 'Starting' };
            }
            if (state === 'running') {
                return { badge: 'success', label: rawStatus };
            }
            if (['restarting', 'created', 'paused'].includes(state)) {
                return { badge: 'warning', label: rawStatus };
            }
            if (['exited', 'dead'].includes(state)) {
                return { badge: 'secondary', label: rawStatus };
            }
            return { badge: 'secondary', label: rawStatus };
        }

        function renderStackCard(database, containers) {
            const containerData = containers && typeof containers === 'object' ? containers : {};
            const summary = containerData.summary || {};
            const total = toNumber(summary.total, 0);
            const running = toNumber(summary.running, 0);
            const stopped = Math.max(toNumber(summary.stopped, total - running), 0);
            const unhealthy = toNumber(summary.unhealthy, 0);

            const dbStatusRaw = database && database.status ? String(database.status) : 'Unknown';
            const statusLower = dbStatusRaw.toLowerCase();
            let dbClass = 'warning';
            if (statusLower === 'connected') {
                dbClass = 'success';
            } else if (statusLower.includes('error')) {
                dbClass = 'danger';
            } else if (statusLower === 'unknown' || statusLower === 'unavailable') {
                dbClass = 'secondary';
            }
=======
>>>>>>> 2a871bab

            const cacheSection = cacheSize || microcode
                ? `
                        <hr>
                        <div class="row">
                            ${cacheSize
                                ? `
                                    <div class="col-sm-6">
                                        <div class="metric-row">
                                            <span class="metric-label">Cache Size:</span>
                                            <span class="metric-value">${cacheSize}</span>
                                        </div>
                                    </div>
                                `
                                : ''}
                            ${microcode
                                ? `
                                    <div class="col-sm-6">
                                        <div class="metric-row">
                                            <span class="metric-label">Microcode:</span>
                                            <span class="metric-value">${microcode}</span>
                                        </div>
                                    </div>
                                `
                                : ''}
                        </div>
                    `
                : '';

            return `
                <div class="card health-card h-100">
                    <div class="card-body">
                        <h5><i class="fas fa-microchip section-icon"></i> CPU Details</h5>

                        <div class="metric-row">
                            <span class="metric-label">Model:</span>
                            <span class="metric-value">${model}</span>
                        </div>
                        <div class="metric-row">
                            <span class="metric-label">Vendor:</span>
                            <span class="metric-value">${vendor}</span>
                        </div>
                        <div class="metric-row">
                            <span class="metric-label">Architecture:</span>
                            <span class="metric-value">${architecture}</span>
                        </div>
                        <div class="metric-row">
                            <span class="metric-label">Virtualization:</span>
                            <span class="metric-value">${virtualizationLabel}</span>
                        </div>

                        <div class="row">
                            <div class="col-sm-6">
                                <div class="metric-row">
                                    <span class="metric-label">Physical Cores:</span>
                                    <span class="metric-value">${cpu.physical_cores ?? 'N/A'}</span>
                                </div>
                                <div class="metric-row">
                                    <span class="metric-label">Logical Cores:</span>
                                    <span class="metric-value">${cpu.logical_cores ?? 'N/A'}</span>
                                </div>
                            </div>
                            <div class="col-sm-6">
                                <div class="metric-row">
                                    <span class="metric-label">Max Frequency:</span>
                                    <span class="metric-value">${maxFreqLabel}</span>
                                </div>
                                <div class="metric-row">
                                    <span class="metric-label">Min Frequency:</span>
                                    <span class="metric-value">${minFreqLabel}</span>
                                </div>
                            </div>
                        </div>

                        ${cacheSection}
                        ${flagSection}
                    </div>
                </div>
            `;
        }

        function renderPlatformCard(platform) {
            const data = platform && typeof platform === 'object' ? platform : {};
            const manufacturer = escapeHtml(data.sys_vendor || data.board_vendor || 'Unknown');
            const product = escapeHtml(data.product_name || 'Unknown');
            const productVersion = data.product_version ? `<div class="metric-row"><span class="metric-label">Version:</span><span class="metric-value">${escapeHtml(String(data.product_version))}</span></div>` : '';
            const productSerial = data.product_serial ? `<div class="metric-row"><span class="metric-label">Serial:</span><span class="metric-value">${escapeHtml(String(data.product_serial))}</span></div>` : '';
            const boardName = escapeHtml(data.board_name || 'Unknown');
            const boardVersion = data.board_version ? `<div class="metric-row"><span class="metric-label">Board Version:</span><span class="metric-value">${escapeHtml(String(data.board_version))}</span></div>` : '';
            const assetTag = data.chassis_asset_tag ? `<div class="metric-row"><span class="metric-label">Asset Tag:</span><span class="metric-value">${escapeHtml(String(data.chassis_asset_tag))}</span></div>` : '';
            const biosVendor = escapeHtml(data.bios_vendor || 'Unknown');
            const biosVersion = escapeHtml(data.bios_version || 'Unknown');
            const biosDate = escapeHtml(data.bios_date || 'Unknown');

            return `
                <div class="card health-card h-100">
                    <div class="card-body">
                        <h5><i class="fas fa-desktop section-icon"></i> Platform &amp; Firmware</h5>

                        <div class="metric-row">
                            <span class="metric-label">Manufacturer:</span>
                            <span class="metric-value">${manufacturer}</span>
                        </div>
                        <div class="metric-row">
                            <span class="metric-label">Product:</span>
                            <span class="metric-value">${product}</span>
                        </div>
                        ${productVersion}
                        ${productSerial}

                        <hr>
                        <div class="metric-row">
                            <span class="metric-label">Mainboard:</span>
                            <span class="metric-value">${boardName}</span>
                        </div>
                        ${boardVersion}
                        ${assetTag}

                        <hr>
                        <div class="metric-row">
                            <span class="metric-label">BIOS Vendor:</span>
                            <span class="metric-value">${biosVendor}</span>
                        </div>
                        <div class="metric-row">
                            <span class="metric-label">BIOS Version:</span>
                            <span class="metric-value">${biosVersion}</span>
                        </div>
                        <div class="metric-row">
                            <span class="metric-label">BIOS Date:</span>
                            <span class="metric-value">${biosDate}</span>
                        </div>
                    </div>
                </div>
            `;
        }

        function renderHardwareInventoryCard(blockInfo) {
            const info = blockInfo && typeof blockInfo === 'object' ? blockInfo : {};
            const available = Boolean(info.available);
            const devices = Array.isArray(info.devices) ? info.devices : [];

            if (!available || devices.length === 0) {
                const error = info.error ? `: ${escapeHtml(info.error)}` : '';
                return `
                    <div class="card health-card h-100">
                        <div class="card-body">
                            <h5><i class="fas fa-database section-icon"></i> Storage Inventory</h5>
                            <div class="alert alert-warning mb-0 py-2">Storage inventory unavailable${error}</div>
                        </div>
                    </div>
                `;
            }

            const disks = devices.filter((device) => String(device.type || '').toLowerCase() === 'disk');
            const summary = info.summary && typeof info.summary === 'object' ? info.summary : {};
            const summaryParts = [];
            if (summary.disks !== undefined) {
                summaryParts.push(`${toNumber(summary.disks, 0)} disks`);
            }
            if (summary.partitions !== undefined) {
                summaryParts.push(`${toNumber(summary.partitions, 0)} partitions`);
            }
            if (summary.virtual) {
                summaryParts.push(`${toNumber(summary.virtual, 0)} virtual`);
            }
            const summaryHtml = summaryParts.length
                ? `<div class="hardware-meta mb-2">${summaryParts.map((part) => escapeHtml(part)).join(' • ')}</div>`
                : '';

            const rows = disks
                .map((disk) => {
                    const name = disk && typeof disk === 'object' ? disk : {};
                    const devicePath = escapeHtml(name.path || (name.name ? `/dev/${name.name}` : 'unknown'));
                    const model = name.model ? `<div class="hardware-meta">${escapeHtml(name.model)}</div>` : '';
                    const serial = name.serial ? `<div class="hardware-meta">Serial: ${escapeHtml(name.serial)}</div>` : '';
                    const vendor = name.vendor ? `<div class="hardware-meta">Vendor: ${escapeHtml(name.vendor)}</div>` : '';
                    const sizeBytes = name.size_bytes != null ? toNumber(name.size_bytes, 0) : null;
                    const sizeLabel = sizeBytes && sizeBytes > 0 ? formatBytes(sizeBytes) : 'Unknown';
                    const transport = name.transport ? escapeHtml(String(name.transport).toUpperCase()) : '';
                    const hasRotational = name.is_rotational === true || name.is_rotational === false;
                    let rotational = '';
                    if (name.is_rotational === true) {
                        rotational = 'HDD';
                    } else if (name.is_rotational === false) {
                        rotational = 'SSD';
                    }
                    let transportDetail = '';
                    if (transport) {
                        transportDetail = transport;
                        if (hasRotational) {
                            transportDetail += ` • ${rotational}`;
                        }
                    } else if (hasRotational) {
                        transportDetail = rotational;
                    }
                    const transportLine = transportDetail
                        ? `<div class="hardware-meta">${transportDetail}</div>`
                        : '';
                    const readOnly = name.is_read_only === true ? '<div class="hardware-meta text-danger">Read Only</div>' : '';
                    const removable = name.is_removable === true ? '<div class="hardware-meta">Removable media</div>' : '';

                    const children = Array.isArray(name.children) ? name.children : [];
                    const childRows = children.length
                        ? children
                            .map((child) => {
                                const childDevice = child && typeof child === 'object' ? child : {};
                                const childPath = escapeHtml(childDevice.path || (childDevice.name ? `/dev/${childDevice.name}` : 'unknown'));
                                const fs = childDevice.filesystem ? ` <span class="text-muted">(${escapeHtml(childDevice.filesystem)})</span>` : '';
                                const mountpoints = Array.isArray(childDevice.mountpoints) && childDevice.mountpoints.length
                                    ? ` <span class="text-muted">→ ${childDevice.mountpoints.map((mp) => escapeHtml(mp)).join(', ')}</span>`
                                    : '';
                                return `<div class="hardware-meta">${childPath}${fs}${mountpoints}</div>`;
                            })
                            .join('')
                        : '<span class="text-muted">—</span>';

                    return `
                        <tr>
                            <td>
                                <strong>${devicePath}</strong>
                                ${model}
                                ${serial}
                                ${vendor}
                            </td>
                            <td>
                                <div class="hardware-meta">Size: ${sizeLabel}</div>
                                ${transportLine}
                                ${readOnly}
                                ${removable}
                            </td>
                            <td>${childRows}</td>
                        </tr>
                    `;
                })
                .join('');

            const tableContent = disks.length
                ? `
                        <div class="table-responsive">
                            <table class="table table-sm table-hover device-inventory-table">
                                <thead class="table-light">
                                    <tr>
                                        <th scope="col">Device</th>
                                        <th scope="col">Details</th>
                                        <th scope="col">Mounts</th>
                                    </tr>
                                </thead>
                                <tbody>
                                    ${rows}
                                </tbody>
                            </table>
                        </div>
                    `
                : '<p class="text-muted mb-0">No physical disks reported.</p>';

            return `
                <div class="card health-card h-100">
                    <div class="card-body">
                        <h5><i class="fas fa-database section-icon"></i> Storage Inventory</h5>
                        ${summaryHtml}
                        ${tableContent}
                    </div>
                </div>
            `;
        }

        function renderSmartHealthCard(smartInfo) {
            const info = smartInfo && typeof smartInfo === 'object' ? smartInfo : {};
            if (!info.available) {
                const error = info.error ? `: ${escapeHtml(info.error)}` : '';
                return `
                    <div class="card health-card h-100">
                        <div class="card-body">
                            <h5><i class="fas fa-heartbeat section-icon"></i> Storage Health (S.M.A.R.T.)</h5>
                            <div class="alert alert-warning mb-0 py-2">S.M.A.R.T. data unavailable${error}</div>
                        </div>
                    </div>
                `;
            }

            const devices = Array.isArray(info.devices) ? info.devices : [];
            if (!devices.length) {
                return `
                    <div class="card health-card h-100">
                        <div class="card-body">
                            <h5><i class="fas fa-heartbeat section-icon"></i> Storage Health (S.M.A.R.T.)</h5>
                            <p class="text-muted mb-0">No S.M.A.R.T. capable devices detected.</p>
                        </div>
                    </div>
                `;
            }

            const sections = devices.slice(0, 5).map((device) => {
                const data = device && typeof device === 'object' ? device : {};
                const path = escapeHtml(data.path || data.name || 'Unknown device');
                const model = data.model ? `<div class="hardware-meta">${escapeHtml(data.model)}</div>` : '';
                const serial = data.serial ? `<div class="hardware-meta">Serial: ${escapeHtml(data.serial)}</div>` : '';

                const statusRaw = String(data.overall_status || 'unknown').toLowerCase();
                let badgeClass = 'warning';
                let statusLabel = data.overall_status ? escapeHtml(String(data.overall_status)) : 'Unknown';
                if (['passed', 'ok', 'healthy', 'success'].includes(statusRaw)) {
                    badgeClass = 'success';
                    statusLabel = 'Passed';
                } else if (['failed', 'fail', 'critical'].includes(statusRaw)) {
                    badgeClass = 'danger';
                    statusLabel = 'Failed';
                }

                const temperature = data.temperature_celsius != null
                    ? `${toNumber(data.temperature_celsius, 0).toFixed(0)}°C`
                    : 'N/A';
                const powerOnHours = data.power_on_hours != null ? `${escapeHtml(String(data.power_on_hours))}h` : '';
                const reallocated = data.reallocated_sector_count != null ? escapeHtml(String(data.reallocated_sector_count)) : 'N/A';
                const mediaErrors = data.media_errors != null ? ` • Media Errors: ${escapeHtml(String(data.media_errors))}` : '';
                const warnings = data.critical_warnings != null ? ` • Warnings: ${escapeHtml(String(data.critical_warnings))}` : '';
                const note = data.error ? `<div class="hardware-meta text-muted">Note: ${escapeHtml(String(data.error))}</div>` : '';

                return `
                    <div class="mb-3">
                        <div class="d-flex justify-content-between align-items-center">
                            <div>
                                <span class="metric-label">${path}</span>
                                ${model}
                                ${serial}
                            </div>
                            <span class="badge bg-${badgeClass} smart-status-badge">${statusLabel}</span>
                        </div>
                        <div class="hardware-meta">
                            Temp: ${temperature}${powerOnHours ? ` • Power On: ${powerOnHours}` : ''}
                        </div>
                        <div class="hardware-meta">
                            Realloc: ${reallocated}${mediaErrors}${warnings}
                        </div>
                        ${note}
                    </div>
                `;
            }).join('');

            const overflow = devices.length > 5
                ? `<small class="text-muted">… and ${devices.length - 5} more devices</small>`
                : '';

            return `
                <div class="card health-card h-100">
                    <div class="card-body">
                        <h5><i class="fas fa-heartbeat section-icon"></i> Storage Health (S.M.A.R.T.)</h5>
                        ${sections}
                        ${overflow}
                    </div>
                </div>
            `;
        }

        function determineContainerBadge(container) {
            if (!container || typeof container !== 'object') {
                return { badge: 'secondary', label: 'Unknown' };
            }

            const state = String(container.state || '').toLowerCase();
            const rawStatus = container.status || (state ? state.toUpperCase() : 'Unknown');
            const health = String(container.health || '').toLowerCase();

            if (health === 'healthy') {
                return { badge: 'success', label: 'Healthy' };
            }
            if (health === 'unhealthy') {
                return { badge: 'danger', label: 'Unhealthy' };
            }
            if (health === 'starting') {
                return { badge: 'warning', label: 'Starting' };
            }
            if (state === 'running') {
                return { badge: 'success', label: rawStatus };
            }
            if (['restarting', 'created', 'paused'].includes(state)) {
                return { badge: 'warning', label: rawStatus };
            }
            if (['exited', 'dead'].includes(state)) {
                return { badge: 'secondary', label: rawStatus };
            }
            return { badge: 'secondary', label: rawStatus };
        }

        function renderStackCard(database, containers) {
            const containerData = containers && typeof containers === 'object' ? containers : {};
            const summary = containerData.summary || {};
            const total = toNumber(summary.total, 0);
            const running = toNumber(summary.running, 0);
            const stopped = Math.max(toNumber(summary.stopped, total - running), 0);
            const unhealthy = toNumber(summary.unhealthy, 0);

            const dbStatusRaw = database && database.status ? String(database.status) : 'Unknown';
            const statusLower = dbStatusRaw.toLowerCase();
            let dbClass = 'warning';
            if (statusLower === 'connected') {
                dbClass = 'success';
            } else if (statusLower.includes('error')) {
                dbClass = 'danger';
            } else if (statusLower === 'unknown' || statusLower === 'unavailable') {
                dbClass = 'secondary';
            }

            const dbInfo = (database && database.info) || {};
            const databaseDetails = [];
            if (dbInfo.version) {
                databaseDetails.push(`<small class="text-muted d-block">Version: ${escapeHtml(dbInfo.version)}</small>`);
            }
            if (dbInfo.size) {
                databaseDetails.push(`<small class="text-muted d-block">Size: ${escapeHtml(dbInfo.size)}</small>`);
            }
            if (dbInfo.active_connections !== undefined) {
                databaseDetails.push(`<small class="text-muted d-block">Active Connections: ${escapeHtml(dbInfo.active_connections)}</small>`);
            }

            const isAvailable = Boolean(containerData.available);
            const containersList = Array.isArray(containerData.containers) ? containerData.containers : [];
            const previewItems = isAvailable ? containersList.slice(0, 4) : [];

            const previewHtml = previewItems
                .map((container) => {
                    const { badge, label } = determineContainerBadge(container);
                    const displayName = container.display_name || container.name || 'Unknown';
                    const service = container.service ? `<small class="text-muted d-block">${escapeHtml(container.service)}</small>` : '';
                    return `
                                <div class="d-flex justify-content-between align-items-center mb-1">
                                    <div>
                                        <span class="metric-label">${escapeHtml(displayName)}</span>
                                        ${service}
                                    </div>
                                    <span class="badge bg-${badge} status-badge">${escapeHtml(label)}</span>
                                </div>
                            `;
                })
                .join('');

            let previewFooter = '';
            if (isAvailable) {
                if (containersList.length > previewItems.length) {
                    previewFooter = `<small class="text-muted">… and ${containersList.length - previewItems.length} more containers</small>`;
                } else if (!containersList.length) {
                    previewFooter = '<p class="text-muted mb-0">No containers detected for the current engine.</p>';
                }
            }

            const engineBits = [];
            if (containerData.engine) {
                engineBits.push(`Engine: ${escapeHtml(String(containerData.engine).toUpperCase())}`);
            }
            if (containerData.compose_project) {
                engineBits.push(`Project: ${escapeHtml(containerData.compose_project)}`);
            }
            if (containerData.collector) {
                engineBits.push(`Source: ${escapeHtml(containerData.collector)}`);
            }

            const engineInfo = engineBits.length
                ? `<small class="text-muted d-block mt-2">${engineBits.join(' • ')}</small>`
                : '';

            const availabilityAlert = !isAvailable
                ? `<div class="alert alert-warning mb-0 py-2">Container information unavailable${containerData.error ? `: ${escapeHtml(containerData.error)}` : ''}</div>`
                : '';

            return `
                <div class="card health-card h-100">
                    <div class="card-body">
                        <h5><i class="fas fa-layer-group section-icon"></i> Stack Services</h5>
                        <div class="d-flex justify-content-between align-items-center mb-2">
                            <span class="metric-label">Database</span>
                            <span class="badge bg-${dbClass}">${escapeHtml(dbStatusRaw)}</span>
                        </div>
                        ${databaseDetails.join('')}

                        <hr>

                        <div class="stack-summary mb-3">
                            <div>
                                <span class="metric-label">Containers</span>
                                <span class="metric-value">${total}</span>
                            </div>
                            <div>
                                <span class="metric-label text-success">Running</span>
                                <span class="metric-value text-success">${running}</span>
                            </div>
                            <div>
                                <span class="metric-label text-warning">Stopped</span>
                                <span class="metric-value text-warning">${stopped}</span>
                            </div>
                            <div>
                                <span class="metric-label text-danger">Unhealthy</span>
                                <span class="metric-value text-danger">${unhealthy}</span>
                            </div>
                        </div>

                        ${isAvailable ? previewHtml : ''}
                        ${isAvailable ? previewFooter : availabilityAlert}
                        ${isAvailable ? engineInfo : ''}
                    </div>
                </div>
            `;
        }

        function renderContainerDetails(containers) {
            const containerData = containers && typeof containers === 'object' ? containers : {};
            const available = Boolean(containerData.available);
            const items = Array.isArray(containerData.containers) ? containerData.containers : [];

            if (!available || !items.length) {
                const message = available
                    ? 'No container information detected for the current engine.'
                    : containerData.error
                        ? `Container details unavailable: ${escapeHtml(containerData.error)}`
                        : 'Container details unavailable.';
                return `
                <div class="card health-card">
                    <div class="card-body">
                        <h5><i class="fas fa-boxes section-icon"></i> Container Details</h5>
                        <p class="text-muted mb-0">${message}</p>
                    </div>
                </div>`;
            }

            const rows = items
                .map((container) => {
                    const { badge, label } = determineContainerBadge(container);
                    const displayName = container.display_name || container.name || 'Unknown';
                    const service = container.service ? `<div class="container-meta">Service: ${escapeHtml(container.service)}</div>` : '';
                    const project = container.project ? `<div class="container-meta">Project: ${escapeHtml(container.project)}</div>` : '';

                    const healthValue = container.health
                        ? String(container.health).toLowerCase()
                        : '';
                    let healthBadge = '<span class="text-muted">—</span>';
                    if (healthValue) {
                        if (healthValue === 'healthy') {
                            healthBadge = '<span class="badge bg-success status-badge">Healthy</span>';
                        } else if (healthValue === 'unhealthy') {
                            healthBadge = '<span class="badge bg-danger status-badge">Unhealthy</span>';
                        } else if (healthValue === 'starting') {
                            healthBadge = '<span class="badge bg-warning status-badge">Starting</span>';
                        } else {
                            healthBadge = `<span class="badge bg-secondary status-badge">${escapeHtml(container.health)}</span>`;
                        }
                    }

                    const image = container.image
                        ? `<div class="container-image">${escapeHtml(container.image)}</div>`
                        : '<span class="text-muted">—</span>';
                    const ports = container.ports
                        ? `<div class="container-meta">Ports: ${escapeHtml(container.ports)}</div>`
                        : '';

                    return `
                        <tr>
                            <td>
                                <strong>${escapeHtml(displayName)}</strong>
                                ${service}
                                ${project}
                            </td>
                            <td><span class="badge bg-${badge} status-badge">${escapeHtml(label)}</span></td>
                            <td>${healthBadge}</td>
                            <td><span class="metric-value">${escapeHtml(container.running_for || '—')}</span></td>
                            <td>
                                ${image}
                                ${ports}
                            </td>
                        </tr>
                    `;
                })
                .join('');

            return `
                <div class="card health-card">
                    <div class="card-body">
                        <h5><i class="fas fa-boxes section-icon"></i> Container Details</h5>
                        <div class="table-responsive">
                            <table class="table table-sm table-hover container-table">
                                <thead class="table-light">
                                    <tr>
                                        <th scope="col">Container</th>
                                        <th scope="col">Status</th>
                                        <th scope="col">Health</th>
                                        <th scope="col">Uptime</th>
                                        <th scope="col">Image</th>
                                    </tr>
                                </thead>
                                <tbody>
                                    ${rows}
                                </tbody>
                            </table>
                        </div>
                    </div>
                </div>
            `;
        }

        function renderUsbCard(usbInfo) {
            const info = usbInfo && typeof usbInfo === 'object' ? usbInfo : {};
            const available = Boolean(info.available);
            const devices = Array.isArray(info.devices) ? info.devices : [];

            if (!available || devices.length === 0) {
                const message = info.error
                    ? `USB inventory unavailable: ${escapeHtml(info.error)}`
                    : 'No USB devices detected.';
                return `
                    <div class="card health-card">
                        <div class="card-body">
                            <h5><i class="fas fa-usb section-icon"></i> USB Devices</h5>
                            <div class="alert alert-warning mb-0 py-2">${message}</div>
                        </div>
                    </div>
                `;
            }

            const summary = info.summary && typeof info.summary === 'object' ? info.summary : {};
            const summaryParts = [];
            if (summary.devices !== undefined) {
                summaryParts.push(`${toNumber(summary.devices, 0)} devices`);
            }
            if (summary.hubs) {
                summaryParts.push(`${toNumber(summary.hubs, 0)} hubs`);
            }
            const summaryHtml = summaryParts.length
                ? `<div class="hardware-meta mb-2">${summaryParts.map((part) => escapeHtml(part)).join(' • ')}</div>`
                : '';

            const rows = devices.slice(0, 10).map((device) => {
                const path = escapeHtml(device && device.path ? device.path : 'Unknown');
                const vendorId = escapeHtml(device && device.vendor_id ? device.vendor_id : '??');
                const productId = escapeHtml(device && device.product_id ? device.product_id : '??');
                const busLine = device && device.bus_number && device.device_number
                    ? `<div class="hardware-meta">Bus ${escapeHtml(String(device.bus_number))} • Device ${escapeHtml(String(device.device_number))}</div>`
                    : '';
                const manufacturer = device && device.manufacturer
                    ? `<div class="hardware-meta">${escapeHtml(device.manufacturer)}</div>`
                    : '';
                const product = device && device.product
                    ? `<div class="hardware-meta">${escapeHtml(device.product)}</div>`
                    : '<div class="hardware-meta text-muted">Unknown device</div>';
                const speed = device && device.speed_mbps != null
                    ? `${toNumber(device.speed_mbps, 0).toFixed(0)} Mb/s`
                    : '—';
                const interfaces = Array.isArray(device && device.interfaces) && device.interfaces.length
                    ? `<div class="hardware-meta">Class: ${device.interfaces.map((value) => escapeHtml(String(value))).join(', ')}</div>`
                    : '';
                const driver = device && device.driver
                    ? `<div class="hardware-meta">Driver: ${escapeHtml(device.driver)}</div>`
                    : '';
                const serial = device && device.serial
                    ? `<div class="hardware-meta">Serial: ${escapeHtml(device.serial)}</div>`
                    : '';
                const hub = device && device.is_hub
                    ? '<div class="hardware-meta">USB Hub</div>'
                    : '';

                return `
                    <tr>
                        <td>
                            <strong>${path}</strong>
                            <div class="hardware-meta">ID ${vendorId}:${productId}</div>
                            ${busLine}
                        </td>
                        <td>
                            ${manufacturer}${product}
                        </td>
                        <td>
                            ${speed}
                            ${interfaces}
                        </td>
                        <td>
                            ${driver}${serial}${hub}
                        </td>
                    </tr>
                `;
            }).join('');

            const moreText = devices.length > 10
                ? `<small class="text-muted">… and ${devices.length - 10} more devices</small>`
                : '';

            return `
                <div class="card health-card">
                    <div class="card-body">
                        <h5><i class="fas fa-usb section-icon"></i> USB Devices</h5>
                        ${summaryHtml}
                        <div class="table-responsive">
                            <table class="table table-sm table-hover usb-device-table">
                                <thead class="table-light">
                                    <tr>
                                        <th scope="col">Device</th>
                                        <th scope="col">Description</th>
                                        <th scope="col">Speed</th>
                                        <th scope="col">Details</th>
                                    </tr>
                                </thead>
                                <tbody>
                                    ${rows}
                                </tbody>
                            </table>
                        </div>
                        ${moreText}
                    </div>
                </div>
            `;
        }

        function renderStorageCard(disks) {
            const diskItems = Array.isArray(disks) ? disks : [];
            const diskHtml = diskItems
                .map((disk) => {
                    const percentage = toNumber(disk.percentage, 0);
                    const badgeClass = percentage > 90 ? 'danger' : percentage > 75 ? 'warning' : 'success';
                    const progressClass = percentage > 90 ? 'bg-danger' : percentage > 75 ? 'bg-warning' : 'bg-success';
                    return `
                        <div class="mb-3">
                            <div class="d-flex justify-content-between align-items-center mb-1">
                                <span class="metric-label">
                                    <strong>${escapeHtml(disk.device || 'Unknown')}</strong>
                                    <small class="text-muted">(${escapeHtml(disk.mountpoint || 'Unknown')})</small>
                                </span>
                                <span class="badge bg-${badgeClass}">${formatPercent(percentage)}%</span>
                            </div>
                            <div class="progress progress-sm mb-1">
                                <div class="progress-bar ${progressClass}" style="width: ${Math.min(100, Math.max(0, percentage))}%"></div>
                            </div>
                            <small class="text-muted">
                                ${formatBytes(disk.used)} used / ${formatBytes(disk.total)} total
                                (${formatBytes(disk.free)} free) • ${escapeHtml(disk.fstype || 'Unknown')}
                            </small>
                        </div>
                    `;
                })
                .join('');

            return `
                <div class="card health-card">
                    <div class="card-body">
                        <h5><i class="fas fa-hdd section-icon"></i> Storage Usage</h5>
                        ${diskHtml || '<p class="text-muted">No disk information available</p>'}
                    </div>
                </div>
            `;
        }

        function renderNetworkCard(network) {
            const safeNetwork = network && typeof network === 'object' ? network : {};
            const hostname = escapeHtml(safeNetwork.hostname || 'Unknown');
            const traffic = safeNetwork.traffic && typeof safeNetwork.traffic === 'object' ? safeNetwork.traffic : {};
            const totals = traffic.totals && typeof traffic.totals === 'object' ? traffic.totals : {};
            const totalRx = formatBytes(totals.bytes_recv);
            const totalTx = formatBytes(totals.bytes_sent);
            const packetsAvailable = totals.packets_recv != null || totals.packets_sent != null;

            const interfaceMap = new Map();
            if (Array.isArray(safeNetwork.interfaces)) {
                safeNetwork.interfaces.forEach((info) => {
                    if (info && typeof info === 'object' && info.name) {
                        interfaceMap.set(info.name, info);
                    }
                });
            }

            const stats = Array.isArray(traffic.interfaces) ? traffic.interfaces : [];
            const rows = stats.slice(0, 6).map((iface) => {
                const name = escapeHtml(iface && iface.name ? iface.name : 'Unknown');
                const ifaceInfo = iface && iface.name ? interfaceMap.get(iface.name) : undefined;
                const addresses = Array.isArray(ifaceInfo && ifaceInfo.addresses)
                    ? ifaceInfo.addresses
                        .filter((addr) => addr && addr.type === 'IPv4' && addr.address)
                        .slice(0, 2)
                        .map((addr) => escapeHtml(addr.address))
                    : [];
                const addressLabel = addresses.length ? addresses.join(', ') : '—';
                const rx = formatBytes(iface && iface.bytes_recv);
                const tx = formatBytes(iface && iface.bytes_sent);
                const speedValue = iface && iface.speed_mbps != null ? `${toNumber(iface.speed_mbps, 0).toFixed(0)} Mb/s` : '—';

                let status = iface && iface.is_up;
                if (status === undefined && ifaceInfo) {
                    status = ifaceInfo.is_up;
                }

                let statusBadge = '<span class="badge bg-secondary status-badge">Unknown</span>';
                if (status === true) {
                    statusBadge = '<span class="badge bg-success status-badge">UP</span>';
                } else if (status === false) {
                    statusBadge = '<span class="badge bg-secondary status-badge">DOWN</span>';
                }

                return `
                    <tr>
                        <td><strong>${name}</strong></td>
                        <td><span class="text-muted">${addressLabel}</span></td>
                        <td>${rx}</td>
                        <td>${tx}</td>
                        <td>${speedValue}</td>
                        <td>${statusBadge}</td>
                    </tr>
                `;
            }).join('');

            const moreInterfaces = stats.length > 6
                ? `<small class="text-muted">… and ${stats.length - 6} more interfaces</small>`
                : '';

            const trafficError = traffic.error ? `: ${escapeHtml(traffic.error)}` : '';
            const fallbackInterfaces = Array.from(interfaceMap.values());
            const fallbackRows = fallbackInterfaces.slice(0, 3).map((iface) => {
                if (!iface || typeof iface !== 'object') {
                    return '';
                }
                const name = escapeHtml(iface.name || 'Unknown');
                const statusClass = iface.is_up ? 'success' : 'secondary';
                const addresses = Array.isArray(iface.addresses)
                    ? iface.addresses.filter((addr) => addr && addr.type === 'IPv4' && addr.address).slice(0, 2)
                    : [];
                const addressLines = addresses
                    .map((addr) => `<small class="text-muted d-block">${escapeHtml(addr.address)}</small>`)
                    .join('');
                return `
                    <div class="mb-2">
                        <div class="d-flex justify-content-between align-items-center">
                            <span class="metric-label">${name}</span>
                            <span class="badge bg-${statusClass} status-badge">${iface.is_up ? 'UP' : 'DOWN'}</span>
                        </div>
                        ${addressLines}
                    </div>
                `;
            }).join('');
            const fallbackMore = fallbackInterfaces.length > 3
                ? `<small class="text-muted">… and ${fallbackInterfaces.length - 3} more interfaces</small>`
                : '';
            const fallbackError = traffic.error
                ? `<small class="text-muted d-block mt-2">Traffic counters unavailable: ${escapeHtml(traffic.error)}</small>`
                : '';
<<<<<<< HEAD

            const statsSection = stats.length
                ? `
                    <div class="table-responsive">
                        <table class="table table-sm table-hover network-traffic-table">
                            <thead class="table-light">
                                <tr>
                                    <th scope="col">Interface</th>
                                    <th scope="col">Address</th>
                                    <th scope="col">RX</th>
                                    <th scope="col">TX</th>
                                    <th scope="col">Speed</th>
                                    <th scope="col">Status</th>
                                </tr>
                            </thead>
                            <tbody>
                                ${rows}
                            </tbody>
                        </table>
                    </div>
                    ${moreInterfaces}
                `
                : fallbackInterfaces.length
                    ? `${fallbackRows}${fallbackMore}${fallbackError}`
                    : `<p class="text-muted mb-0">Network traffic statistics unavailable${trafficError}</p>`;

=======

            const statsSection = stats.length
                ? `
                    <div class="table-responsive">
                        <table class="table table-sm table-hover network-traffic-table">
                            <thead class="table-light">
                                <tr>
                                    <th scope="col">Interface</th>
                                    <th scope="col">Address</th>
                                    <th scope="col">RX</th>
                                    <th scope="col">TX</th>
                                    <th scope="col">Speed</th>
                                    <th scope="col">Status</th>
                                </tr>
                            </thead>
                            <tbody>
                                ${rows}
                            </tbody>
                        </table>
                    </div>
                    ${moreInterfaces}
                `
                : fallbackInterfaces.length
                    ? `${fallbackRows}${fallbackMore}${fallbackError}`
                    : `<p class="text-muted mb-0">Network traffic statistics unavailable${trafficError}</p>`;

>>>>>>> 2a871bab
            const packetsRow = packetsAvailable
                ? `
                        <div class="metric-row mb-3">
                            <span class="metric-label">Packets RX / TX:</span>
                            <span class="metric-value">${toNumber(totals.packets_recv, 0)} / ${toNumber(totals.packets_sent, 0)}</span>
                        </div>
                    `
                : '';

            return `
                <div class="card health-card">
                    <div class="card-body">
                        <h5><i class="fas fa-network-wired section-icon"></i> Network</h5>
                        <div class="metric-row mb-3">
                            <span class="metric-label">Hostname:</span>
                            <span class="metric-value">${hostname}</span>
                        </div>
                        <div class="metric-row mb-2">
                            <span class="metric-label">Total RX / TX:</span>
                            <span class="metric-value">${totalRx} / ${totalTx}</span>
                        </div>
                        ${packetsRow}
                        ${statsSection}
                    </div>
                </div>
            `;
        }

        function renderProcessesCard(processes) {
            const processList = Array.isArray(processes && processes.top_processes)
                ? processes.top_processes.slice(0, 10)
                : [];

            const tableBody = processList
                .map((proc) => {
                    const name = proc.name || 'Unknown';
                    const shortName = name.length > 20 ? `${escapeHtml(name.substring(0, 20))}...` : escapeHtml(name);
                    const titleAttr = escapeHtml(name);
                    return `
                        <tr>
                            <td><code>${escapeHtml(proc.pid ?? 'N/A')}</code></td>
                            <td><span title="${titleAttr}">${shortName}</span></td>
                            <td><span class="metric-value">${formatPercent(proc.cpu_percent)}%</span></td>
                            <td><span class="metric-value">${formatPercent(proc.memory_percent)}%</span></td>
                            <td><small class="text-muted">${escapeHtml(proc.username || 'N/A')}</small></td>
                        </tr>
                    `;
                })
                .join('');

            const content = tableBody
                ? `
                        <div class="table-responsive">
                            <table class="table table-sm table-hover">
                                <thead class="table-light">
                                    <tr>
                                        <th>PID</th>
                                        <th>Process Name</th>
                                        <th>CPU %</th>
                                        <th>Memory %</th>
                                        <th>User</th>
                                    </tr>
                                </thead>
                                <tbody>
                                    ${tableBody}
                                </tbody>
                            </table>
                        </div>
                    `
                : '<p class="text-muted text-center py-3">No process information available</p>';

            return `
                <div class="card health-card">
                    <div class="card-body">
                        <h5><i class="fas fa-tasks section-icon"></i> Top Processes (CPU Usage)</h5>
                        ${content}
                    </div>
                </div>
            `;
        }

        function renderTemperatureSection(temperature) {
            if (!temperature || typeof temperature !== 'object') {
                return '';
            }
            const sensorEntries = Object.entries(temperature);
            if (!sensorEntries.length) {
                return '';
            }

            const sensorsHtml = sensorEntries
                .map(([name, entries]) => {
                    const readings = Array.isArray(entries) ? entries : [];
                    const readingHtml = readings
                        .map((entry) => {
                            const current = formatPercent(entry.current);
                            const badge = entry.critical && entry.current > entry.critical * 0.8
                                ? '<span class="badge bg-warning ms-1">Hot</span>'
                                : '';
                            const high = entry.high !== undefined && entry.high !== null
                                ? `High: ${formatPercent(entry.high)}°C`
                                : '';
                            const critical = entry.critical !== undefined && entry.critical !== null
                                ? `Critical: ${formatPercent(entry.critical)}°C`
                                : '';
                            const thresholds = [high, critical].filter(Boolean).join(' • ');
                            const thresholdsHtml = thresholds ? `<small class="text-muted">${thresholds}</small>` : '';
                            return `
                                <div class="metric-row">
                                    <span class="metric-label">${escapeHtml(entry.label || 'Sensor')}:</span>
                                    <span class="metric-value">${current}°C ${badge}</span>
                                </div>
                                ${thresholdsHtml}
                            `;
                        })
                        .join('');
                    return `
                        <div class="col-md-4 mb-3">
                            <h6 class="text-muted">${escapeHtml(name)}</h6>
                            ${readingHtml}
                        </div>
                    `;
                })
                .join('');

            return `
                <div class="col-12">
                    <div class="card health-card">
                        <div class="card-body">
                            <h5><i class="fas fa-thermometer-half section-icon"></i> Temperature Sensors</h5>
                            <div class="row">
                                ${sensorsHtml}
                            </div>
                        </div>
                    </div>
                </div>
            `;
        }

        function applyHealthData(data) {
            if (!data || typeof data !== 'object') {
                return;
            }

            updateOverview(data);

            const hardware = data.hardware || {};

            const cpuHardwareContainer = document.getElementById('cpu-hardware-card');
            if (cpuHardwareContainer) {
                cpuHardwareContainer.innerHTML = renderCpuHardwareCard(hardware.cpu || {});
            }

            const platformContainer = document.getElementById('platform-card');
            if (platformContainer) {
                platformContainer.innerHTML = renderPlatformCard(hardware.platform || {});
            }

            const cpuContainer = document.getElementById('cpu-card');
            if (cpuContainer) {
                cpuContainer.innerHTML = renderCpuCard(data.cpu || {});
            }

            const memoryContainer = document.getElementById('memory-card');
            if (memoryContainer) {
                memoryContainer.innerHTML = renderMemoryCard(data.memory || {});
            }

            const hardwareDevicesContainer = document.getElementById('hardware-devices-card');
            if (hardwareDevicesContainer) {
                hardwareDevicesContainer.innerHTML = renderHardwareInventoryCard(hardware.block_devices || {});
            }

            const usbContainer = document.getElementById('usb-card');
            if (usbContainer) {
                usbContainer.innerHTML = renderUsbCard(hardware.usb || {});
            }

            const smartContainer = document.getElementById('smart-card');
            if (smartContainer) {
                smartContainer.innerHTML = renderSmartHealthCard(data.smart || {});
            }

            const stackContainer = document.getElementById('containers-card');
            if (stackContainer) {
                stackContainer.innerHTML = renderStackCard(data.database || {}, data.containers || {});
            }

            const containersDetailContainer = document.getElementById('containers-details');
            if (containersDetailContainer) {
                containersDetailContainer.innerHTML = renderContainerDetails(data.containers || {});
            }

            const storageContainer = document.getElementById('storage-card');
            if (storageContainer) {
                storageContainer.innerHTML = renderStorageCard(data.disk || []);
            }

            const networkContainer = document.getElementById('network-card');
            if (networkContainer) {
                networkContainer.innerHTML = renderNetworkCard(data.network || {});
            }

            const processesContainer = document.getElementById('processes-card');
            if (processesContainer) {
                processesContainer.innerHTML = renderProcessesCard(data.processes || {});
            }

            const temperatureSection = document.getElementById('temperature-section');
            if (temperatureSection) {
                const temperatureHtml = renderTemperatureSection(data.temperature);
                if (temperatureHtml) {
                    temperatureSection.classList.remove('d-none');
                    temperatureSection.innerHTML = temperatureHtml;
                } else {
                    temperatureSection.classList.add('d-none');
                    temperatureSection.innerHTML = '';
                }
            }

            const timestamp = data.local_timestamp || data.timestamp;
            const parsedDate = timestamp ? new Date(timestamp) : new Date();
            lastUpdatedTime = Number.isNaN(parsedDate.getTime()) ? new Date() : parsedDate;
            updateCurrentTimeDisplay();
        }

        async function refreshHealthData(showSpinner = false) {
            try {
                if (showSpinner) {
                    setRefreshing(true);
                }
                hideError();

                const response = await fetch('/api/system_health', {
                    headers: {
                        'Accept': 'application/json'
                    }
                });

                if (!response.ok) {
                    throw new Error(`Request failed with status ${response.status}`);
                }

                const data = await response.json();
                applyHealthData(data);
            } catch (error) {
                console.error('Error refreshing system health data:', error);
                showError('Unable to refresh system health data. Please try again.');
            } finally {
                if (showSpinner) {
                    setRefreshing(false);
                }
            }
        }

        document.addEventListener('DOMContentLoaded', () => {
            applyHealthData(initialHealthData);
            updateCurrentTimeDisplay();
            setInterval(updateCurrentTimeDisplay, 1000);

            document.querySelectorAll('.refresh-trigger').forEach((button) => {
                button.addEventListener('click', () => {
                    refreshHealthData(true);
                });
            });

            setInterval(() => {
                refreshHealthData(false);
            }, REFRESH_INTERVAL_MS);
        });
    </script>
{% endblock %}<|MERGE_RESOLUTION|>--- conflicted
+++ resolved
@@ -791,7 +791,6 @@
                                             {% if device.media_errors is not none %} • Media Errors: {{ device.media_errors }}{% endif %}
                                             {% if device.critical_warnings is not none %} • Warnings: {{ device.critical_warnings }}{% endif %}
                                         </div>
-<<<<<<< HEAD
                                         {% set nvme_ns = namespace(lines=[]) %}
                                         {% set nvme_written = device.get('data_units_written_bytes') %}
                                         {% set nvme_read = device.get('data_units_read_bytes') %}
@@ -824,8 +823,6 @@
                                         {% if nvme_ns.lines %}
                                             <div class="hardware-meta">NVMe: {{ nvme_ns.lines|join(' • ') }}</div>
                                         {% endif %}
-=======
->>>>>>> 2a871bab
                                         {% if device.error %}<div class="hardware-meta text-muted">Note: {{ device.error }}</div>{% endif %}
                                     </div>
                                 {% endfor %}
@@ -934,7 +931,6 @@
 
                         {% set containers_data = containers or {} %}
                         {% set container_items = containers_data.containers or [] %}
-<<<<<<< HEAD
 
                         {% if containers_data.available and container_items %}
                         <div class="table-responsive">
@@ -1129,8 +1125,6 @@
         const REFRESH_INTERVAL_MS = 30000;
         const numberFormatter = new Intl.NumberFormat();
         let lastUpdatedTime = null;
-=======
->>>>>>> 2a871bab
 
                         {% if containers_data.available and container_items %}
                         <div class="table-responsive">
@@ -1924,7 +1918,6 @@
                         </div>
                     `
                 : '';
-<<<<<<< HEAD
 
             const cacheSection = cacheSize || microcode
                 ? `
@@ -2358,8 +2351,6 @@
             } else if (statusLower === 'unknown' || statusLower === 'unavailable') {
                 dbClass = 'secondary';
             }
-=======
->>>>>>> 2a871bab
 
             const cacheSection = cacheSize || microcode
                 ? `
@@ -3197,7 +3188,6 @@
             const fallbackError = traffic.error
                 ? `<small class="text-muted d-block mt-2">Traffic counters unavailable: ${escapeHtml(traffic.error)}</small>`
                 : '';
-<<<<<<< HEAD
 
             const statsSection = stats.length
                 ? `
@@ -3224,34 +3214,6 @@
                     ? `${fallbackRows}${fallbackMore}${fallbackError}`
                     : `<p class="text-muted mb-0">Network traffic statistics unavailable${trafficError}</p>`;
 
-=======
-
-            const statsSection = stats.length
-                ? `
-                    <div class="table-responsive">
-                        <table class="table table-sm table-hover network-traffic-table">
-                            <thead class="table-light">
-                                <tr>
-                                    <th scope="col">Interface</th>
-                                    <th scope="col">Address</th>
-                                    <th scope="col">RX</th>
-                                    <th scope="col">TX</th>
-                                    <th scope="col">Speed</th>
-                                    <th scope="col">Status</th>
-                                </tr>
-                            </thead>
-                            <tbody>
-                                ${rows}
-                            </tbody>
-                        </table>
-                    </div>
-                    ${moreInterfaces}
-                `
-                : fallbackInterfaces.length
-                    ? `${fallbackRows}${fallbackMore}${fallbackError}`
-                    : `<p class="text-muted mb-0">Network traffic statistics unavailable${trafficError}</p>`;
-
->>>>>>> 2a871bab
             const packetsRow = packetsAvailable
                 ? `
                         <div class="metric-row mb-3">
