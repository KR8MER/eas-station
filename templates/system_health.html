{% extends "base.html" %}

{% block title %}System Health Monitor - EAS Station{% endblock %}

{% block extra_css %}
<style>
        .health-card { border-left: 4px solid #007bff; }
        .health-card.warning { border-left-color: #ffc107; }
        .health-card.danger { border-left-color: #dc3545; }
        .health-card.success { border-left-color: #28a745; }
        .metric-row { margin-bottom: 1rem; }
        .metric-label { font-weight: 600; color: #495057; }
        .metric-value { font-family: 'Courier New', monospace; }
        .progress-sm { height: 8px; }
        .refresh-btn { position: fixed; bottom: 20px; right: 20px; z-index: 1000; }
        .section-icon { color: #007bff; margin-right: 8px; }
        .status-badge { font-size: 0.8em; }
        .system-overview { background: linear-gradient(135deg, #667eea 0%, #764ba2 100%); color: white; }
        .system-overview .card-body { background: rgba(255,255,255,0.1); backdrop-filter: blur(10px); }
        .stack-summary { display: grid; grid-template-columns: repeat(2, minmax(0, 1fr)); gap: 0.5rem 1rem; }
        .stack-summary .metric-label { font-size: 0.75rem; text-transform: uppercase; letter-spacing: 0.04em; color: #6c757d; }
        .stack-summary .metric-value { display: block; font-size: 1.1rem; font-weight: 600; }
        .container-table { font-size: 0.85rem; }
        .container-table th { text-transform: uppercase; font-size: 0.75rem; letter-spacing: 0.05em; color: #6c757d; }
        .container-table td, .container-table th { vertical-align: middle; }
        .container-image { font-family: 'Courier New', monospace; font-size: 0.75rem; }
        .container-meta { font-size: 0.75rem; color: #6c757d; }
        .hardware-badge { display: inline-block; padding: 0.25rem 0.5rem; margin: 0 0.25rem 0.25rem 0; background-color: #f8f9fa; border-radius: 999px; border: 1px solid #dee2e6; font-size: 0.75rem; color: #495057; }
        .hardware-meta { font-size: 0.8rem; color: #6c757d; }
        .device-inventory-table { font-size: 0.85rem; }
        .device-inventory-table td, .device-inventory-table th { vertical-align: top; }
        .smart-status-badge { font-size: 0.8rem; }
<<<<<<< HEAD
        .usb-device-table { font-size: 0.85rem; }
        .usb-device-table td, .usb-device-table th { vertical-align: middle; }
        .network-traffic-table { font-size: 0.8rem; }
        .network-traffic-table td, .network-traffic-table th { vertical-align: middle; }
=======
>>>>>>> cd51c9a5
    </style>
{% endblock %}

{% block content %}
<div class="container-fluid mt-4">
        <div class="alert alert-danger d-none" id="refresh-error" role="alert"></div>
        <!-- System Overview -->
        <div class="row mb-4">
            <div class="col-12">
                <div class="card system-overview">
                    <div class="card-body">
                        <h4><i class="fas fa-server section-icon text-white"></i> System Overview</h4>
                        <div class="row mt-3">
                            <div class="col-md-3">
                                <div class="metric-row">
                                    <div class="metric-label text-white-50">Hostname</div>
                                    <div class="metric-value text-white" id="hostname-value">{{ system.hostname or 'Unknown' }}</div>
                                </div>
                                <div class="metric-row">
                                    <div class="metric-label text-white-50">Distribution</div>
                                    <div class="metric-value text-white" id="distribution-value">
                                        {% if system.os_pretty_name %}
                                            {{ system.os_pretty_name }}
                                        {% elif system.distribution %}
                                            {{ system.distribution }}{% if system.distribution_version %} {{ system.distribution_version }}{% endif %}
                                        {% else %}
                                            {{ (system.system or 'Unknown') ~ ' ' ~ (system.release or '') }}
                                        {% endif %}
                                    </div>
                                </div>
                            </div>
                            <div class="col-md-3">
                                <div class="metric-row">
                                    <div class="metric-label text-white-50">Kernel</div>
                                    <div class="metric-value text-white" id="kernel-value">
                                        {% if system.kernel_release %}
                                            {{ system.kernel_release }}{% if system.kernel_version and system.kernel_version != system.kernel_release %} ({{ system.kernel_version }}){% endif %}
                                        {% elif system.release %}
                                            {{ system.release }}
                                        {% else %}
                                            Unknown
                                        {% endif %}
                                    </div>
                                </div>
                                <div class="metric-row">
                                    <div class="metric-label text-white-50">Architecture</div>
                                    <div class="metric-value text-white" id="architecture-value">{{ system.machine or 'Unknown' }}</div>
                                </div>
                            </div>
                            <div class="col-md-3">
                                <div class="metric-row">
                                    <div class="metric-label text-white-50">Uptime</div>
                                    <div class="metric-value text-white" id="uptime-value">{{ format_uptime(system.uptime_seconds or 0) }}</div>
                                </div>
                                <div class="metric-row">
                                    <div class="metric-label text-white-50">Load Average</div>
                                    <div class="metric-value text-white" id="load-average-value">
                                        {% if load_averages %}
                                            {{ ', '.join(load_averages|map('string')) }}
                                        {% else %}
                                            N/A
                                        {% endif %}
                                    </div>
                                </div>
                                <div class="metric-row">
                                    <div class="metric-label text-white-50">Processes</div>
                                    <div class="metric-value text-white" id="processes-summary">{{ processes.total_processes or 0 }} total ({{ processes.running_processes or 0 }} running)</div>
                                </div>
                            </div>
                            <div class="col-md-3 text-end">
                                <div class="metric-row">
                                    <div class="metric-label text-white-50">Virtualization</div>
                                    <div class="metric-value text-white" id="virtualization-value">
                                        {% if system.virtualization %}
                                            {{ system.virtualization }}
                                        {% else %}
                                            Bare metal
                                        {% endif %}
                                    </div>
                                </div>
                                <div class="metric-row">
                                    <div class="metric-label text-white-50">Last Updated</div>
                                    <div class="metric-value text-white" id="current-time"></div>
                                </div>
                                <button class="btn btn-light btn-sm mt-2 refresh-trigger" type="button">
                                    <i class="fas fa-sync-alt"></i> Refresh Now
                                </button>
                            </div>
                        </div>
                    </div>
                </div>
            </div>
        </div>

        {% set hardware_data = hardware or {} %}
        {% set hardware_cpu = hardware_data.cpu or {} %}
        {% set platform_data = hardware_data.platform or {} %}

        <!-- Hardware Summary -->
        <div class="row mb-4">
            <div class="col-lg-6 mb-3" id="cpu-hardware-card">
                <div class="card health-card h-100">
                    <div class="card-body">
                        <h5><i class="fas fa-microchip section-icon"></i> CPU Details</h5>

                        <div class="metric-row">
                            <span class="metric-label">Model:</span>
                            <span class="metric-value">{{ hardware_cpu.model_name or hardware_cpu.processor or 'Unknown' }}</span>
                        </div>
                        <div class="metric-row">
                            <span class="metric-label">Vendor:</span>
                            <span class="metric-value">{{ hardware_cpu.vendor_id or 'Unknown' }}</span>
                        </div>
                        <div class="metric-row">
                            <span class="metric-label">Architecture:</span>
                            <span class="metric-value">{{ hardware_cpu.architecture or 'Unknown' }}</span>
                        </div>
                        <div class="metric-row">
                            <span class="metric-label">Virtualization:</span>
                            {% set virtualization = hardware_cpu.supports_virtualization %}
                            <span class="metric-value">
                                {% if virtualization is sameas(true) %}
                                    Supported
                                {% elif virtualization is sameas(false) %}
                                    Not detected
                                {% else %}
                                    Unknown
                                {% endif %}
                            </span>
                        </div>

                        <div class="row">
                            <div class="col-sm-6">
                                <div class="metric-row">
                                    <span class="metric-label">Physical Cores:</span>
                                    <span class="metric-value">{{ hardware_cpu.physical_cores or 'N/A' }}</span>
                                </div>
                                <div class="metric-row">
                                    <span class="metric-label">Logical Cores:</span>
                                    <span class="metric-value">{{ hardware_cpu.logical_cores or 'N/A' }}</span>
                                </div>
                            </div>
                            <div class="col-sm-6">
                                <div class="metric-row">
                                    <span class="metric-label">Max Frequency:</span>
                                    <span class="metric-value">{% if hardware_cpu.max_frequency %}{{ "%.0f"|format(hardware_cpu.max_frequency) }} MHz{% else %}Unknown{% endif %}</span>
                                </div>
                                <div class="metric-row">
                                    <span class="metric-label">Min Frequency:</span>
                                    <span class="metric-value">{% if hardware_cpu.min_frequency %}{{ "%.0f"|format(hardware_cpu.min_frequency) }} MHz{% else %}Unknown{% endif %}</span>
                                </div>
                            </div>
                        </div>

                        {% if hardware_cpu.cache_size or hardware_cpu.microcode %}
                        <hr>
                        <div class="row">
                            {% if hardware_cpu.cache_size %}
                            <div class="col-sm-6">
                                <div class="metric-row">
                                    <span class="metric-label">Cache Size:</span>
                                    <span class="metric-value">{{ hardware_cpu.cache_size }}</span>
                                </div>
                            </div>
                            {% endif %}
                            {% if hardware_cpu.microcode %}
                            <div class="col-sm-6">
                                <div class="metric-row">
                                    <span class="metric-label">Microcode:</span>
                                    <span class="metric-value">{{ hardware_cpu.microcode }}</span>
                                </div>
                            </div>
                            {% endif %}
                        </div>
                        {% endif %}

                        {% if hardware_cpu.flags %}
                        <hr>
                        <h6 class="text-muted">Feature Flags</h6>
                        <div>
                            {% for flag in hardware_cpu.flags[:16] %}
                            <span class="hardware-badge">{{ flag }}</span>
                            {% endfor %}
                            {% if hardware_cpu.flags|length > 16 %}
                            <small class="text-muted d-block mt-1">+ {{ hardware_cpu.flags|length - 16 }} additional flags</small>
                            {% endif %}
                        </div>
                        {% endif %}
                    </div>
                </div>
            </div>

            <div class="col-lg-6 mb-3" id="platform-card">
                <div class="card health-card h-100">
                    <div class="card-body">
                        <h5><i class="fas fa-desktop section-icon"></i> Platform &amp; Firmware</h5>

                        <div class="metric-row">
                            <span class="metric-label">Manufacturer:</span>
                            <span class="metric-value">{{ platform_data.sys_vendor or platform_data.board_vendor or 'Unknown' }}</span>
                        </div>
                        <div class="metric-row">
                            <span class="metric-label">Product:</span>
                            <span class="metric-value">{{ platform_data.product_name or 'Unknown' }}</span>
                        </div>
                        {% if platform_data.product_version %}
                        <div class="metric-row">
                            <span class="metric-label">Version:</span>
                            <span class="metric-value">{{ platform_data.product_version }}</span>
                        </div>
                        {% endif %}
                        {% if platform_data.product_serial %}
                        <div class="metric-row">
                            <span class="metric-label">Serial:</span>
                            <span class="metric-value">{{ platform_data.product_serial }}</span>
                        </div>
                        {% endif %}

                        <hr>
                        <div class="metric-row">
                            <span class="metric-label">Mainboard:</span>
                            <span class="metric-value">{{ platform_data.board_name or 'Unknown' }}</span>
                        </div>
                        {% if platform_data.board_version %}
                        <div class="metric-row">
                            <span class="metric-label">Board Version:</span>
                            <span class="metric-value">{{ platform_data.board_version }}</span>
                        </div>
                        {% endif %}
                        {% if platform_data.chassis_asset_tag %}
                        <div class="metric-row">
                            <span class="metric-label">Asset Tag:</span>
                            <span class="metric-value">{{ platform_data.chassis_asset_tag }}</span>
                        </div>
                        {% endif %}

                        <hr>
                        <div class="metric-row">
                            <span class="metric-label">BIOS Vendor:</span>
                            <span class="metric-value">{{ platform_data.bios_vendor or 'Unknown' }}</span>
                        </div>
                        <div class="metric-row">
                            <span class="metric-label">BIOS Version:</span>
                            <span class="metric-value">{{ platform_data.bios_version or 'Unknown' }}</span>
                        </div>
                        <div class="metric-row">
                            <span class="metric-label">BIOS Date:</span>
                            <span class="metric-value">{{ platform_data.bios_date or 'Unknown' }}</span>
                        </div>
                    </div>
                </div>
            </div>
        </div>

        <!-- Resource Usage Row -->
        <div class="row mb-4">
            <!-- CPU Usage -->
            <div class="col-lg-4 mb-3" id="cpu-card">
                {% set cpu_class = 'danger' if cpu.cpu_usage_percent > 80 else 'warning' if cpu.cpu_usage_percent > 50 else 'success' %}
                <div class="card health-card {{ cpu_class }} h-100">
                    <div class="card-body">
                        <h5><i class="fas fa-microchip section-icon"></i> CPU Usage</h5>
                        
                        <div class="d-flex justify-content-between align-items-center mb-2">
                            <span class="metric-label">Overall Usage</span>
                            <span class="badge bg-{{ 'danger' if cpu.cpu_usage_percent > 80 else 'warning' if cpu.cpu_usage_percent > 50 else 'success' }}">
                                {{ "%.1f"|format(cpu.cpu_usage_percent or 0) }}%
                            </span>
                        </div>
                        <div class="progress progress-sm mb-3">
                            {% set progress_class = 'bg-danger' if cpu.cpu_usage_percent > 80 else 'bg-warning' if cpu.cpu_usage_percent > 50 else 'bg-success' %}
                            <div class="progress-bar {{ progress_class }}" style="width: {{ cpu.cpu_usage_percent or 0 }}%"></div>
                        </div>

                        <div class="row">
                            <div class="col-6">
                                <small>
                                    <div class="metric-row">
                                        <span class="metric-label">Physical Cores:</span>
                                        <span class="metric-value">{{ cpu.physical_cores or 'N/A' }}</span>
                                    </div>
                                    <div class="metric-row">
                                        <span class="metric-label">Total Cores:</span>
                                        <span class="metric-value">{{ cpu.total_cores or 'N/A' }}</span>
                                    </div>
                                </small>
                            </div>
                            <div class="col-6">
                                <small>
                                    <div class="metric-row">
                                        <span class="metric-label">Max Freq:</span>
                                        <span class="metric-value">{{ "%.0f"|format(cpu.max_frequency or 0) }} MHz</span>
                                    </div>
                                    <div class="metric-row">
                                        <span class="metric-label">Current:</span>
                                        <span class="metric-value">{{ "%.0f"|format(cpu.current_frequency or 0) }} MHz</span>
                                    </div>
                                </small>
                            </div>
                        </div>

                        {% if cpu.cpu_usage_per_core and cpu.cpu_usage_per_core|length <= 8 %}
                        <hr>
                        <h6 class="text-muted">Per-Core Usage</h6>
                        <div class="row">
                            {% for usage in cpu.cpu_usage_per_core %}
                            <div class="col-6 col-lg-12 col-xl-6">
                                <small>
                                    <div class="d-flex justify-content-between">
                                        <span>Core {{ loop.index0 }}:</span>
                                        <span class="metric-value">{{ "%.1f"|format(usage) }}%</span>
                                    </div>
                                </small>
                            </div>
                            {% endfor %}
                        </div>
                        {% endif %}
                    </div>
                </div>
            </div>

            <!-- Memory Usage -->
            <div class="col-lg-4 mb-3" id="memory-card">
                {% set mem_class = 'danger' if memory.percentage > 90 else 'warning' if memory.percentage > 75 else 'success' %}
                <div class="card health-card {{ mem_class }} h-100">
                    <div class="card-body">
                        <h5><i class="fas fa-memory section-icon"></i> Memory Usage</h5>
                        
                        <div class="d-flex justify-content-between align-items-center mb-2">
                            <span class="metric-label">RAM Usage</span>
                            <span class="badge bg-{{ 'danger' if memory.percentage > 90 else 'warning' if memory.percentage > 75 else 'success' }}">
                                {{ "%.1f"|format(memory.percentage or 0) }}%
                            </span>
                        </div>
                        <div class="progress progress-sm mb-2">
                            {% set mem_progress_class = 'bg-danger' if memory.percentage > 90 else 'bg-warning' if memory.percentage > 75 else 'bg-success' %}
                            <div class="progress-bar {{ mem_progress_class }}" style="width: {{ memory.percentage or 0 }}%"></div>
                        </div>
                        <small class="text-muted">{{ format_bytes(memory.used or 0) }} / {{ format_bytes(memory.total or 0) }}</small>

                        {% if memory.swap_total and memory.swap_total > 0 %}
                        <div class="d-flex justify-content-between align-items-center mb-2 mt-3">
                            <span class="metric-label">Swap Usage</span>
                            <span class="badge bg-info">{{ "%.1f"|format(memory.swap_percentage or 0) }}%</span>
                        </div>
                        <div class="progress progress-sm mb-2">
                            <div class="progress-bar bg-info" style="width: {{ memory.swap_percentage or 0 }}%"></div>
                        </div>
                        <small class="text-muted">{{ format_bytes(memory.swap_used or 0) }} / {{ format_bytes(memory.swap_total or 0) }}</small>
                        {% endif %}

                        <hr>
                        <div class="row">
                            <div class="col-6">
                                <small>
                                    <div class="metric-row">
                                        <span class="metric-label">Available:</span>
                                        <span class="metric-value">{{ format_bytes(memory.available or 0) }}</span>
                                    </div>
                                </small>
                            </div>
                            <div class="col-6">
                                <small>
                                    <div class="metric-row">
                                        <span class="metric-label">Free:</span>
                                        <span class="metric-value">{{ format_bytes(memory.free or 0) }}</span>
                                    </div>
                                </small>
                            </div>
                        </div>
                    </div>
                </div>
            </div>

            <!-- Stack Overview -->
            <div class="col-lg-4 mb-3" id="containers-card">
                {% set containers_data = containers or {} %}
                {% set summary = containers_data.summary or {} %}
                {% set total_containers = summary.get('total', 0) %}
                {% set running_containers = summary.get('running', 0) %}
                {% set unhealthy_containers = summary.get('unhealthy', 0) %}
                {% set stopped_containers = summary.get('stopped', total_containers - running_containers) %}
                <div class="card health-card h-100">
                    <div class="card-body">
                        <h5><i class="fas fa-layer-group section-icon"></i> Stack Services</h5>


                        <div class="d-flex justify-content-between align-items-center mb-2">
                            <span class="metric-label">Database</span>
                            {% set db_status = database.status or 'Unknown' %}
                            {% if db_status == 'connected' %}
                                {% set db_class = 'success' %}
                            {% elif 'error' in db_status|lower %}
                                {% set db_class = 'danger' %}
                            {% elif db_status|lower in ['unavailable', 'unknown'] %}
                                {% set db_class = 'secondary' %}
                            {% else %}
                                {% set db_class = 'warning' %}
                            {% endif %}
                            <span class="badge bg-{{ db_class }}">{{ db_status }}</span>
                        </div>
                        {% if database.info %}
                            {% if database.info.version %}
                            <small class="text-muted d-block">Version: {{ database.info.version[:60] }}{% if database.info.version|length > 60 %}…{% endif %}</small>
                            {% endif %}
                            {% if database.info.size %}
                            <small class="text-muted d-block">Size: {{ database.info.size }}</small>
                            {% endif %}
                            {% if database.info.active_connections is not none %}
                            <small class="text-muted d-block">Active Connections: {{ database.info.active_connections }}</small>
                            {% endif %}
                        {% endif %}


                        <hr>

                        <div class="stack-summary mb-3">
                            <div>
                                <span class="metric-label">Containers</span>
                                <span class="metric-value">{{ total_containers }}</span>
                            </div>
                            <div>
                                <span class="metric-label text-success">Running</span>
                                <span class="metric-value text-success">{{ running_containers }}</span>
                            </div>
                            <div>
                                <span class="metric-label text-warning">Stopped</span>
                                <span class="metric-value text-warning">{{ stopped_containers if stopped_containers >= 0 else 0 }}</span>
                            </div>
                            <div>
                                <span class="metric-label text-danger">Unhealthy</span>
                                <span class="metric-value text-danger">{{ unhealthy_containers }}</span>
                            </div>
                        </div>

                        {% if containers_data.available %}
                            {% set preview = containers_data.containers[:4] if containers_data.containers else [] %}
                            {% for container in preview %}
                                {% set health = (container.health or '')|lower %}
                                {% set state = (container.state or '')|lower %}
                                {% if health == 'healthy' %}
                                    {% set badge_class = 'success' %}
                                    {% set status_label = 'Healthy' %}
                                {% elif health == 'unhealthy' %}
                                    {% set badge_class = 'danger' %}
                                    {% set status_label = 'Unhealthy' %}
                                {% elif health == 'starting' %}
                                    {% set badge_class = 'warning' %}
                                    {% set status_label = 'Starting' %}
                                {% else %}
                                    {% if state == 'running' %}
                                        {% set badge_class = 'success' %}
                                    {% elif state in ['restarting', 'created', 'paused'] %}
                                        {% set badge_class = 'warning' %}
                                    {% elif state in ['exited', 'dead'] %}
                                        {% set badge_class = 'secondary' %}
                                    {% else %}
                                        {% set badge_class = 'secondary' %}
                                    {% endif %}
                                    {% set status_label = container.status or (state|upper if state else 'Unknown') %}
                                {% endif %}
                                <div class="d-flex justify-content-between align-items-center mb-1">
                                    <div>
                                        <span class="metric-label">{{ container.display_name or container.name }}</span>
                                        {% if container.service %}
                                        <small class="text-muted d-block">{{ container.service }}</small>
                                        {% endif %}
                                    </div>
                                    <span class="badge bg-{{ badge_class }} status-badge">{{ status_label }}</span>
                                </div>
                            {% endfor %}
                            {% if containers_data.containers and containers_data.containers|length > 4 %}
                                <small class="text-muted">… and {{ containers_data.containers|length - 4 }} more containers</small>
                            {% elif not containers_data.containers %}
                                <p class="text-muted mb-0">No containers detected for the current engine.</p>
                            {% endif %}
                            {% set has_engine = containers_data.engine %}
                            {% set has_project = containers_data.compose_project %}
                            {% set has_collector = containers_data.collector %}
                            {% if has_engine or has_project or has_collector %}
                                <small class="text-muted d-block mt-2">
                                    {% if has_engine %}Engine: {{ containers_data.engine|upper }}{% endif %}
                                    {% if has_project %}{% if has_engine %} • {% endif %}Project: {{ containers_data.compose_project }}{% endif %}
                                    {% if has_collector %}{% if has_engine or has_project %} • {% endif %}Source: {{ containers_data.collector }}{% endif %}
                                </small>
                            {% endif %}
                        {% else %}
                            <div class="alert alert-warning mb-0 py-2">
                                Container information unavailable{% if containers_data.error %}: {{ containers_data.error }}{% endif %}
                            </div>
                        {% endif %}
                    </div>
                </div>
            </div>
        </div>
        <!-- Storage & Network Row -->
        <div class="row mb-4">
            <!-- Disk Storage -->
            <div class="col-lg-8 mb-3" id="storage-card">
                <div class="card health-card">
                    <div class="card-body">
                        <h5><i class="fas fa-hdd section-icon"></i> Storage Usage</h5>
                        
                        {% for disk_item in disk %}
                        <div class="mb-3">
                            <div class="d-flex justify-content-between align-items-center mb-1">
                                <span class="metric-label">
                                    <strong>{{ disk_item.device or 'Unknown' }}</strong>
                                    <small class="text-muted">({{ disk_item.mountpoint or 'Unknown' }})</small>
                                </span>
                                <span class="badge bg-{{ 'danger' if disk_item.percentage > 90 else 'warning' if disk_item.percentage > 75 else 'success' }}">
                                    {{ "%.1f"|format(disk_item.percentage or 0) }}%
                                </span>
                            </div>
                            <div class="progress progress-sm mb-1">
                                {% set disk_class = 'bg-danger' if disk_item.percentage > 90 else 'bg-warning' if disk_item.percentage > 75 else 'bg-success' %}
                                <div class="progress-bar {{ disk_class }}" style="width: {{ disk_item.percentage or 0 }}%"></div>
                            </div>
                            <small class="text-muted">
                                {{ format_bytes(disk_item.used or 0) }} used / {{ format_bytes(disk_item.total or 0) }} total
                                ({{ format_bytes(disk_item.free or 0) }} free) • {{ disk_item.fstype or 'Unknown' }}
                            </small>
                        </div>
                        {% endfor %}
                    </div>
                </div>
            </div>

            <!-- Network Summary -->
            <div class="col-lg-4 mb-3" id="network-card">
                <div class="card health-card">
                    <div class="card-body">
                        <h5><i class="fas fa-network-wired section-icon"></i> Network</h5>

                        <div class="metric-row mb-3">
                            <span class="metric-label">Hostname:</span>
                            <span class="metric-value">{{ network.hostname or 'Unknown' }}</span>
                        </div>

                        {% set traffic = network.traffic or {} %}
                        {% set totals = traffic.totals or {} %}
                        <div class="metric-row mb-2">
                            <span class="metric-label">Total RX / TX:</span>
                            <span class="metric-value">{{ format_bytes(totals.bytes_recv or 0) }} / {{ format_bytes(totals.bytes_sent or 0) }}</span>
                        </div>
                        {% if totals.packets_recv is not none or totals.packets_sent is not none %}
                        <div class="metric-row mb-3">
                            <span class="metric-label">Packets RX / TX:</span>
                            <span class="metric-value">{{ (totals.packets_recv or 0) | int }} / {{ (totals.packets_sent or 0) | int }}</span>
                        </div>
                        {% endif %}

                        {% set stats = traffic.interfaces or [] %}
                        {% if stats %}
                        <div class="table-responsive">
                            <table class="table table-sm table-hover network-traffic-table">
                                <thead class="table-light">
                                    <tr>
                                        <th scope="col">Interface</th>
                                        <th scope="col">Address</th>
                                        <th scope="col">RX</th>
                                        <th scope="col">TX</th>
                                        <th scope="col">Speed</th>
                                        <th scope="col">Status</th>
                                    </tr>
                                </thead>
                                <tbody>
                                    {% for iface in stats[:6] %}
                                    {% set iface_info_list = network.interfaces | selectattr('name', 'equalto', iface.name) | list %}
                                    {% set iface_info = iface_info_list[0] if iface_info_list else None %}
                                    {% set address_namespace = namespace(lines=[]) %}
                                    {% if iface_info and iface_info.addresses %}
                                        {% for addr in iface_info.addresses %}
                                            {% if addr.type == 'IPv4' %}
                                                {% set address_namespace.lines = address_namespace.lines + [addr.address] %}
                                            {% endif %}
                                        {% endfor %}
                                    {% endif %}
                                    {% set address_display = address_namespace.lines[:2] | join(', ') %}
                                    {% set status_up = iface.is_up if iface.is_up is not none else (iface_info.is_up if iface_info else None) %}
                                    <tr>
                                        <td><strong>{{ iface.name }}</strong></td>
                                        <td><span class="text-muted">{{ address_display or '—' }}</span></td>
                                        <td>{{ format_bytes(iface.bytes_recv or 0) }}</td>
                                        <td>{{ format_bytes(iface.bytes_sent or 0) }}</td>
                                        <td>
                                            {% if iface.speed_mbps %}
                                                {{ '%.0f'|format(iface.speed_mbps) }} Mb/s
                                            {% else %}
                                                —
                                            {% endif %}
                                        </td>
                                        <td>
                                            {% if status_up is sameas(true) %}
                                                <span class="badge bg-success status-badge">UP</span>
                                            {% elif status_up is sameas(false) %}
                                                <span class="badge bg-secondary status-badge">DOWN</span>
                                            {% else %}
                                                <span class="badge bg-secondary status-badge">Unknown</span>
                                            {% endif %}
                                        </td>
                                    </tr>
                                    {% endfor %}
                                </tbody>
                            </table>
                        </div>
                        {% if stats|length > 6 %}
                        <small class="text-muted">… and {{ stats|length - 6 }} more interfaces</small>
                        {% endif %}
                        {% else %}
                            {% if network.interfaces %}
                                {% for interface in network.interfaces[:3] %}
                                <div class="mb-2">
                                    <div class="d-flex justify-content-between align-items-center">
                                        <span class="metric-label">{{ interface.name or 'Unknown' }}</span>
                                        {% set status_class = 'success' if interface.is_up else 'secondary' %}
                                        <span class="badge bg-{{ status_class }} status-badge">{{ 'UP' if interface.is_up else 'DOWN' }}</span>
                                    </div>
                                    {% if interface.addresses %}
                                        {% for addr in interface.addresses[:2] %}
                                            {% if addr.type == 'IPv4' %}
                                            <small class="text-muted d-block">{{ addr.address or 'Unknown' }}</small>
                                            {% endif %}
                                        {% endfor %}
                                    {% endif %}
                                </div>
                                {% endfor %}
                                {% if network.interfaces|length > 3 %}
                                <small class="text-muted">… and {{ network.interfaces|length - 3 }} more interfaces</small>
                                {% endif %}
                                {% if traffic.error %}
                                <small class="text-muted d-block mt-2">Traffic counters unavailable: {{ traffic.error }}</small>
                                {% endif %}
                            {% else %}
                                <p class="text-muted mb-0">Network traffic statistics unavailable{% if traffic.error %}: {{ traffic.error }}{% endif %}</p>
                            {% endif %}
                        {% endif %}
                    </div>
                </div>
            </div>
        </div>

        {% set block_info = hardware_data.block_devices or {} %}
        {% set smart_info = smart or {} %}

        <!-- Storage Inventory & Health -->
        <div class="row mb-4">
            <div class="col-lg-8 mb-3" id="hardware-devices-card">
                <div class="card health-card h-100">
                    <div class="card-body">
                        <h5><i class="fas fa-database section-icon"></i> Storage Inventory</h5>

                        {% if block_info.available and (block_info.devices or []) %}
                        {% set disk_items = block_info.devices | selectattr('type', 'equalto', 'disk') | list %}
                        {% if block_info.summary %}
                        <div class="hardware-meta mb-2">
                            {{ block_info.summary.disks or 0 }} disks • {{ block_info.summary.partitions or 0 }} partitions{% if block_info.summary.virtual %} • {{ block_info.summary.virtual }} virtual{% endif %}
                        </div>
                        {% endif %}
                        <div class="table-responsive">
                            <table class="table table-sm table-hover device-inventory-table">
                                <thead class="table-light">
                                    <tr>
                                        <th scope="col">Device</th>
                                        <th scope="col">Details</th>
                                        <th scope="col">Mounts</th>
                                    </tr>
                                </thead>
                                <tbody>
                                    {% for disk in disk_items %}
                                    <tr>
                                        <td>
                                            <strong>{{ disk.path or ('/dev/' ~ (disk.name or 'unknown')) }}</strong>
                                            {% if disk.model %}<div class="hardware-meta">{{ disk.model }}</div>{% endif %}
                                            {% if disk.serial %}<div class="hardware-meta">Serial: {{ disk.serial }}</div>{% endif %}
                                            {% if disk.vendor %}<div class="hardware-meta">Vendor: {{ disk.vendor }}</div>{% endif %}
                                        </td>
                                        <td>
                                            <div class="hardware-meta">Size: {% if disk.size_bytes %}{{ format_bytes(disk.size_bytes) }}{% else %}Unknown{% endif %}</div>
                                            {% if disk.transport or disk.is_rotational is not none %}
                                            <div class="hardware-meta">
                                                {% if disk.transport %}{{ disk.transport|upper }}{% endif %}
                                                {% if disk.transport and disk.is_rotational is not none %} • {% endif %}
                                                {% if disk.is_rotational is sameas(true) %}HDD{% elif disk.is_rotational is sameas(false) %}SSD{% else %}Storage{% endif %}
                                            </div>
                                            {% endif %}
                                            {% if disk.is_read_only is sameas(true) %}<div class="hardware-meta text-danger">Read Only</div>{% endif %}
                                            {% if disk.is_removable is sameas(true) %}<div class="hardware-meta">Removable media</div>{% endif %}
                                        </td>
                                        <td>
                                            {% if disk.children %}
                                                {% for child in disk.children %}
                                                <div class="hardware-meta">
                                                    {{ child.path or ('/dev/' ~ (child.name or 'unknown')) }}
                                                    {% if child.filesystem %}<span class="text-muted"> ({{ child.filesystem }})</span>{% endif %}
                                                    {% if child.mountpoints %}<span class="text-muted"> → {{ child.mountpoints|join(', ') }}</span>{% endif %}
                                                </div>
                                                {% endfor %}
                                            {% else %}
                                                <span class="text-muted">—</span>
                                            {% endif %}
                                        </td>
                                    </tr>
                                    {% endfor %}
                                </tbody>
                            </table>
                        </div>
                        {% if disk_items|length == 0 %}
                        <p class="text-muted mb-0">No physical disks reported.</p>
                        {% endif %}
                        {% else %}
                        <div class="alert alert-warning mb-0 py-2">
                            Storage inventory unavailable{% if block_info.error %}: {{ block_info.error }}{% endif %}
                        </div>
                        {% endif %}
                    </div>
                </div>
            </div>

            <div class="col-lg-4 mb-3" id="smart-card">
                <div class="card health-card h-100">
                    <div class="card-body">
                        <h5><i class="fas fa-heartbeat section-icon"></i> Storage Health (S.M.A.R.T.)</h5>

                        {% if smart_info.available %}
                            {% set smart_devices = smart_info.devices or [] %}
                            {% if smart_devices %}
                                {% for device in smart_devices[:5] %}
                                    {% set status_raw = (device.overall_status or 'unknown')|lower %}
                                    {% if status_raw in ['passed', 'ok', 'healthy', 'success'] %}
                                        {% set badge_class = 'success' %}
                                        {% set status_label = 'Passed' %}
                                    {% elif status_raw in ['failed', 'fail', 'critical'] %}
                                        {% set badge_class = 'danger' %}
                                        {% set status_label = 'Failed' %}
                                    {% else %}
                                        {% set badge_class = 'warning' %}
                                        {% set status_label = device.overall_status or 'Unknown' %}
                                    {% endif %}
                                    <div class="mb-3">
                                        <div class="d-flex justify-content-between align-items-center">
                                            <div>
                                                <span class="metric-label">{{ device.path or device.name or 'Unknown device' }}</span>
                                                {% if device.model %}<div class="hardware-meta">{{ device.model }}</div>{% endif %}
                                                {% if device.serial %}<div class="hardware-meta">Serial: {{ device.serial }}</div>{% endif %}
                                            </div>
                                            <span class="badge bg-{{ badge_class }} smart-status-badge">{{ status_label }}</span>
                                        </div>
                                        <div class="hardware-meta">
                                            Temp: {% if device.temperature_celsius is not none %}{{ "%.0f"|format(device.temperature_celsius) }}°C{% else %}N/A{% endif %}
                                            {% if device.power_on_hours is not none %} • Power On: {{ device.power_on_hours }}h{% endif %}
                                        </div>
                                        <div class="hardware-meta">
                                            {% if device.reallocated_sector_count is not none %}Realloc: {{ device.reallocated_sector_count }}{% else %}Realloc: N/A{% endif %}
                                            {% if device.media_errors is not none %} • Media Errors: {{ device.media_errors }}{% endif %}
                                            {% if device.critical_warnings is not none %} • Warnings: {{ device.critical_warnings }}{% endif %}
                                        </div>
                                        {% if device.error %}<div class="hardware-meta text-muted">Note: {{ device.error }}</div>{% endif %}
                                    </div>
                                {% endfor %}
                                {% if smart_devices|length > 5 %}
                                <small class="text-muted">… and {{ smart_devices|length - 5 }} more devices</small>
                                {% endif %}
                            {% else %}
                                <p class="text-muted mb-0">No S.M.A.R.T. capable devices detected.</p>
                            {% endif %}
                        {% else %}
                            <div class="alert alert-warning mb-0 py-2">
                                S.M.A.R.T. data unavailable{% if smart_info.error %}: {{ smart_info.error }}{% endif %}
                            </div>
                        {% endif %}
                    </div>
                </div>
            </div>
        </div>

        <!-- Peripheral Inventory -->
        <div class="row mb-4">
            <div class="col-12" id="usb-card">
                <div class="card health-card">
                    <div class="card-body">
                        <h5><i class="fas fa-usb section-icon"></i> USB Devices</h5>

                        {% set usb_info = hardware_data.usb or {} %}
                        {% if usb_info.available and usb_info.devices %}
                            {% set usb_summary = usb_info.summary or {} %}
                            {% if usb_summary.devices %}
                            <div class="hardware-meta mb-2">
                                {{ usb_summary.devices }} devices{% if usb_summary.hubs %} • {{ usb_summary.hubs }} hubs{% endif %}
                            </div>
                            {% endif %}
                            <div class="table-responsive">
                                <table class="table table-sm table-hover usb-device-table">
                                    <thead class="table-light">
                                        <tr>
                                            <th scope="col">Device</th>
                                            <th scope="col">Description</th>
                                            <th scope="col">Speed</th>
                                            <th scope="col">Details</th>
                                        </tr>
                                    </thead>
                                    <tbody>
                                        {% for device in usb_info.devices[:10] %}
                                        <tr>
                                            <td>
                                                <strong>{{ device.path or 'Unknown' }}</strong>
                                                <div class="hardware-meta">ID {{ (device.vendor_id or '??') }}:{{ (device.product_id or '??') }}</div>
                                                {% if device.bus_number and device.device_number %}
                                                <div class="hardware-meta">Bus {{ device.bus_number }} • Device {{ device.device_number }}</div>
                                                {% endif %}
                                            </td>
                                            <td>
                                                {% if device.manufacturer %}<div class="hardware-meta">{{ device.manufacturer }}</div>{% endif %}
                                                {% if device.product %}
                                                    <div class="hardware-meta">{{ device.product }}</div>
                                                {% else %}
                                                    <div class="hardware-meta text-muted">Unknown device</div>
                                                {% endif %}
                                            </td>
                                            <td>
                                                {% if device.speed_mbps %}
                                                    {{ '%.0f'|format(device.speed_mbps) }} Mb/s
                                                {% else %}
                                                    —
                                                {% endif %}
                                                {% if device.interfaces %}
                                                    <div class="hardware-meta">Class: {{ device.interfaces|join(', ') }}</div>
                                                {% endif %}
                                            </td>
                                            <td>
                                                {% if device.driver %}<div class="hardware-meta">Driver: {{ device.driver }}</div>{% endif %}
                                                {% if device.serial %}<div class="hardware-meta">Serial: {{ device.serial }}</div>{% endif %}
                                                {% if device.is_hub %}<div class="hardware-meta">USB Hub</div>{% endif %}
                                            </td>
                                        </tr>
                                        {% endfor %}
                                    </tbody>
                                </table>
                            </div>
                            {% if usb_info.devices|length > 10 %}
                            <small class="text-muted">… and {{ usb_info.devices|length - 10 }} more devices</small>
                            {% endif %}
                        {% else %}
                            <div class="alert alert-warning mb-0 py-2">
                                {% if usb_info.error %}
                                    USB inventory unavailable: {{ usb_info.error }}
                                {% else %}
                                    No USB devices detected.
                                {% endif %}
                            </div>
                        {% endif %}
                    </div>
                </div>
            </div>
        </div>

        <!-- Container Details -->
        <div class="row mb-4">
            <div class="col-12" id="containers-details">
                <div class="card health-card">
                    <div class="card-body">
                        <h5><i class="fas fa-boxes section-icon"></i> Container Details</h5>

                        {% set containers_data = containers or {} %}
                        {% set container_items = containers_data.containers or [] %}

                        {% if containers_data.available and container_items %}
                        <div class="table-responsive">
                            <table class="table table-sm table-hover container-table">
                                <thead class="table-light">
                                    <tr>
                                        <th scope="col">Container</th>
                                        <th scope="col">Status</th>
                                        <th scope="col">Health</th>
                                        <th scope="col">Uptime</th>
                                        <th scope="col">Image</th>
                                    </tr>
                                </thead>
                                <tbody>
                                    {% for container in container_items %}
                                    {% set status_label = container.status or (container.state|upper if container.state else 'Unknown') %}
                                    {% set state = (container.state or '')|lower %}
                                    {% set health = (container.health or '')|lower %}
                                    {% if health == 'healthy' %}
                                        {% set status_class = 'success' %}
                                    {% elif health == 'unhealthy' %}
                                        {% set status_class = 'danger' %}
                                    {% elif state == 'running' %}
                                        {% set status_class = 'success' %}
                                    {% elif state in ['restarting', 'created', 'paused'] %}
                                        {% set status_class = 'warning' %}
                                    {% elif state in ['exited', 'dead'] %}
                                        {% set status_class = 'secondary' %}
                                    {% else %}
                                        {% set status_class = 'secondary' %}
                                    {% endif %}
                                    <tr>
                                        <td>
                                            <strong>{{ container.display_name or container.name }}</strong>
                                            {% if container.service %}
                                            <div class="container-meta">Service: {{ container.service }}</div>
                                            {% endif %}
                                            {% if container.project %}
                                            <div class="container-meta">Project: {{ container.project }}</div>
                                            {% endif %}
                                        </td>
                                        <td>
                                            <span class="badge bg-{{ status_class }} status-badge">{{ status_label }}</span>
                                        </td>
                                        <td>
                                            {% if container.health %}
                                                {% if container.health == 'healthy' %}
                                                <span class="badge bg-success status-badge">Healthy</span>
                                                {% elif container.health == 'unhealthy' %}
                                                <span class="badge bg-danger status-badge">Unhealthy</span>
                                                {% elif container.health == 'starting' %}
                                                <span class="badge bg-warning status-badge">Starting</span>
                                                {% else %}
                                                <span class="badge bg-secondary status-badge">{{ container.health }}</span>
                                                {% endif %}
                                            {% else %}
                                                <span class="text-muted">—</span>
                                            {% endif %}
                                        </td>
                                        <td><span class="metric-value">{{ container.running_for or '—' }}</span></td>
                                        <td>
                                            {% if container.image %}
                                            <div class="container-image">{{ container.image }}</div>
                                            {% else %}
                                            <span class="text-muted">—</span>
                                            {% endif %}
                                            {% if container.ports %}
                                            <div class="container-meta">Ports: {{ container.ports }}</div>
                                            {% endif %}
                                        </td>
                                    </tr>
                                    {% endfor %}
                                </tbody>
                            </table>
                        </div>
                        {% else %}
                        <p class="text-muted mb-0">
                            {% if containers_data.available %}
                                No container information detected for the current engine.
                            {% elif containers_data.error %}
                                Container details unavailable: {{ containers_data.error }}
                            {% else %}
                                Container details unavailable.
                            {% endif %}
                        </p>
                        {% endif %}
                    </div>
                </div>
            </div>
        </div>

        {% set block_info = hardware_data.block_devices or {} %}
        {% set smart_info = smart or {} %}

        <!-- Storage Inventory & Health -->
        <div class="row mb-4">
            <div class="col-lg-8 mb-3" id="hardware-devices-card">
                <div class="card health-card h-100">
                    <div class="card-body">
                        <h5><i class="fas fa-database section-icon"></i> Storage Inventory</h5>

                        {% if block_info.available and (block_info.devices or []) %}
                        {% set disk_items = block_info.devices | selectattr('type', 'equalto', 'disk') | list %}
                        {% if block_info.summary %}
                        <div class="hardware-meta mb-2">
                            {{ block_info.summary.disks or 0 }} disks • {{ block_info.summary.partitions or 0 }} partitions{% if block_info.summary.virtual %} • {{ block_info.summary.virtual }} virtual{% endif %}
                        </div>
                        {% endif %}
                        <div class="table-responsive">
                            <table class="table table-sm table-hover device-inventory-table">
                                <thead class="table-light">
                                    <tr>
                                        <th scope="col">Device</th>
                                        <th scope="col">Details</th>
                                        <th scope="col">Mounts</th>
                                    </tr>
                                </thead>
                                <tbody>
                                    {% for disk in disk_items %}
                                    <tr>
                                        <td>
                                            <strong>{{ disk.path or ('/dev/' ~ (disk.name or 'unknown')) }}</strong>
                                            {% if disk.model %}<div class="hardware-meta">{{ disk.model }}</div>{% endif %}
                                            {% if disk.serial %}<div class="hardware-meta">Serial: {{ disk.serial }}</div>{% endif %}
                                            {% if disk.vendor %}<div class="hardware-meta">Vendor: {{ disk.vendor }}</div>{% endif %}
                                        </td>
                                        <td>
                                            <div class="hardware-meta">Size: {% if disk.size_bytes %}{{ format_bytes(disk.size_bytes) }}{% else %}Unknown{% endif %}</div>
                                            {% if disk.transport or disk.is_rotational is not none %}
                                            <div class="hardware-meta">
                                                {% if disk.transport %}{{ disk.transport|upper }}{% endif %}
                                                {% if disk.transport and disk.is_rotational is not none %} • {% endif %}
                                                {% if disk.is_rotational is sameas(true) %}HDD{% elif disk.is_rotational is sameas(false) %}SSD{% else %}Storage{% endif %}
                                            </div>
                                            {% endif %}
                                            {% if disk.is_read_only is sameas(true) %}<div class="hardware-meta text-danger">Read Only</div>{% endif %}
                                            {% if disk.is_removable is sameas(true) %}<div class="hardware-meta">Removable media</div>{% endif %}
                                        </td>
                                        <td>
                                            {% if disk.children %}
                                                {% for child in disk.children %}
                                                <div class="hardware-meta">
                                                    {{ child.path or ('/dev/' ~ (child.name or 'unknown')) }}
                                                    {% if child.filesystem %}<span class="text-muted"> ({{ child.filesystem }})</span>{% endif %}
                                                    {% if child.mountpoints %}<span class="text-muted"> → {{ child.mountpoints|join(', ') }}</span>{% endif %}
                                                </div>
                                                {% endfor %}
                                            {% else %}
                                                <span class="text-muted">—</span>
                                            {% endif %}
                                        </td>
                                    </tr>
                                    {% endfor %}
                                </tbody>
                            </table>
                        </div>
                        {% if disk_items|length == 0 %}
                        <p class="text-muted mb-0">No physical disks reported.</p>
                        {% endif %}
                        {% else %}
                        <div class="alert alert-warning mb-0 py-2">
                            Storage inventory unavailable{% if block_info.error %}: {{ block_info.error }}{% endif %}
                        </div>
                        {% endif %}
                    </div>
                </div>
            </div>

            <div class="col-lg-4 mb-3" id="smart-card">
                <div class="card health-card h-100">
                    <div class="card-body">
                        <h5><i class="fas fa-heartbeat section-icon"></i> Storage Health (S.M.A.R.T.)</h5>

                        {% if smart_info.available %}
                            {% set smart_devices = smart_info.devices or [] %}
                            {% if smart_devices %}
                                {% for device in smart_devices[:5] %}
                                    {% set status_raw = (device.overall_status or 'unknown')|lower %}
                                    {% if status_raw in ['passed', 'ok', 'healthy', 'success'] %}
                                        {% set badge_class = 'success' %}
                                        {% set status_label = 'Passed' %}
                                    {% elif status_raw in ['failed', 'fail', 'critical'] %}
                                        {% set badge_class = 'danger' %}
                                        {% set status_label = 'Failed' %}
                                    {% else %}
                                        {% set badge_class = 'warning' %}
                                        {% set status_label = device.overall_status or 'Unknown' %}
                                    {% endif %}
                                    <div class="mb-3">
                                        <div class="d-flex justify-content-between align-items-center">
                                            <div>
                                                <span class="metric-label">{{ device.path or device.name or 'Unknown device' }}</span>
                                                {% if device.model %}<div class="hardware-meta">{{ device.model }}</div>{% endif %}
                                                {% if device.serial %}<div class="hardware-meta">Serial: {{ device.serial }}</div>{% endif %}
                                            </div>
                                            <span class="badge bg-{{ badge_class }} smart-status-badge">{{ status_label }}</span>
                                        </div>
                                        <div class="hardware-meta">
                                            Temp: {% if device.temperature_celsius is not none %}{{ "%.0f"|format(device.temperature_celsius) }}°C{% else %}N/A{% endif %}
                                            {% if device.power_on_hours is not none %} • Power On: {{ device.power_on_hours }}h{% endif %}
                                        </div>
                                        <div class="hardware-meta">
                                            {% if device.reallocated_sector_count is not none %}Realloc: {{ device.reallocated_sector_count }}{% else %}Realloc: N/A{% endif %}
                                            {% if device.media_errors is not none %} • Media Errors: {{ device.media_errors }}{% endif %}
                                            {% if device.critical_warnings is not none %} • Warnings: {{ device.critical_warnings }}{% endif %}
                                        </div>
                                        {% set host_writes = device.host_writes_bytes or device.data_units_written_bytes %}
                                        {% set host_reads = device.host_reads_bytes or device.data_units_read_bytes %}
                                        {% if host_writes is not none or host_reads is not none or device.percentage_used is not none %}
                                        <div class="hardware-meta">
                                            {% if host_writes is not none %}Host Writes: {{ format_bytes(host_writes) }}{% endif %}
                                            {% if host_reads is not none %}{% if host_writes is not none %} • {% endif %}Host Reads: {{ format_bytes(host_reads) }}{% endif %}
                                            {% if device.percentage_used is not none %}{% if host_writes is not none or host_reads is not none %} • {% endif %}Wear: {{ device.percentage_used }}%{% endif %}
                                        </div>
                                        {% endif %}
                                        {% if device.power_cycle_count is not none or device.unsafe_shutdowns is not none %}
                                        <div class="hardware-meta">
                                            {% if device.power_cycle_count is not none %}Power Cycles: {{ device.power_cycle_count }}{% endif %}
                                            {% if device.unsafe_shutdowns is not none %}{% if device.power_cycle_count is not none %} • {% endif %}Unsafe Shutdowns: {{ device.unsafe_shutdowns }}{% endif %}
                                        </div>
                                        {% endif %}
                                        {% if device.error %}<div class="hardware-meta text-muted">Note: {{ device.error }}</div>{% endif %}
                                    </div>
                                {% endfor %}
                                {% if smart_devices|length > 5 %}
                                <small class="text-muted">… and {{ smart_devices|length - 5 }} more devices</small>
                                {% endif %}
                            {% else %}
                                <p class="text-muted mb-0">No S.M.A.R.T. capable devices detected.</p>
                            {% endif %}
                        {% else %}
                            <div class="alert alert-warning mb-0 py-2">
                                S.M.A.R.T. data unavailable{% if smart_info.error %}: {{ smart_info.error }}{% endif %}
                            </div>
                        {% endif %}
                    </div>
                </div>
            </div>
        </div>

        <!-- Container Details -->
        <div class="row mb-4">
            <div class="col-12" id="containers-details">
                <div class="card health-card">
                    <div class="card-body">
                        <h5><i class="fas fa-boxes section-icon"></i> Container Details</h5>

                        {% set containers_data = containers or {} %}
                        {% set container_items = containers_data.containers or [] %}

                        {% if containers_data.available and container_items %}
                        <div class="table-responsive">
                            <table class="table table-sm table-hover container-table">
                                <thead class="table-light">
                                    <tr>
                                        <th scope="col">Container</th>
                                        <th scope="col">Status</th>
                                        <th scope="col">Health</th>
                                        <th scope="col">Uptime</th>
                                        <th scope="col">Image</th>
                                    </tr>
                                </thead>
                                <tbody>
                                    {% for container in container_items %}
                                    {% set status_label = container.status or (container.state|upper if container.state else 'Unknown') %}
                                    {% set state = (container.state or '')|lower %}
                                    {% set health = (container.health or '')|lower %}
                                    {% if health == 'healthy' %}
                                        {% set status_class = 'success' %}
                                    {% elif health == 'unhealthy' %}
                                        {% set status_class = 'danger' %}
                                    {% elif state == 'running' %}
                                        {% set status_class = 'success' %}
                                    {% elif state in ['restarting', 'created', 'paused'] %}
                                        {% set status_class = 'warning' %}
                                    {% elif state in ['exited', 'dead'] %}
                                        {% set status_class = 'secondary' %}
                                    {% else %}
                                        {% set status_class = 'secondary' %}
                                    {% endif %}
                                    <tr>
                                        <td>
                                            <strong>{{ container.display_name or container.name }}</strong>
                                            {% if container.service %}
                                            <div class="container-meta">Service: {{ container.service }}</div>
                                            {% endif %}
                                            {% if container.project %}
                                            <div class="container-meta">Project: {{ container.project }}</div>
                                            {% endif %}
                                        </td>
                                        <td>
                                            <span class="badge bg-{{ status_class }} status-badge">{{ status_label }}</span>
                                        </td>
                                        <td>
                                            {% if container.health %}
                                                {% if container.health == 'healthy' %}
                                                <span class="badge bg-success status-badge">Healthy</span>
                                                {% elif container.health == 'unhealthy' %}
                                                <span class="badge bg-danger status-badge">Unhealthy</span>
                                                {% elif container.health == 'starting' %}
                                                <span class="badge bg-warning status-badge">Starting</span>
                                                {% else %}
                                                <span class="badge bg-secondary status-badge">{{ container.health }}</span>
                                                {% endif %}
                                            {% else %}
                                                <span class="text-muted">—</span>
                                            {% endif %}
                                        </td>
                                        <td><span class="metric-value">{{ container.running_for or '—' }}</span></td>
                                        <td>
                                            {% if container.image %}
                                            <div class="container-image">{{ container.image }}</div>
                                            {% else %}
                                            <span class="text-muted">—</span>
                                            {% endif %}
                                            {% if container.ports %}
                                            <div class="container-meta">Ports: {{ container.ports }}</div>
                                            {% endif %}
                                        </td>
                                    </tr>
                                    {% endfor %}
                                </tbody>
                            </table>
                        </div>
                        {% else %}
                        <p class="text-muted mb-0">
                            {% if containers_data.available %}
                                No container information detected for the current engine.
                            {% elif containers_data.error %}
                                Container details unavailable: {{ containers_data.error }}
                            {% else %}
                                Container details unavailable.
                            {% endif %}
                        </p>
                        {% endif %}
                    </div>
                </div>
            </div>
        </div>

        <!-- Process Information -->
        <div class="row">
            <div class="col-12" id="processes-card">
                <div class="card health-card">
                    <div class="card-body">
                        <h5><i class="fas fa-tasks section-icon"></i> Top Processes (CPU Usage)</h5>
                        
                        {% if processes.top_processes %}
                        <div class="table-responsive">
                            <table class="table table-sm table-hover">
                                <thead class="table-light">
                                    <tr>
                                        <th>PID</th>
                                        <th>Process Name</th>
                                        <th>CPU %</th>
                                        <th>Memory %</th>
                                        <th>User</th>
                                    </tr>
                                </thead>
                                <tbody>
                                    {% for proc in processes.top_processes[:10] %}
                                    <tr>
                                        <td><code>{{ proc.pid or 'N/A' }}</code></td>
                                        <td>
                                            <span title="{{ proc.name or 'Unknown' }}">
                                                {% if proc.name and proc.name|length > 20 %}
                                                    {{ proc.name[:20] }}...
                                                {% else %}
                                                    {{ proc.name or 'Unknown' }}
                                                {% endif %}
                                            </span>
                                        </td>
                                        <td>
                                            <span class="metric-value">{{ "%.1f"|format(proc.cpu_percent or 0) }}%</span>
                                        </td>
                                        <td>
                                            <span class="metric-value">{{ "%.1f"|format(proc.memory_percent or 0) }}%</span>
                                        </td>
                                        <td><small class="text-muted">{{ proc.username or 'N/A' }}</small></td>
                                    </tr>
                                    {% endfor %}
                                </tbody>
                            </table>
                        </div>
                        {% else %}
                        <p class="text-muted text-center py-3">No process information available</p>
                        {% endif %}
                    </div>
                </div>
            </div>
        </div>

        <!-- Temperature Sensors (if available) -->
        <div class="row mt-4 {% if not temperature %}d-none{% endif %}" id="temperature-section">
            {% if temperature %}
            <div class="col-12">
                <div class="card health-card">
                    <div class="card-body">
                        <h5><i class="fas fa-thermometer-half section-icon"></i> Temperature Sensors</h5>
                        <div class="row">
                            {% for sensor_name, entries in temperature.items() %}
                            <div class="col-md-4 mb-3">
                                <h6 class="text-muted">{{ sensor_name }}</h6>
                                {% for entry in entries %}
                                <div class="metric-row">
                                    <span class="metric-label">{{ entry.label or 'Sensor' }}:</span>
                                    <span class="metric-value">
                                        {{ "%.1f"|format(entry.current) }}°C
                                        {% if entry.critical and entry.current > entry.critical * 0.8 %}
                                            <span class="badge bg-warning ms-1">Hot</span>
                                        {% endif %}
                                    </span>
                                </div>
                                {% if entry.high or entry.critical %}
                                <small class="text-muted">
                                    {% if entry.high %}High: {{ "%.1f"|format(entry.high) }}°C{% endif %}
                                    {% if entry.critical %}{% if entry.high %} • {% endif %}Critical: {{ "%.1f"|format(entry.critical) }}°C{% endif %}
                                </small>
                                {% endif %}
                                {% endfor %}
                            </div>
                            {% endfor %}
                        </div>
                    </div>
                </div>
            </div>
            {% endif %}
        </div>
    </div>

    <!-- Auto-refresh button -->
    <button class="btn btn-primary refresh-btn refresh-trigger" type="button" title="Refresh system data">
        <i class="fas fa-sync-alt"></i>
    </button>
</div>
{% endblock %}

{% block scripts %}
    <script>
        const initialHealthData = {{ health_data_json | safe }} || {};
        const REFRESH_INTERVAL_MS = 30000;
        let lastUpdatedTime = null;

        function escapeHtml(value) {
            if (value === null || value === undefined) {
                return '';
            }
            return String(value)
                .replace(/&/g, '&amp;')
                .replace(/</g, '&lt;')
                .replace(/>/g, '&gt;')
                .replace(/"/g, '&quot;')
                .replace(/'/g, '&#39;');
        }

        function toNumber(value, fallback = 0) {
            const numberValue = Number(value);
            return Number.isFinite(numberValue) ? numberValue : fallback;
        }

        function formatBytes(bytes) {
            const numeric = toNumber(bytes, 0);
            if (numeric <= 0) {
                return '0 B';
            }
            const units = ['B', 'KB', 'MB', 'GB', 'TB', 'PB'];
            const exponent = Math.min(Math.floor(Math.log(numeric) / Math.log(1024)), units.length - 1);
            const value = numeric / Math.pow(1024, exponent);
            const precision = value >= 10 || exponent === 0 ? 0 : 1;
            return `${value.toFixed(precision)} ${units[exponent]}`;
        }

        function formatUptime(seconds) {
            const numeric = toNumber(seconds, 0);
            if (numeric <= 0) {
                return '0s';
            }
            let remaining = Math.floor(numeric);
            const days = Math.floor(remaining / 86400);
            remaining -= days * 86400;
            const hours = Math.floor(remaining / 3600);
            remaining -= hours * 3600;
            const minutes = Math.floor(remaining / 60);
            remaining -= minutes * 60;
            const parts = [];
            if (days) {
                parts.push(`${days}d`);
            }
            if (hours) {
                parts.push(`${hours}h`);
            }
            if (minutes) {
                parts.push(`${minutes}m`);
            }
            parts.push(`${remaining}s`);
            return parts.join(' ');
        }

        function formatPercent(value) {
            const numeric = toNumber(value, 0);
            return numeric.toFixed(1);
        }

        function setElementText(id, text) {
            const element = document.getElementById(id);
            if (element) {
                element.textContent = text;
            }
        }

        function updateCurrentTimeDisplay() {
            const element = document.getElementById('current-time');
            if (!element || !lastUpdatedTime) {
                return;
            }

            const now = new Date();
            const secondsAgo = Math.max(0, Math.floor((now.getTime() - lastUpdatedTime.getTime()) / 1000));
            const formattedTime = lastUpdatedTime.toLocaleTimeString();
            element.textContent = `${formattedTime} (${secondsAgo}s ago)`;
        }

        function showError(message) {
            const alertElement = document.getElementById('refresh-error');
            if (!alertElement) {
                return;
            }
            alertElement.textContent = message;
            alertElement.classList.remove('d-none');
        }

        function hideError() {
            const alertElement = document.getElementById('refresh-error');
            if (!alertElement) {
                return;
            }
            alertElement.textContent = '';
            alertElement.classList.add('d-none');
        }

        function setRefreshing(isRefreshing) {
            const buttons = document.querySelectorAll('.refresh-trigger');
            buttons.forEach((button) => {
                if (isRefreshing) {
                    if (!button.dataset.originalContent) {
                        button.dataset.originalContent = button.innerHTML;
                    }
                    button.innerHTML = '<i class="fas fa-spinner fa-spin"></i>';
                    button.disabled = true;
                } else {
                    const original = button.dataset.originalContent;
                    button.innerHTML = original || '<i class="fas fa-sync-alt"></i>';
                    if (original) {
                        delete button.dataset.originalContent;
                    }
                    button.disabled = false;
                }
            });
        }

        function joinLoadAverages(loadAverages) {
            if (!Array.isArray(loadAverages) || !loadAverages.length) {
                return 'N/A';
            }
            return loadAverages.map((value) => formatPercent(value)).join(', ');
        }

        function updateOverview(data) {
            const system = data.system || {};
            const processes = data.processes || {};
            const loadAverages = Array.isArray(data.load_averages) ? data.load_averages : [];

            setElementText('hostname-value', system.hostname || 'Unknown');
            let distributionText = '';
            if (system.os_pretty_name) {
                distributionText = system.os_pretty_name;
            } else {
                const parts = [];
                if (system.distribution) {
                    parts.push(system.distribution);
                } else if (system.system) {
                    parts.push(system.system);
                }
                if (system.distribution_version) {
                    parts.push(system.distribution_version);
                } else if (system.release) {
                    parts.push(system.release);
                }
                distributionText = parts.join(' ').trim();
            }
            setElementText('distribution-value', distributionText || 'Unknown');

            const kernelRelease = system.kernel_release || system.release || '';
            let kernelText = kernelRelease || 'Unknown';
            if (system.kernel_version && system.kernel_version !== kernelRelease) {
                kernelText = `${kernelText} (${system.kernel_version})`;
            }
            setElementText('kernel-value', kernelText);

            setElementText('architecture-value', system.machine || 'Unknown');
            setElementText('uptime-value', formatUptime(system.uptime_seconds));
            setElementText('load-average-value', joinLoadAverages(loadAverages));

            const totalProcesses = toNumber(processes.total_processes, 0);
            const runningProcesses = toNumber(processes.running_processes, 0);
            setElementText('processes-summary', `${totalProcesses} total (${runningProcesses} running)`);

            const virtualization = system.virtualization ? String(system.virtualization) : 'Bare metal';
            setElementText('virtualization-value', virtualization);
        }

        function renderCpuCard(cpu) {
            const usage = toNumber(cpu.cpu_usage_percent, 0);
            const cpuClass = usage > 80 ? 'danger' : usage > 50 ? 'warning' : 'success';
            const progressClass = usage > 80 ? 'bg-danger' : usage > 50 ? 'bg-warning' : 'bg-success';
            const perCoreUsage = Array.isArray(cpu.cpu_usage_per_core) ? cpu.cpu_usage_per_core : [];

            let perCoreHtml = '';
            if (perCoreUsage.length && perCoreUsage.length <= 8) {
                const perCoreRows = perCoreUsage
                    .map((value, index) => `
                            <div class="col-6 col-lg-12 col-xl-6">
                                <small>
                                    <div class="d-flex justify-content-between">
                                        <span>Core ${index}</span>
                                        <span class="metric-value">${formatPercent(value)}%</span>
                                    </div>
                                </small>
                            </div>
                        `)
                    .join('');
                perCoreHtml = `
                    <hr>
                    <h6 class="text-muted">Per-Core Usage</h6>
                    <div class="row">
                        ${perCoreRows}
                    </div>
                `;
            }

            return `
                <div class="card health-card ${cpuClass} h-100">
                    <div class="card-body">
                        <h5><i class="fas fa-microchip section-icon"></i> CPU Usage</h5>

                        <div class="d-flex justify-content-between align-items-center mb-2">
                            <span class="metric-label">Overall Usage</span>
                            <span class="badge bg-${usage > 80 ? 'danger' : usage > 50 ? 'warning' : 'success'}">
                                ${formatPercent(usage)}%
                            </span>
                        </div>
                        <div class="progress progress-sm mb-3">
                            <div class="progress-bar ${progressClass}" style="width: ${Math.min(100, Math.max(0, usage))}%"></div>
                        </div>

                        <div class="row">
                            <div class="col-6">
                                <small>
                                    <div class="metric-row">
                                        <span class="metric-label">Physical Cores:</span>
                                        <span class="metric-value">${cpu.physical_cores ?? 'N/A'}</span>
                                    </div>
                                    <div class="metric-row">
                                        <span class="metric-label">Total Cores:</span>
                                        <span class="metric-value">${cpu.total_cores ?? 'N/A'}</span>
                                    </div>
                                </small>
                            </div>
                            <div class="col-6">
                                <small>
                                    <div class="metric-row">
                                        <span class="metric-label">Max Freq:</span>
                                        <span class="metric-value">${toNumber(cpu.max_frequency, 0).toFixed(0)} MHz</span>
                                    </div>
                                    <div class="metric-row">
                                        <span class="metric-label">Current:</span>
                                        <span class="metric-value">${toNumber(cpu.current_frequency, 0).toFixed(0)} MHz</span>
                                    </div>
                                </small>
                            </div>
                        </div>
                        ${perCoreHtml}
                    </div>
                </div>
            `;
        }

        function renderMemoryCard(memory) {
            const usage = toNumber(memory.percentage, 0);
            const memoryClass = usage > 90 ? 'danger' : usage > 75 ? 'warning' : 'success';
            const progressClass = usage > 90 ? 'bg-danger' : usage > 75 ? 'bg-warning' : 'bg-success';
            const swapUsage = toNumber(memory.swap_percentage, 0);

            const swapSection = memory.swap_total && toNumber(memory.swap_total, 0) > 0
                ? `
                        <div class="d-flex justify-content-between align-items-center mb-2 mt-3">
                            <span class="metric-label">Swap Usage</span>
                            <span class="badge bg-info">${formatPercent(swapUsage)}%</span>
                        </div>
                        <div class="progress progress-sm mb-2">
                            <div class="progress-bar bg-info" style="width: ${Math.min(100, Math.max(0, swapUsage))}%"></div>
                        </div>
                        <small class="text-muted">${formatBytes(memory.swap_used)} / ${formatBytes(memory.swap_total)}</small>
                    `
                : '';

            return `
                <div class="card health-card ${memoryClass} h-100">
                    <div class="card-body">
                        <h5><i class="fas fa-memory section-icon"></i> Memory Usage</h5>

                        <div class="d-flex justify-content-between align-items-center mb-2">
                            <span class="metric-label">RAM Usage</span>
                            <span class="badge bg-${usage > 90 ? 'danger' : usage > 75 ? 'warning' : 'success'}">${formatPercent(usage)}%</span>
                        </div>
                        <div class="progress progress-sm mb-2">
                            <div class="progress-bar ${progressClass}" style="width: ${Math.min(100, Math.max(0, usage))}%"></div>
                        </div>
                        <small class="text-muted">${formatBytes(memory.used)} / ${formatBytes(memory.total)}</small>
                        ${swapSection}
                        <hr>
                        <div class="row">
                            <div class="col-6">
                                <small>
                                    <div class="metric-row">
                                        <span class="metric-label">Available:</span>
                                        <span class="metric-value">${formatBytes(memory.available)}</span>
                                    </div>
                                </small>
                            </div>
                            <div class="col-6">
                                <small>
                                    <div class="metric-row">
                                        <span class="metric-label">Free:</span>
                                        <span class="metric-value">${formatBytes(memory.free)}</span>
                                    </div>
                                </small>
                            </div>
                        </div>
                    </div>
                </div>
            `;
        }

        function renderCpuHardwareCard(hardwareCpu) {
            const cpu = hardwareCpu && typeof hardwareCpu === 'object' ? hardwareCpu : {};
            const model = escapeHtml(cpu.model_name || cpu.processor || 'Unknown');
            const vendor = escapeHtml(cpu.vendor_id || 'Unknown');
            const architecture = escapeHtml(cpu.architecture || 'Unknown');
            const virtualization = cpu.supports_virtualization;
            const virtualizationLabel = virtualization === true
                ? 'Supported'
                : virtualization === false
                    ? 'Not detected'
                    : 'Unknown';

            const maxFreq = toNumber(cpu.max_frequency, 0);
            const minFreq = toNumber(cpu.min_frequency, 0);
            const maxFreqLabel = maxFreq > 0 ? `${maxFreq.toFixed(0)} MHz` : 'Unknown';
            const minFreqLabel = minFreq > 0 ? `${minFreq.toFixed(0)} MHz` : 'Unknown';

            const cacheSize = cpu.cache_size ? escapeHtml(String(cpu.cache_size)) : '';
            const microcode = cpu.microcode ? escapeHtml(String(cpu.microcode)) : '';

            const flagList = Array.isArray(cpu.flags) ? cpu.flags : [];
            const flagBadges = flagList
                .slice(0, 16)
                .map((flag) => `<span class="hardware-badge">${escapeHtml(flag)}</span>`) 
                .join('');
            const extraFlags = flagList.length > 16
                ? `<small class="text-muted d-block mt-1">+ ${flagList.length - 16} additional flags</small>`
                : '';
            const flagSection = flagList.length
                ? `
                        <hr>
                        <h6 class="text-muted">Feature Flags</h6>
                        <div>
                            ${flagBadges}
                            ${extraFlags}
                        </div>
                    `
                : '';

            const cacheSection = cacheSize || microcode
                ? `
                        <hr>
                        <div class="row">
                            ${cacheSize
                                ? `
                                    <div class="col-sm-6">
                                        <div class="metric-row">
                                            <span class="metric-label">Cache Size:</span>
                                            <span class="metric-value">${cacheSize}</span>
                                        </div>
                                    </div>
                                `
                                : ''}
                            ${microcode
                                ? `
                                    <div class="col-sm-6">
                                        <div class="metric-row">
                                            <span class="metric-label">Microcode:</span>
                                            <span class="metric-value">${microcode}</span>
                                        </div>
                                    </div>
                                `
                                : ''}
                        </div>
                    `
                : '';

            return `
                <div class="card health-card h-100">
                    <div class="card-body">
                        <h5><i class="fas fa-microchip section-icon"></i> CPU Details</h5>

                        <div class="metric-row">
                            <span class="metric-label">Model:</span>
                            <span class="metric-value">${model}</span>
                        </div>
                        <div class="metric-row">
                            <span class="metric-label">Vendor:</span>
                            <span class="metric-value">${vendor}</span>
                        </div>
                        <div class="metric-row">
                            <span class="metric-label">Architecture:</span>
                            <span class="metric-value">${architecture}</span>
                        </div>
                        <div class="metric-row">
                            <span class="metric-label">Virtualization:</span>
                            <span class="metric-value">${virtualizationLabel}</span>
                        </div>

                        <div class="row">
                            <div class="col-sm-6">
                                <div class="metric-row">
                                    <span class="metric-label">Physical Cores:</span>
                                    <span class="metric-value">${cpu.physical_cores ?? 'N/A'}</span>
                                </div>
                                <div class="metric-row">
                                    <span class="metric-label">Logical Cores:</span>
                                    <span class="metric-value">${cpu.logical_cores ?? 'N/A'}</span>
                                </div>
                            </div>
                            <div class="col-sm-6">
                                <div class="metric-row">
                                    <span class="metric-label">Max Frequency:</span>
                                    <span class="metric-value">${maxFreqLabel}</span>
                                </div>
                                <div class="metric-row">
                                    <span class="metric-label">Min Frequency:</span>
                                    <span class="metric-value">${minFreqLabel}</span>
                                </div>
                            </div>
                        </div>

                        ${cacheSection}
                        ${flagSection}
                    </div>
                </div>
            `;
        }

        function renderPlatformCard(platform) {
            const data = platform && typeof platform === 'object' ? platform : {};
            const manufacturer = escapeHtml(data.sys_vendor || data.board_vendor || 'Unknown');
            const product = escapeHtml(data.product_name || 'Unknown');
            const productVersion = data.product_version ? `<div class="metric-row"><span class="metric-label">Version:</span><span class="metric-value">${escapeHtml(String(data.product_version))}</span></div>` : '';
            const productSerial = data.product_serial ? `<div class="metric-row"><span class="metric-label">Serial:</span><span class="metric-value">${escapeHtml(String(data.product_serial))}</span></div>` : '';
            const boardName = escapeHtml(data.board_name || 'Unknown');
            const boardVersion = data.board_version ? `<div class="metric-row"><span class="metric-label">Board Version:</span><span class="metric-value">${escapeHtml(String(data.board_version))}</span></div>` : '';
            const assetTag = data.chassis_asset_tag ? `<div class="metric-row"><span class="metric-label">Asset Tag:</span><span class="metric-value">${escapeHtml(String(data.chassis_asset_tag))}</span></div>` : '';
            const biosVendor = escapeHtml(data.bios_vendor || 'Unknown');
            const biosVersion = escapeHtml(data.bios_version || 'Unknown');
            const biosDate = escapeHtml(data.bios_date || 'Unknown');

            return `
                <div class="card health-card h-100">
                    <div class="card-body">
                        <h5><i class="fas fa-desktop section-icon"></i> Platform &amp; Firmware</h5>

                        <div class="metric-row">
                            <span class="metric-label">Manufacturer:</span>
                            <span class="metric-value">${manufacturer}</span>
                        </div>
                        <div class="metric-row">
                            <span class="metric-label">Product:</span>
                            <span class="metric-value">${product}</span>
                        </div>
                        ${productVersion}
                        ${productSerial}

                        <hr>
                        <div class="metric-row">
                            <span class="metric-label">Mainboard:</span>
                            <span class="metric-value">${boardName}</span>
                        </div>
                        ${boardVersion}
                        ${assetTag}

                        <hr>
                        <div class="metric-row">
                            <span class="metric-label">BIOS Vendor:</span>
                            <span class="metric-value">${biosVendor}</span>
                        </div>
                        <div class="metric-row">
                            <span class="metric-label">BIOS Version:</span>
                            <span class="metric-value">${biosVersion}</span>
                        </div>
                        <div class="metric-row">
                            <span class="metric-label">BIOS Date:</span>
                            <span class="metric-value">${biosDate}</span>
                        </div>
                    </div>
                </div>
            `;
        }

        function renderHardwareInventoryCard(blockInfo) {
            const info = blockInfo && typeof blockInfo === 'object' ? blockInfo : {};
            const available = Boolean(info.available);
            const devices = Array.isArray(info.devices) ? info.devices : [];

            if (!available || devices.length === 0) {
                const error = info.error ? `: ${escapeHtml(info.error)}` : '';
                return `
                    <div class="card health-card h-100">
                        <div class="card-body">
                            <h5><i class="fas fa-database section-icon"></i> Storage Inventory</h5>
                            <div class="alert alert-warning mb-0 py-2">Storage inventory unavailable${error}</div>
                        </div>
                    </div>
                `;
            }

            const disks = devices.filter((device) => String(device.type || '').toLowerCase() === 'disk');
            const summary = info.summary && typeof info.summary === 'object' ? info.summary : {};
            const summaryParts = [];
            if (summary.disks !== undefined) {
                summaryParts.push(`${toNumber(summary.disks, 0)} disks`);
            }
            if (summary.partitions !== undefined) {
                summaryParts.push(`${toNumber(summary.partitions, 0)} partitions`);
            }
            if (summary.virtual) {
                summaryParts.push(`${toNumber(summary.virtual, 0)} virtual`);
            }
            const summaryHtml = summaryParts.length
                ? `<div class="hardware-meta mb-2">${summaryParts.map((part) => escapeHtml(part)).join(' • ')}</div>`
                : '';

            const rows = disks
                .map((disk) => {
                    const name = disk && typeof disk === 'object' ? disk : {};
                    const devicePath = escapeHtml(name.path || (name.name ? `/dev/${name.name}` : 'unknown'));
                    const model = name.model ? `<div class="hardware-meta">${escapeHtml(name.model)}</div>` : '';
                    const serial = name.serial ? `<div class="hardware-meta">Serial: ${escapeHtml(name.serial)}</div>` : '';
                    const vendor = name.vendor ? `<div class="hardware-meta">Vendor: ${escapeHtml(name.vendor)}</div>` : '';
                    const sizeBytes = name.size_bytes != null ? toNumber(name.size_bytes, 0) : null;
                    const sizeLabel = sizeBytes && sizeBytes > 0 ? formatBytes(sizeBytes) : 'Unknown';
                    const transport = name.transport ? escapeHtml(String(name.transport).toUpperCase()) : '';
                    const hasRotational = name.is_rotational === true || name.is_rotational === false;
                    let rotational = '';
                    if (name.is_rotational === true) {
                        rotational = 'HDD';
                    } else if (name.is_rotational === false) {
                        rotational = 'SSD';
                    }
                    let transportDetail = '';
                    if (transport) {
                        transportDetail = transport;
                        if (hasRotational) {
                            transportDetail += ` • ${rotational}`;
                        }
                    } else if (hasRotational) {
                        transportDetail = rotational;
                    }
                    const transportLine = transportDetail
                        ? `<div class="hardware-meta">${transportDetail}</div>`
                        : '';
                    const readOnly = name.is_read_only === true ? '<div class="hardware-meta text-danger">Read Only</div>' : '';
                    const removable = name.is_removable === true ? '<div class="hardware-meta">Removable media</div>' : '';

                    const children = Array.isArray(name.children) ? name.children : [];
                    const childRows = children.length
                        ? children
                            .map((child) => {
                                const childDevice = child && typeof child === 'object' ? child : {};
                                const childPath = escapeHtml(childDevice.path || (childDevice.name ? `/dev/${childDevice.name}` : 'unknown'));
                                const fs = childDevice.filesystem ? ` <span class="text-muted">(${escapeHtml(childDevice.filesystem)})</span>` : '';
                                const mountpoints = Array.isArray(childDevice.mountpoints) && childDevice.mountpoints.length
                                    ? ` <span class="text-muted">→ ${childDevice.mountpoints.map((mp) => escapeHtml(mp)).join(', ')}</span>`
                                    : '';
                                return `<div class="hardware-meta">${childPath}${fs}${mountpoints}</div>`;
                            })
                            .join('')
                        : '<span class="text-muted">—</span>';

                    return `
                        <tr>
                            <td>
                                <strong>${devicePath}</strong>
                                ${model}
                                ${serial}
                                ${vendor}
                            </td>
                            <td>
                                <div class="hardware-meta">Size: ${sizeLabel}</div>
                                ${transportLine}
                                ${readOnly}
                                ${removable}
                            </td>
                            <td>${childRows}</td>
                        </tr>
                    `;
                })
                .join('');

            const tableContent = disks.length
                ? `
                        <div class="table-responsive">
                            <table class="table table-sm table-hover device-inventory-table">
                                <thead class="table-light">
                                    <tr>
                                        <th scope="col">Device</th>
                                        <th scope="col">Details</th>
                                        <th scope="col">Mounts</th>
                                    </tr>
                                </thead>
                                <tbody>
                                    ${rows}
                                </tbody>
                            </table>
                        </div>
                    `
                : '<p class="text-muted mb-0">No physical disks reported.</p>';

            return `
                <div class="card health-card h-100">
                    <div class="card-body">
                        <h5><i class="fas fa-database section-icon"></i> Storage Inventory</h5>
                        ${summaryHtml}
                        ${tableContent}
                    </div>
                </div>
            `;
        }

        function renderSmartHealthCard(smartInfo) {
            const info = smartInfo && typeof smartInfo === 'object' ? smartInfo : {};
            if (!info.available) {
                const error = info.error ? `: ${escapeHtml(info.error)}` : '';
                return `
                    <div class="card health-card h-100">
                        <div class="card-body">
                            <h5><i class="fas fa-heartbeat section-icon"></i> Storage Health (S.M.A.R.T.)</h5>
                            <div class="alert alert-warning mb-0 py-2">S.M.A.R.T. data unavailable${error}</div>
                        </div>
                    </div>
                `;
            }

            const devices = Array.isArray(info.devices) ? info.devices : [];
            if (!devices.length) {
                return `
                    <div class="card health-card h-100">
                        <div class="card-body">
                            <h5><i class="fas fa-heartbeat section-icon"></i> Storage Health (S.M.A.R.T.)</h5>
                            <p class="text-muted mb-0">No S.M.A.R.T. capable devices detected.</p>
                        </div>
                    </div>
                `;
            }

            const sections = devices.slice(0, 5).map((device) => {
                const data = device && typeof device === 'object' ? device : {};
                const path = escapeHtml(data.path || data.name || 'Unknown device');
                const model = data.model ? `<div class="hardware-meta">${escapeHtml(data.model)}</div>` : '';
                const serial = data.serial ? `<div class="hardware-meta">Serial: ${escapeHtml(data.serial)}</div>` : '';

                const statusRaw = String(data.overall_status || 'unknown').toLowerCase();
                let badgeClass = 'warning';
                let statusLabel = data.overall_status ? escapeHtml(String(data.overall_status)) : 'Unknown';
                if (['passed', 'ok', 'healthy', 'success'].includes(statusRaw)) {
                    badgeClass = 'success';
                    statusLabel = 'Passed';
                } else if (['failed', 'fail', 'critical'].includes(statusRaw)) {
                    badgeClass = 'danger';
                    statusLabel = 'Failed';
                }

                const temperature = data.temperature_celsius != null
                    ? `${toNumber(data.temperature_celsius, 0).toFixed(0)}°C`
                    : 'N/A';
                const powerOnHours = data.power_on_hours != null ? `${escapeHtml(String(data.power_on_hours))}h` : '';
                const reallocated = data.reallocated_sector_count != null ? escapeHtml(String(data.reallocated_sector_count)) : 'N/A';
                const mediaErrors = data.media_errors != null ? ` • Media Errors: ${escapeHtml(String(data.media_errors))}` : '';
                const warnings = data.critical_warnings != null ? ` • Warnings: ${escapeHtml(String(data.critical_warnings))}` : '';
                const note = data.error ? `<div class="hardware-meta text-muted">Note: ${escapeHtml(String(data.error))}</div>` : '';

                return `
                    <div class="mb-3">
                        <div class="d-flex justify-content-between align-items-center">
                            <div>
                                <span class="metric-label">${path}</span>
                                ${model}
                                ${serial}
                            </div>
                            <span class="badge bg-${badgeClass} smart-status-badge">${statusLabel}</span>
                        </div>
                        <div class="hardware-meta">
                            Temp: ${temperature}${powerOnHours ? ` • Power On: ${powerOnHours}` : ''}
                        </div>
                        <div class="hardware-meta">
                            Realloc: ${reallocated}${mediaErrors}${warnings}
                        </div>
                        ${note}
                    </div>
                `;
            }).join('');

            const overflow = devices.length > 5
                ? `<small class="text-muted">… and ${devices.length - 5} more devices</small>`
                : '';

            return `
                <div class="card health-card h-100">
                    <div class="card-body">
                        <h5><i class="fas fa-heartbeat section-icon"></i> Storage Health (S.M.A.R.T.)</h5>
                        ${sections}
                        ${overflow}
                    </div>
                </div>
            `;
        }

        function determineContainerBadge(container) {
            if (!container || typeof container !== 'object') {
                return { badge: 'secondary', label: 'Unknown' };
            }

            const state = String(container.state || '').toLowerCase();
            const rawStatus = container.status || (state ? state.toUpperCase() : 'Unknown');
            const health = String(container.health || '').toLowerCase();

            if (health === 'healthy') {
                return { badge: 'success', label: 'Healthy' };
            }
            if (health === 'unhealthy') {
                return { badge: 'danger', label: 'Unhealthy' };
            }
            if (health === 'starting') {
                return { badge: 'warning', label: 'Starting' };
            }
            if (state === 'running') {
                return { badge: 'success', label: rawStatus };
            }
            if (['restarting', 'created', 'paused'].includes(state)) {
                return { badge: 'warning', label: rawStatus };
            }
            if (['exited', 'dead'].includes(state)) {
                return { badge: 'secondary', label: rawStatus };
            }
            return { badge: 'secondary', label: rawStatus };
        }

        function renderStackCard(database, containers) {
            const containerData = containers && typeof containers === 'object' ? containers : {};
            const summary = containerData.summary || {};
            const total = toNumber(summary.total, 0);
            const running = toNumber(summary.running, 0);
            const stopped = Math.max(toNumber(summary.stopped, total - running), 0);
            const unhealthy = toNumber(summary.unhealthy, 0);

            const dbStatusRaw = database && database.status ? String(database.status) : 'Unknown';
            const statusLower = dbStatusRaw.toLowerCase();
            let dbClass = 'warning';
            if (statusLower === 'connected') {
                dbClass = 'success';
            } else if (statusLower.includes('error')) {
                dbClass = 'danger';
            } else if (statusLower === 'unknown' || statusLower === 'unavailable') {
                dbClass = 'secondary';
            }

            const dbInfo = (database && database.info) || {};
            const databaseDetails = [];
            if (dbInfo.version) {
                databaseDetails.push(`<small class="text-muted d-block">Version: ${escapeHtml(dbInfo.version)}</small>`);
            }
            if (dbInfo.size) {
                databaseDetails.push(`<small class="text-muted d-block">Size: ${escapeHtml(dbInfo.size)}</small>`);
            }
            if (dbInfo.active_connections !== undefined) {
                databaseDetails.push(`<small class="text-muted d-block">Active Connections: ${escapeHtml(dbInfo.active_connections)}</small>`);
            }

            const isAvailable = Boolean(containerData.available);
            const containersList = Array.isArray(containerData.containers) ? containerData.containers : [];
            const previewItems = isAvailable ? containersList.slice(0, 4) : [];

            const previewHtml = previewItems
                .map((container) => {
                    const { badge, label } = determineContainerBadge(container);
                    const displayName = container.display_name || container.name || 'Unknown';
                    const service = container.service ? `<small class="text-muted d-block">${escapeHtml(container.service)}</small>` : '';
                    return `
                                <div class="d-flex justify-content-between align-items-center mb-1">
                                    <div>
                                        <span class="metric-label">${escapeHtml(displayName)}</span>
                                        ${service}
                                    </div>
                                    <span class="badge bg-${badge} status-badge">${escapeHtml(label)}</span>
                                </div>
                            `;
                })
                .join('');

            let previewFooter = '';
            if (isAvailable) {
                if (containersList.length > previewItems.length) {
                    previewFooter = `<small class="text-muted">… and ${containersList.length - previewItems.length} more containers</small>`;
                } else if (!containersList.length) {
                    previewFooter = '<p class="text-muted mb-0">No containers detected for the current engine.</p>';
                }
            }

            const engineBits = [];
            if (containerData.engine) {
                engineBits.push(`Engine: ${escapeHtml(String(containerData.engine).toUpperCase())}`);
            }
            if (containerData.compose_project) {
                engineBits.push(`Project: ${escapeHtml(containerData.compose_project)}`);
            }
            if (containerData.collector) {
                engineBits.push(`Source: ${escapeHtml(containerData.collector)}`);
            }

            const engineInfo = engineBits.length
                ? `<small class="text-muted d-block mt-2">${engineBits.join(' • ')}</small>`
                : '';

            const availabilityAlert = !isAvailable
                ? `<div class="alert alert-warning mb-0 py-2">Container information unavailable${containerData.error ? `: ${escapeHtml(containerData.error)}` : ''}</div>`
                : '';

            return `
                <div class="card health-card h-100">
                    <div class="card-body">
                        <h5><i class="fas fa-layer-group section-icon"></i> Stack Services</h5>
                        <div class="d-flex justify-content-between align-items-center mb-2">
                            <span class="metric-label">Database</span>
                            <span class="badge bg-${dbClass}">${escapeHtml(dbStatusRaw)}</span>
                        </div>
                        ${databaseDetails.join('')}

                        <hr>

                        <div class="stack-summary mb-3">
                            <div>
                                <span class="metric-label">Containers</span>
                                <span class="metric-value">${total}</span>
                            </div>
                            <div>
                                <span class="metric-label text-success">Running</span>
                                <span class="metric-value text-success">${running}</span>
                            </div>
                            <div>
                                <span class="metric-label text-warning">Stopped</span>
                                <span class="metric-value text-warning">${stopped}</span>
                            </div>
                            <div>
                                <span class="metric-label text-danger">Unhealthy</span>
                                <span class="metric-value text-danger">${unhealthy}</span>
                            </div>
                        </div>

                        ${isAvailable ? previewHtml : ''}
                        ${isAvailable ? previewFooter : availabilityAlert}
                        ${isAvailable ? engineInfo : ''}
                    </div>
                </div>
            `;
        }

        function renderContainerDetails(containers) {
            const containerData = containers && typeof containers === 'object' ? containers : {};
            const available = Boolean(containerData.available);
            const items = Array.isArray(containerData.containers) ? containerData.containers : [];

            if (!available || !items.length) {
                const message = available
                    ? 'No container information detected for the current engine.'
                    : containerData.error
                        ? `Container details unavailable: ${escapeHtml(containerData.error)}`
                        : 'Container details unavailable.';
                return `
                <div class="card health-card">
                    <div class="card-body">
                        <h5><i class="fas fa-boxes section-icon"></i> Container Details</h5>
                        <p class="text-muted mb-0">${message}</p>
                    </div>
                </div>`;
            }

            const rows = items
                .map((container) => {
                    const { badge, label } = determineContainerBadge(container);
                    const displayName = container.display_name || container.name || 'Unknown';
                    const service = container.service ? `<div class="container-meta">Service: ${escapeHtml(container.service)}</div>` : '';
                    const project = container.project ? `<div class="container-meta">Project: ${escapeHtml(container.project)}</div>` : '';

                    const healthValue = container.health
                        ? String(container.health).toLowerCase()
                        : '';
                    let healthBadge = '<span class="text-muted">—</span>';
                    if (healthValue) {
                        if (healthValue === 'healthy') {
                            healthBadge = '<span class="badge bg-success status-badge">Healthy</span>';
                        } else if (healthValue === 'unhealthy') {
                            healthBadge = '<span class="badge bg-danger status-badge">Unhealthy</span>';
                        } else if (healthValue === 'starting') {
                            healthBadge = '<span class="badge bg-warning status-badge">Starting</span>';
                        } else {
                            healthBadge = `<span class="badge bg-secondary status-badge">${escapeHtml(container.health)}</span>`;
                        }
                    }

                    const image = container.image
                        ? `<div class="container-image">${escapeHtml(container.image)}</div>`
                        : '<span class="text-muted">—</span>';
                    const ports = container.ports
                        ? `<div class="container-meta">Ports: ${escapeHtml(container.ports)}</div>`
                        : '';

                    return `
                        <tr>
                            <td>
                                <strong>${escapeHtml(displayName)}</strong>
                                ${service}
                                ${project}
                            </td>
                            <td><span class="badge bg-${badge} status-badge">${escapeHtml(label)}</span></td>
                            <td>${healthBadge}</td>
                            <td><span class="metric-value">${escapeHtml(container.running_for || '—')}</span></td>
                            <td>
                                ${image}
                                ${ports}
                            </td>
                        </tr>
                    `;
                })
                .join('');

            return `
                <div class="card health-card">
                    <div class="card-body">
                        <h5><i class="fas fa-boxes section-icon"></i> Container Details</h5>
                        <div class="table-responsive">
                            <table class="table table-sm table-hover container-table">
                                <thead class="table-light">
                                    <tr>
                                        <th scope="col">Container</th>
                                        <th scope="col">Status</th>
                                        <th scope="col">Health</th>
                                        <th scope="col">Uptime</th>
                                        <th scope="col">Image</th>
                                    </tr>
                                </thead>
                                <tbody>
                                    ${rows}
                                </tbody>
                            </table>
                        </div>
<<<<<<< HEAD
                    </div>
                </div>
            `;
        }

        function renderUsbCard(usbInfo) {
            const info = usbInfo && typeof usbInfo === 'object' ? usbInfo : {};
            const available = Boolean(info.available);
            const devices = Array.isArray(info.devices) ? info.devices : [];

            if (!available || devices.length === 0) {
                const message = info.error
                    ? `USB inventory unavailable: ${escapeHtml(info.error)}`
                    : 'No USB devices detected.';
                return `
                    <div class="card health-card">
                        <div class="card-body">
                            <h5><i class="fas fa-usb section-icon"></i> USB Devices</h5>
                            <div class="alert alert-warning mb-0 py-2">${message}</div>
                        </div>
                    </div>
                `;
            }

            const summary = info.summary && typeof info.summary === 'object' ? info.summary : {};
            const summaryParts = [];
            if (summary.devices !== undefined) {
                summaryParts.push(`${toNumber(summary.devices, 0)} devices`);
            }
            if (summary.hubs) {
                summaryParts.push(`${toNumber(summary.hubs, 0)} hubs`);
            }
            const summaryHtml = summaryParts.length
                ? `<div class="hardware-meta mb-2">${summaryParts.map((part) => escapeHtml(part)).join(' • ')}</div>`
                : '';

            const rows = devices.slice(0, 10).map((device) => {
                const path = escapeHtml(device && device.path ? device.path : 'Unknown');
                const vendorId = escapeHtml(device && device.vendor_id ? device.vendor_id : '??');
                const productId = escapeHtml(device && device.product_id ? device.product_id : '??');
                const busLine = device && device.bus_number && device.device_number
                    ? `<div class="hardware-meta">Bus ${escapeHtml(String(device.bus_number))} • Device ${escapeHtml(String(device.device_number))}</div>`
                    : '';
                const manufacturer = device && device.manufacturer
                    ? `<div class="hardware-meta">${escapeHtml(device.manufacturer)}</div>`
                    : '';
                const product = device && device.product
                    ? `<div class="hardware-meta">${escapeHtml(device.product)}</div>`
                    : '<div class="hardware-meta text-muted">Unknown device</div>';
                const speed = device && device.speed_mbps != null
                    ? `${toNumber(device.speed_mbps, 0).toFixed(0)} Mb/s`
                    : '—';
                const interfaces = Array.isArray(device && device.interfaces) && device.interfaces.length
                    ? `<div class="hardware-meta">Class: ${device.interfaces.map((value) => escapeHtml(String(value))).join(', ')}</div>`
                    : '';
                const driver = device && device.driver
                    ? `<div class="hardware-meta">Driver: ${escapeHtml(device.driver)}</div>`
                    : '';
                const serial = device && device.serial
                    ? `<div class="hardware-meta">Serial: ${escapeHtml(device.serial)}</div>`
                    : '';
                const hub = device && device.is_hub
                    ? '<div class="hardware-meta">USB Hub</div>'
                    : '';

                return `
                    <tr>
                        <td>
                            <strong>${path}</strong>
                            <div class="hardware-meta">ID ${vendorId}:${productId}</div>
                            ${busLine}
                        </td>
                        <td>
                            ${manufacturer}${product}
                        </td>
                        <td>
                            ${speed}
                            ${interfaces}
                        </td>
                        <td>
                            ${driver}${serial}${hub}
                        </td>
                    </tr>
                `;
            }).join('');

            const moreText = devices.length > 10
                ? `<small class="text-muted">… and ${devices.length - 10} more devices</small>`
                : '';

            return `
                <div class="card health-card">
                    <div class="card-body">
                        <h5><i class="fas fa-usb section-icon"></i> USB Devices</h5>
                        ${summaryHtml}
                        <div class="table-responsive">
                            <table class="table table-sm table-hover usb-device-table">
                                <thead class="table-light">
                                    <tr>
                                        <th scope="col">Device</th>
                                        <th scope="col">Description</th>
                                        <th scope="col">Speed</th>
                                        <th scope="col">Details</th>
                                    </tr>
                                </thead>
                                <tbody>
                                    ${rows}
                                </tbody>
                            </table>
                        </div>
                        ${moreText}
=======
>>>>>>> cd51c9a5
                    </div>
                </div>
            `;
        }

        function renderStorageCard(disks) {
            const diskItems = Array.isArray(disks) ? disks : [];
            const diskHtml = diskItems
                .map((disk) => {
                    const percentage = toNumber(disk.percentage, 0);
                    const badgeClass = percentage > 90 ? 'danger' : percentage > 75 ? 'warning' : 'success';
                    const progressClass = percentage > 90 ? 'bg-danger' : percentage > 75 ? 'bg-warning' : 'bg-success';
                    return `
                        <div class="mb-3">
                            <div class="d-flex justify-content-between align-items-center mb-1">
                                <span class="metric-label">
                                    <strong>${escapeHtml(disk.device || 'Unknown')}</strong>
                                    <small class="text-muted">(${escapeHtml(disk.mountpoint || 'Unknown')})</small>
                                </span>
                                <span class="badge bg-${badgeClass}">${formatPercent(percentage)}%</span>
                            </div>
                            <div class="progress progress-sm mb-1">
                                <div class="progress-bar ${progressClass}" style="width: ${Math.min(100, Math.max(0, percentage))}%"></div>
                            </div>
                            <small class="text-muted">
                                ${formatBytes(disk.used)} used / ${formatBytes(disk.total)} total
                                (${formatBytes(disk.free)} free) • ${escapeHtml(disk.fstype || 'Unknown')}
                            </small>
                        </div>
                    `;
                })
                .join('');

            return `
                <div class="card health-card">
                    <div class="card-body">
                        <h5><i class="fas fa-hdd section-icon"></i> Storage Usage</h5>
                        ${diskHtml || '<p class="text-muted">No disk information available</p>'}
                    </div>
                </div>
            `;
        }

        function renderNetworkCard(network) {
            const safeNetwork = network && typeof network === 'object' ? network : {};
            const hostname = escapeHtml(safeNetwork.hostname || 'Unknown');
            const traffic = safeNetwork.traffic && typeof safeNetwork.traffic === 'object' ? safeNetwork.traffic : {};
            const totals = traffic.totals && typeof traffic.totals === 'object' ? traffic.totals : {};
            const totalRx = formatBytes(totals.bytes_recv);
            const totalTx = formatBytes(totals.bytes_sent);
            const packetsAvailable = totals.packets_recv != null || totals.packets_sent != null;

            const interfaceMap = new Map();
            if (Array.isArray(safeNetwork.interfaces)) {
                safeNetwork.interfaces.forEach((info) => {
                    if (info && typeof info === 'object' && info.name) {
                        interfaceMap.set(info.name, info);
                    }
                });
            }

            const stats = Array.isArray(traffic.interfaces) ? traffic.interfaces : [];
            const rows = stats.slice(0, 6).map((iface) => {
                const name = escapeHtml(iface && iface.name ? iface.name : 'Unknown');
                const ifaceInfo = iface && iface.name ? interfaceMap.get(iface.name) : undefined;
                const addresses = Array.isArray(ifaceInfo && ifaceInfo.addresses)
                    ? ifaceInfo.addresses
                        .filter((addr) => addr && addr.type === 'IPv4' && addr.address)
                        .slice(0, 2)
                        .map((addr) => escapeHtml(addr.address))
                    : [];
                const addressLabel = addresses.length ? addresses.join(', ') : '—';
                const rx = formatBytes(iface && iface.bytes_recv);
                const tx = formatBytes(iface && iface.bytes_sent);
                const speedValue = iface && iface.speed_mbps != null ? `${toNumber(iface.speed_mbps, 0).toFixed(0)} Mb/s` : '—';

                let status = iface && iface.is_up;
                if (status === undefined && ifaceInfo) {
                    status = ifaceInfo.is_up;
                }

                let statusBadge = '<span class="badge bg-secondary status-badge">Unknown</span>';
                if (status === true) {
                    statusBadge = '<span class="badge bg-success status-badge">UP</span>';
                } else if (status === false) {
                    statusBadge = '<span class="badge bg-secondary status-badge">DOWN</span>';
                }

                return `
                    <tr>
                        <td><strong>${name}</strong></td>
                        <td><span class="text-muted">${addressLabel}</span></td>
                        <td>${rx}</td>
                        <td>${tx}</td>
                        <td>${speedValue}</td>
                        <td>${statusBadge}</td>
                    </tr>
                `;
            }).join('');

            const moreInterfaces = stats.length > 6
                ? `<small class="text-muted">… and ${stats.length - 6} more interfaces</small>`
                : '';

            const trafficError = traffic.error ? `: ${escapeHtml(traffic.error)}` : '';
            const fallbackInterfaces = Array.from(interfaceMap.values());
            const fallbackRows = fallbackInterfaces.slice(0, 3).map((iface) => {
                if (!iface || typeof iface !== 'object') {
                    return '';
                }
                const name = escapeHtml(iface.name || 'Unknown');
                const statusClass = iface.is_up ? 'success' : 'secondary';
                const addresses = Array.isArray(iface.addresses)
                    ? iface.addresses.filter((addr) => addr && addr.type === 'IPv4' && addr.address).slice(0, 2)
                    : [];
                const addressLines = addresses
                    .map((addr) => `<small class="text-muted d-block">${escapeHtml(addr.address)}</small>`)
                    .join('');
                return `
                    <div class="mb-2">
                        <div class="d-flex justify-content-between align-items-center">
                            <span class="metric-label">${name}</span>
                            <span class="badge bg-${statusClass} status-badge">${iface.is_up ? 'UP' : 'DOWN'}</span>
                        </div>
                        ${addressLines}
                    </div>
                `;
            }).join('');
            const fallbackMore = fallbackInterfaces.length > 3
                ? `<small class="text-muted">… and ${fallbackInterfaces.length - 3} more interfaces</small>`
                : '';
            const fallbackError = traffic.error
                ? `<small class="text-muted d-block mt-2">Traffic counters unavailable: ${escapeHtml(traffic.error)}</small>`
                : '';

            const statsSection = stats.length
                ? `
                    <div class="table-responsive">
                        <table class="table table-sm table-hover network-traffic-table">
                            <thead class="table-light">
                                <tr>
                                    <th scope="col">Interface</th>
                                    <th scope="col">Address</th>
                                    <th scope="col">RX</th>
                                    <th scope="col">TX</th>
                                    <th scope="col">Speed</th>
                                    <th scope="col">Status</th>
                                </tr>
                            </thead>
                            <tbody>
                                ${rows}
                            </tbody>
                        </table>
                    </div>
                    ${moreInterfaces}
                `
                : fallbackInterfaces.length
                    ? `${fallbackRows}${fallbackMore}${fallbackError}`
                    : `<p class="text-muted mb-0">Network traffic statistics unavailable${trafficError}</p>`;

            const packetsRow = packetsAvailable
                ? `
                        <div class="metric-row mb-3">
                            <span class="metric-label">Packets RX / TX:</span>
                            <span class="metric-value">${toNumber(totals.packets_recv, 0)} / ${toNumber(totals.packets_sent, 0)}</span>
                        </div>
                    `
                : '';

            return `
                <div class="card health-card">
                    <div class="card-body">
                        <h5><i class="fas fa-network-wired section-icon"></i> Network</h5>
                        <div class="metric-row mb-3">
                            <span class="metric-label">Hostname:</span>
                            <span class="metric-value">${hostname}</span>
                        </div>
                        <div class="metric-row mb-2">
                            <span class="metric-label">Total RX / TX:</span>
                            <span class="metric-value">${totalRx} / ${totalTx}</span>
                        </div>
                        ${packetsRow}
                        ${statsSection}
                    </div>
                </div>
            `;
        }

        function renderProcessesCard(processes) {
            const processList = Array.isArray(processes && processes.top_processes)
                ? processes.top_processes.slice(0, 10)
                : [];

            const tableBody = processList
                .map((proc) => {
                    const name = proc.name || 'Unknown';
                    const shortName = name.length > 20 ? `${escapeHtml(name.substring(0, 20))}...` : escapeHtml(name);
                    const titleAttr = escapeHtml(name);
                    return `
                        <tr>
                            <td><code>${escapeHtml(proc.pid ?? 'N/A')}</code></td>
                            <td><span title="${titleAttr}">${shortName}</span></td>
                            <td><span class="metric-value">${formatPercent(proc.cpu_percent)}%</span></td>
                            <td><span class="metric-value">${formatPercent(proc.memory_percent)}%</span></td>
                            <td><small class="text-muted">${escapeHtml(proc.username || 'N/A')}</small></td>
                        </tr>
                    `;
                })
                .join('');

            const content = tableBody
                ? `
                        <div class="table-responsive">
                            <table class="table table-sm table-hover">
                                <thead class="table-light">
                                    <tr>
                                        <th>PID</th>
                                        <th>Process Name</th>
                                        <th>CPU %</th>
                                        <th>Memory %</th>
                                        <th>User</th>
                                    </tr>
                                </thead>
                                <tbody>
                                    ${tableBody}
                                </tbody>
                            </table>
                        </div>
                    `
                : '<p class="text-muted text-center py-3">No process information available</p>';

            return `
                <div class="card health-card">
                    <div class="card-body">
                        <h5><i class="fas fa-tasks section-icon"></i> Top Processes (CPU Usage)</h5>
                        ${content}
                    </div>
                </div>
            `;
        }

        function renderTemperatureSection(temperature) {
            if (!temperature || typeof temperature !== 'object') {
                return '';
            }
            const sensorEntries = Object.entries(temperature);
            if (!sensorEntries.length) {
                return '';
            }

            const sensorsHtml = sensorEntries
                .map(([name, entries]) => {
                    const readings = Array.isArray(entries) ? entries : [];
                    const readingHtml = readings
                        .map((entry) => {
                            const current = formatPercent(entry.current);
                            const badge = entry.critical && entry.current > entry.critical * 0.8
                                ? '<span class="badge bg-warning ms-1">Hot</span>'
                                : '';
                            const high = entry.high !== undefined && entry.high !== null
                                ? `High: ${formatPercent(entry.high)}°C`
                                : '';
                            const critical = entry.critical !== undefined && entry.critical !== null
                                ? `Critical: ${formatPercent(entry.critical)}°C`
                                : '';
                            const thresholds = [high, critical].filter(Boolean).join(' • ');
                            const thresholdsHtml = thresholds ? `<small class="text-muted">${thresholds}</small>` : '';
                            return `
                                <div class="metric-row">
                                    <span class="metric-label">${escapeHtml(entry.label || 'Sensor')}:</span>
                                    <span class="metric-value">${current}°C ${badge}</span>
                                </div>
                                ${thresholdsHtml}
                            `;
                        })
                        .join('');
                    return `
                        <div class="col-md-4 mb-3">
                            <h6 class="text-muted">${escapeHtml(name)}</h6>
                            ${readingHtml}
                        </div>
                    `;
                })
                .join('');

            return `
                <div class="col-12">
                    <div class="card health-card">
                        <div class="card-body">
                            <h5><i class="fas fa-thermometer-half section-icon"></i> Temperature Sensors</h5>
                            <div class="row">
                                ${sensorsHtml}
                            </div>
                        </div>
                    </div>
                </div>
            `;
        }

        function applyHealthData(data) {
            if (!data || typeof data !== 'object') {
                return;
            }

            updateOverview(data);

            const hardware = data.hardware || {};

            const cpuHardwareContainer = document.getElementById('cpu-hardware-card');
            if (cpuHardwareContainer) {
                cpuHardwareContainer.innerHTML = renderCpuHardwareCard(hardware.cpu || {});
            }

            const platformContainer = document.getElementById('platform-card');
            if (platformContainer) {
                platformContainer.innerHTML = renderPlatformCard(hardware.platform || {});
            }

            const cpuContainer = document.getElementById('cpu-card');
            if (cpuContainer) {
                cpuContainer.innerHTML = renderCpuCard(data.cpu || {});
            }

            const memoryContainer = document.getElementById('memory-card');
            if (memoryContainer) {
                memoryContainer.innerHTML = renderMemoryCard(data.memory || {});
            }

            const hardwareDevicesContainer = document.getElementById('hardware-devices-card');
            if (hardwareDevicesContainer) {
                hardwareDevicesContainer.innerHTML = renderHardwareInventoryCard(hardware.block_devices || {});
            }

<<<<<<< HEAD
            const usbContainer = document.getElementById('usb-card');
            if (usbContainer) {
                usbContainer.innerHTML = renderUsbCard(hardware.usb || {});
            }

=======
>>>>>>> cd51c9a5
            const smartContainer = document.getElementById('smart-card');
            if (smartContainer) {
                smartContainer.innerHTML = renderSmartHealthCard(data.smart || {});
            }

            const stackContainer = document.getElementById('containers-card');
            if (stackContainer) {
                stackContainer.innerHTML = renderStackCard(data.database || {}, data.containers || {});
            }

            const containersDetailContainer = document.getElementById('containers-details');
            if (containersDetailContainer) {
                containersDetailContainer.innerHTML = renderContainerDetails(data.containers || {});
            }

            const storageContainer = document.getElementById('storage-card');
            if (storageContainer) {
                storageContainer.innerHTML = renderStorageCard(data.disk || []);
            }

            const networkContainer = document.getElementById('network-card');
            if (networkContainer) {
                networkContainer.innerHTML = renderNetworkCard(data.network || {});
            }

            const processesContainer = document.getElementById('processes-card');
            if (processesContainer) {
                processesContainer.innerHTML = renderProcessesCard(data.processes || {});
            }

            const temperatureSection = document.getElementById('temperature-section');
            if (temperatureSection) {
                const temperatureHtml = renderTemperatureSection(data.temperature);
                if (temperatureHtml) {
                    temperatureSection.classList.remove('d-none');
                    temperatureSection.innerHTML = temperatureHtml;
                } else {
                    temperatureSection.classList.add('d-none');
                    temperatureSection.innerHTML = '';
                }
            }

            const timestamp = data.local_timestamp || data.timestamp;
            const parsedDate = timestamp ? new Date(timestamp) : new Date();
            lastUpdatedTime = Number.isNaN(parsedDate.getTime()) ? new Date() : parsedDate;
            updateCurrentTimeDisplay();
        }

        async function refreshHealthData(showSpinner = false) {
            try {
                if (showSpinner) {
                    setRefreshing(true);
                }
                hideError();

                const response = await fetch('/api/system_health', {
                    headers: {
                        'Accept': 'application/json'
                    }
                });

                if (!response.ok) {
                    throw new Error(`Request failed with status ${response.status}`);
                }

                const data = await response.json();
                applyHealthData(data);
            } catch (error) {
                console.error('Error refreshing system health data:', error);
                showError('Unable to refresh system health data. Please try again.');
            } finally {
                if (showSpinner) {
                    setRefreshing(false);
                }
            }
        }

        document.addEventListener('DOMContentLoaded', () => {
            applyHealthData(initialHealthData);
            updateCurrentTimeDisplay();
            setInterval(updateCurrentTimeDisplay, 1000);

            document.querySelectorAll('.refresh-trigger').forEach((button) => {
                button.addEventListener('click', () => {
                    refreshHealthData(true);
                });
            });

            setInterval(() => {
                refreshHealthData(false);
            }, REFRESH_INTERVAL_MS);
        });
    </script>
{% endblock %}<|MERGE_RESOLUTION|>--- conflicted
+++ resolved
@@ -30,13 +30,10 @@
         .device-inventory-table { font-size: 0.85rem; }
         .device-inventory-table td, .device-inventory-table th { vertical-align: top; }
         .smart-status-badge { font-size: 0.8rem; }
-<<<<<<< HEAD
         .usb-device-table { font-size: 0.85rem; }
         .usb-device-table td, .usb-device-table th { vertical-align: middle; }
         .network-traffic-table { font-size: 0.8rem; }
         .network-traffic-table td, .network-traffic-table th { vertical-align: middle; }
-=======
->>>>>>> cd51c9a5
     </style>
 {% endblock %}
 
@@ -2276,7 +2273,6 @@
                                 </tbody>
                             </table>
                         </div>
-<<<<<<< HEAD
                     </div>
                 </div>
             `;
@@ -2388,8 +2384,6 @@
                             </table>
                         </div>
                         ${moreText}
-=======
->>>>>>> cd51c9a5
                     </div>
                 </div>
             `;
@@ -2723,14 +2717,11 @@
                 hardwareDevicesContainer.innerHTML = renderHardwareInventoryCard(hardware.block_devices || {});
             }
 
-<<<<<<< HEAD
             const usbContainer = document.getElementById('usb-card');
             if (usbContainer) {
                 usbContainer.innerHTML = renderUsbCard(hardware.usb || {});
             }
 
-=======
->>>>>>> cd51c9a5
             const smartContainer = document.getElementById('smart-card');
             if (smartContainer) {
                 smartContainer.innerHTML = renderSmartHealthCard(data.smart || {});
