{% extends "base.html" %}

{% block title %}System Health Monitor - EAS Station{% endblock %}

{% block extra_css %}
<style>
        .health-card { border-left: 4px solid #007bff; }
        .health-card.warning { border-left-color: #ffc107; }
        .health-card.danger { border-left-color: #dc3545; }
        .health-card.success { border-left-color: #28a745; }
        .metric-row { margin-bottom: 1rem; }
        .metric-label { font-weight: 600; color: #495057; }
        .metric-value { font-family: 'Courier New', monospace; }
        .progress-sm { height: 8px; }
        .refresh-btn { position: fixed; bottom: 20px; right: 20px; z-index: 1000; }
        .section-icon { color: #007bff; margin-right: 8px; }
        .status-badge { font-size: 0.8em; }
        .system-overview { background: linear-gradient(135deg, #667eea 0%, #764ba2 100%); color: white; }
        .system-overview .card-body { background: rgba(255,255,255,0.1); backdrop-filter: blur(10px); }
        .stack-summary { display: grid; grid-template-columns: repeat(2, minmax(0, 1fr)); gap: 0.5rem 1rem; }
        .stack-summary .metric-label { font-size: 0.75rem; text-transform: uppercase; letter-spacing: 0.04em; color: #6c757d; }
        .stack-summary .metric-value { display: block; font-size: 1.1rem; font-weight: 600; }
        .container-table { font-size: 0.85rem; }
        .container-table th { text-transform: uppercase; font-size: 0.75rem; letter-spacing: 0.05em; color: #6c757d; }
        .container-table td, .container-table th { vertical-align: middle; }
        .container-image { font-family: 'Courier New', monospace; font-size: 0.75rem; }
        .container-meta { font-size: 0.75rem; color: #6c757d; }
        .hardware-badge { display: inline-block; padding: 0.25rem 0.5rem; margin: 0 0.25rem 0.25rem 0; background-color: #f8f9fa; border-radius: 999px; border: 1px solid #dee2e6; font-size: 0.75rem; color: #495057; }
        .hardware-meta { font-size: 0.8rem; color: #6c757d; }
        .device-inventory-table { font-size: 0.85rem; }
        .device-inventory-table td, .device-inventory-table th { vertical-align: top; }
        .smart-status-badge { font-size: 0.8rem; }
        .usb-device-table { font-size: 0.85rem; }
        .usb-device-table td, .usb-device-table th { vertical-align: middle; }
        .network-traffic-table { font-size: 0.8rem; }
        .network-traffic-table td, .network-traffic-table th { vertical-align: middle; }
    </style>
{% endblock %}

{% block content %}
<div class="container-fluid mt-4">
        <div class="alert alert-danger d-none" id="refresh-error" role="alert"></div>
        <!-- System Overview -->
        <div class="row mb-4">
            <div class="col-12">
                <div class="card system-overview">
                    <div class="card-body">
                        <h4><i class="fas fa-server section-icon text-white"></i> System Overview</h4>
                        <div class="row mt-3">
                            <div class="col-md-3">
                                <div class="metric-row">
                                    <div class="metric-label text-white-50">Hostname</div>
                                    <div class="metric-value text-white" id="hostname-value">{{ system.hostname or 'Unknown' }}</div>
                                </div>
                                <div class="metric-row">
                                    <div class="metric-label text-white-50">Distribution</div>
                                    <div class="metric-value text-white" id="distribution-value">
                                        {% if system.os_pretty_name %}
                                            {{ system.os_pretty_name }}
                                        {% elif system.distribution %}
                                            {{ system.distribution }}{% if system.distribution_version %} {{ system.distribution_version }}{% endif %}
                                        {% else %}
                                            {{ (system.system or 'Unknown') ~ ' ' ~ (system.release or '') }}
                                        {% endif %}
                                    </div>
                                </div>
                            </div>
                            <div class="col-md-3">
                                <div class="metric-row">
                                    <div class="metric-label text-white-50">Kernel</div>
                                    <div class="metric-value text-white" id="kernel-value">
                                        {% if system.kernel_release %}
                                            {{ system.kernel_release }}{% if system.kernel_version and system.kernel_version != system.kernel_release %} ({{ system.kernel_version }}){% endif %}
                                        {% elif system.release %}
                                            {{ system.release }}
                                        {% else %}
                                            Unknown
                                        {% endif %}
                                    </div>
                                </div>
                                <div class="metric-row">
                                    <div class="metric-label text-white-50">Architecture</div>
                                    <div class="metric-value text-white" id="architecture-value">{{ system.machine or 'Unknown' }}</div>
                                </div>
                            </div>
                            <div class="col-md-3">
                                <div class="metric-row">
                                    <div class="metric-label text-white-50">Uptime</div>
                                    <div class="metric-value text-white" id="uptime-value">{{ format_uptime(system.uptime_seconds or 0) }}</div>
                                </div>
                                <div class="metric-row">
                                    <div class="metric-label text-white-50">Load Average</div>
                                    <div class="metric-value text-white" id="load-average-value">
                                        {% if load_averages %}
                                            {{ ', '.join(load_averages|map('string')) }}
                                        {% else %}
                                            N/A
                                        {% endif %}
                                    </div>
                                </div>
                                <div class="metric-row">
                                    <div class="metric-label text-white-50">Processes</div>
                                    <div class="metric-value text-white" id="processes-summary">{{ processes.total_processes or 0 }} total ({{ processes.running_processes or 0 }} running)</div>
                                </div>
                            </div>
                            <div class="col-md-3 text-end">
                                <div class="metric-row">
                                    <div class="metric-label text-white-50">Virtualization</div>
                                    <div class="metric-value text-white" id="virtualization-value">
                                        {% if system.virtualization %}
                                            {{ system.virtualization }}
                                        {% else %}
                                            Bare metal
                                        {% endif %}
                                    </div>
                                </div>
                                <div class="metric-row">
                                    <div class="metric-label text-white-50">Last Updated</div>
                                    <div class="metric-value text-white" id="current-time"></div>
                                </div>
                                <button class="btn btn-light btn-sm mt-2 refresh-trigger" type="button">
                                    <i class="fas fa-sync-alt"></i> Refresh Now
                                </button>
                            </div>
                        </div>
                    </div>
                </div>
            </div>
        </div>

        {% set hardware_data = hardware or {} %}
        {% set hardware_cpu = hardware_data.cpu or {} %}
        {% set platform_data = hardware_data.platform or {} %}

        <!-- Hardware Summary -->
        <div class="row mb-4">
            <div class="col-lg-6 mb-3" id="cpu-hardware-card">
                <div class="card health-card h-100">
                    <div class="card-body">
                        <h5><i class="fas fa-microchip section-icon"></i> CPU Details</h5>

                        <div class="metric-row">
                            <span class="metric-label">Model:</span>
                            <span class="metric-value">{{ hardware_cpu.model_name or hardware_cpu.processor or 'Unknown' }}</span>
                        </div>
                        <div class="metric-row">
                            <span class="metric-label">Vendor:</span>
                            <span class="metric-value">{{ hardware_cpu.vendor_id or 'Unknown' }}</span>
                        </div>
                        <div class="metric-row">
                            <span class="metric-label">Architecture:</span>
                            <span class="metric-value">{{ hardware_cpu.architecture or 'Unknown' }}</span>
                        </div>
                        <div class="metric-row">
                            <span class="metric-label">Virtualization:</span>
                            {% set virtualization = hardware_cpu.supports_virtualization %}
                            <span class="metric-value">
                                {% if virtualization is sameas(true) %}
                                    Supported
                                {% elif virtualization is sameas(false) %}
                                    Not detected
                                {% else %}
                                    Unknown
                                {% endif %}
                            </span>
                        </div>

                        <div class="row">
                            <div class="col-sm-6">
                                <div class="metric-row">
                                    <span class="metric-label">Physical Cores:</span>
                                    <span class="metric-value">{{ hardware_cpu.physical_cores or 'N/A' }}</span>
                                </div>
                                <div class="metric-row">
                                    <span class="metric-label">Logical Cores:</span>
                                    <span class="metric-value">{{ hardware_cpu.logical_cores or 'N/A' }}</span>
                                </div>
                            </div>
                            <div class="col-sm-6">
                                <div class="metric-row">
                                    <span class="metric-label">Max Frequency:</span>
                                    <span class="metric-value">{% if hardware_cpu.max_frequency %}{{ "%.0f"|format(hardware_cpu.max_frequency) }} MHz{% else %}Unknown{% endif %}</span>
                                </div>
                                <div class="metric-row">
                                    <span class="metric-label">Min Frequency:</span>
                                    <span class="metric-value">{% if hardware_cpu.min_frequency %}{{ "%.0f"|format(hardware_cpu.min_frequency) }} MHz{% else %}Unknown{% endif %}</span>
                                </div>
                            </div>
                        </div>

                        {% if hardware_cpu.cache_size or hardware_cpu.microcode %}
                        <hr>
                        <div class="row">
                            {% if hardware_cpu.cache_size %}
                            <div class="col-sm-6">
                                <div class="metric-row">
                                    <span class="metric-label">Cache Size:</span>
                                    <span class="metric-value">{{ hardware_cpu.cache_size }}</span>
                                </div>
                            </div>
                            {% endif %}
                            {% if hardware_cpu.microcode %}
                            <div class="col-sm-6">
                                <div class="metric-row">
                                    <span class="metric-label">Microcode:</span>
                                    <span class="metric-value">{{ hardware_cpu.microcode }}</span>
                                </div>
                            </div>
                            {% endif %}
                        </div>
                        {% endif %}

                        {% if hardware_cpu.flags %}
                        <hr>
                        <h6 class="text-muted">Feature Flags</h6>
                        <div>
                            {% for flag in hardware_cpu.flags[:16] %}
                            <span class="hardware-badge">{{ flag }}</span>
                            {% endfor %}
                            {% if hardware_cpu.flags|length > 16 %}
                            <small class="text-muted d-block mt-1">+ {{ hardware_cpu.flags|length - 16 }} additional flags</small>
                            {% endif %}
                        </div>
                        {% endif %}
                    </div>
                </div>
            </div>

            <div class="col-lg-6 mb-3" id="platform-card">
                <div class="card health-card h-100">
                    <div class="card-body">
                        <h5><i class="fas fa-desktop section-icon"></i> Platform &amp; Firmware</h5>

                        <div class="metric-row">
                            <span class="metric-label">Manufacturer:</span>
                            <span class="metric-value">{{ platform_data.sys_vendor or platform_data.board_vendor or 'Unknown' }}</span>
                        </div>
                        <div class="metric-row">
                            <span class="metric-label">Product:</span>
                            <span class="metric-value">{{ platform_data.product_name or 'Unknown' }}</span>
                        </div>
                        {% if platform_data.product_version %}
                        <div class="metric-row">
                            <span class="metric-label">Version:</span>
                            <span class="metric-value">{{ platform_data.product_version }}</span>
                        </div>
                        {% endif %}
                        {% if platform_data.product_serial %}
                        <div class="metric-row">
                            <span class="metric-label">Serial:</span>
                            <span class="metric-value">{{ platform_data.product_serial }}</span>
                        </div>
                        {% endif %}

                        <hr>
                        <div class="metric-row">
                            <span class="metric-label">Mainboard:</span>
                            <span class="metric-value">{{ platform_data.board_name or 'Unknown' }}</span>
                        </div>
                        {% if platform_data.board_version %}
                        <div class="metric-row">
                            <span class="metric-label">Board Version:</span>
                            <span class="metric-value">{{ platform_data.board_version }}</span>
                        </div>
                        {% endif %}
                        {% if platform_data.chassis_asset_tag %}
                        <div class="metric-row">
                            <span class="metric-label">Asset Tag:</span>
                            <span class="metric-value">{{ platform_data.chassis_asset_tag }}</span>
                        </div>
                        {% endif %}

                        <hr>
                        <div class="metric-row">
                            <span class="metric-label">BIOS Vendor:</span>
                            <span class="metric-value">{{ platform_data.bios_vendor or 'Unknown' }}</span>
                        </div>
                        <div class="metric-row">
                            <span class="metric-label">BIOS Version:</span>
                            <span class="metric-value">{{ platform_data.bios_version or 'Unknown' }}</span>
                        </div>
                        <div class="metric-row">
                            <span class="metric-label">BIOS Date:</span>
                            <span class="metric-value">{{ platform_data.bios_date or 'Unknown' }}</span>
                        </div>
                    </div>
                </div>
            </div>
        </div>

        <!-- Resource Usage Row -->
        <div class="row mb-4">
            <!-- CPU Usage -->
            <div class="col-lg-4 mb-3" id="cpu-card">
                {% set cpu_class = 'danger' if cpu.cpu_usage_percent > 80 else 'warning' if cpu.cpu_usage_percent > 50 else 'success' %}
                <div class="card health-card {{ cpu_class }} h-100">
                    <div class="card-body">
                        <h5><i class="fas fa-microchip section-icon"></i> CPU Usage</h5>
                        
                        <div class="d-flex justify-content-between align-items-center mb-2">
                            <span class="metric-label">Overall Usage</span>
                            <span class="badge bg-{{ 'danger' if cpu.cpu_usage_percent > 80 else 'warning' if cpu.cpu_usage_percent > 50 else 'success' }}">
                                {{ "%.1f"|format(cpu.cpu_usage_percent or 0) }}%
                            </span>
                        </div>
                        <div class="progress progress-sm mb-3">
                            {% set progress_class = 'bg-danger' if cpu.cpu_usage_percent > 80 else 'bg-warning' if cpu.cpu_usage_percent > 50 else 'bg-success' %}
                            <div class="progress-bar {{ progress_class }}" style="width: {{ cpu.cpu_usage_percent or 0 }}%"></div>
                        </div>

                        <div class="row">
                            <div class="col-6">
                                <small>
                                    <div class="metric-row">
                                        <span class="metric-label">Physical Cores:</span>
                                        <span class="metric-value">{{ cpu.physical_cores or 'N/A' }}</span>
                                    </div>
                                    <div class="metric-row">
                                        <span class="metric-label">Total Cores:</span>
                                        <span class="metric-value">{{ cpu.total_cores or 'N/A' }}</span>
                                    </div>
                                </small>
                            </div>
                            <div class="col-6">
                                <small>
                                    <div class="metric-row">
                                        <span class="metric-label">Max Freq:</span>
                                        <span class="metric-value">{{ "%.0f"|format(cpu.max_frequency or 0) }} MHz</span>
                                    </div>
                                    <div class="metric-row">
                                        <span class="metric-label">Current:</span>
                                        <span class="metric-value">{{ "%.0f"|format(cpu.current_frequency or 0) }} MHz</span>
                                    </div>
                                </small>
                            </div>
                        </div>

                        {% if cpu.cpu_usage_per_core and cpu.cpu_usage_per_core|length <= 8 %}
                        <hr>
                        <h6 class="text-muted">Per-Core Usage</h6>
                        <div class="row">
                            {% for usage in cpu.cpu_usage_per_core %}
                            <div class="col-6 col-lg-12 col-xl-6">
                                <small>
                                    <div class="d-flex justify-content-between">
                                        <span>Core {{ loop.index0 }}:</span>
                                        <span class="metric-value">{{ "%.1f"|format(usage) }}%</span>
                                    </div>
                                </small>
                            </div>
                            {% endfor %}
                        </div>
                        {% endif %}
                    </div>
                </div>
            </div>

            <!-- Memory Usage -->
            <div class="col-lg-4 mb-3" id="memory-card">
                {% set mem_class = 'danger' if memory.percentage > 90 else 'warning' if memory.percentage > 75 else 'success' %}
                <div class="card health-card {{ mem_class }} h-100">
                    <div class="card-body">
                        <h5><i class="fas fa-memory section-icon"></i> Memory Usage</h5>
                        
                        <div class="d-flex justify-content-between align-items-center mb-2">
                            <span class="metric-label">RAM Usage</span>
                            <span class="badge bg-{{ 'danger' if memory.percentage > 90 else 'warning' if memory.percentage > 75 else 'success' }}">
                                {{ "%.1f"|format(memory.percentage or 0) }}%
                            </span>
                        </div>
                        <div class="progress progress-sm mb-2">
                            {% set mem_progress_class = 'bg-danger' if memory.percentage > 90 else 'bg-warning' if memory.percentage > 75 else 'bg-success' %}
                            <div class="progress-bar {{ mem_progress_class }}" style="width: {{ memory.percentage or 0 }}%"></div>
                        </div>
                        <small class="text-muted">{{ format_bytes(memory.used or 0) }} / {{ format_bytes(memory.total or 0) }}</small>

                        {% if memory.swap_total and memory.swap_total > 0 %}
                        <div class="d-flex justify-content-between align-items-center mb-2 mt-3">
                            <span class="metric-label">Swap Usage</span>
                            <span class="badge bg-info">{{ "%.1f"|format(memory.swap_percentage or 0) }}%</span>
                        </div>
                        <div class="progress progress-sm mb-2">
                            <div class="progress-bar bg-info" style="width: {{ memory.swap_percentage or 0 }}%"></div>
                        </div>
                        <small class="text-muted">{{ format_bytes(memory.swap_used or 0) }} / {{ format_bytes(memory.swap_total or 0) }}</small>
                        {% endif %}

                        <hr>
                        <div class="row">
                            <div class="col-6">
                                <small>
                                    <div class="metric-row">
                                        <span class="metric-label">Available:</span>
                                        <span class="metric-value">{{ format_bytes(memory.available or 0) }}</span>
                                    </div>
                                </small>
                            </div>
                            <div class="col-6">
                                <small>
                                    <div class="metric-row">
                                        <span class="metric-label">Free:</span>
                                        <span class="metric-value">{{ format_bytes(memory.free or 0) }}</span>
                                    </div>
                                </small>
                            </div>
                        </div>
                    </div>
                </div>
            </div>

            <!-- Stack Overview -->
            <div class="col-lg-4 mb-3" id="containers-card">
                {% set containers_data = containers or {} %}
                {% set summary = containers_data.summary or {} %}
                {% set total_containers = summary.get('total', 0) %}
                {% set running_containers = summary.get('running', 0) %}
                {% set unhealthy_containers = summary.get('unhealthy', 0) %}
                {% set stopped_containers = summary.get('stopped', total_containers - running_containers) %}
                <div class="card health-card h-100">
                    <div class="card-body">
                        <h5><i class="fas fa-layer-group section-icon"></i> Stack Services</h5>


                        <div class="d-flex justify-content-between align-items-center mb-2">
                            <span class="metric-label">Database</span>
                            {% set db_status = database.status or 'Unknown' %}
                            {% if db_status == 'connected' %}
                                {% set db_class = 'success' %}
                            {% elif 'error' in db_status|lower %}
                                {% set db_class = 'danger' %}
                            {% elif db_status|lower in ['unavailable', 'unknown'] %}
                                {% set db_class = 'secondary' %}
                            {% else %}
                                {% set db_class = 'warning' %}
                            {% endif %}
                            <span class="badge bg-{{ db_class }}">{{ db_status }}</span>
                        </div>
                        {% if database.info %}
                            {% if database.info.version %}
                            <small class="text-muted d-block">Version: {{ database.info.version[:60] }}{% if database.info.version|length > 60 %}…{% endif %}</small>
                            {% endif %}
                            {% if database.info.size %}
                            <small class="text-muted d-block">Size: {{ database.info.size }}</small>
                            {% endif %}
                            {% if database.info.active_connections is not none %}
                            <small class="text-muted d-block">Active Connections: {{ database.info.active_connections }}</small>
                            {% endif %}
                        {% endif %}


                        <hr>

                        <div class="stack-summary mb-3">
                            <div>
                                <span class="metric-label">Containers</span>
                                <span class="metric-value">{{ total_containers }}</span>
                            </div>
                            <div>
                                <span class="metric-label text-success">Running</span>
                                <span class="metric-value text-success">{{ running_containers }}</span>
                            </div>
                            <div>
                                <span class="metric-label text-warning">Stopped</span>
                                <span class="metric-value text-warning">{{ stopped_containers if stopped_containers >= 0 else 0 }}</span>
                            </div>
                            <div>
                                <span class="metric-label text-danger">Unhealthy</span>
                                <span class="metric-value text-danger">{{ unhealthy_containers }}</span>
                            </div>
                        </div>

                        {% if containers_data.available %}
                            {% set preview = containers_data.containers[:4] if containers_data.containers else [] %}
                            {% for container in preview %}
                                {% set health = (container.health or '')|lower %}
                                {% set state = (container.state or '')|lower %}
                                {% if health == 'healthy' %}
                                    {% set badge_class = 'success' %}
                                    {% set status_label = 'Healthy' %}
                                {% elif health == 'unhealthy' %}
                                    {% set badge_class = 'danger' %}
                                    {% set status_label = 'Unhealthy' %}
                                {% elif health == 'starting' %}
                                    {% set badge_class = 'warning' %}
                                    {% set status_label = 'Starting' %}
                                {% else %}
                                    {% if state == 'running' %}
                                        {% set badge_class = 'success' %}
                                    {% elif state in ['restarting', 'created', 'paused'] %}
                                        {% set badge_class = 'warning' %}
                                    {% elif state in ['exited', 'dead'] %}
                                        {% set badge_class = 'secondary' %}
                                    {% else %}
                                        {% set badge_class = 'secondary' %}
                                    {% endif %}
                                    {% set status_label = container.status or (state|upper if state else 'Unknown') %}
                                {% endif %}
                                <div class="d-flex justify-content-between align-items-center mb-1">
                                    <div>
                                        <span class="metric-label">{{ container.display_name or container.name }}</span>
                                        {% if container.service %}
                                        <small class="text-muted d-block">{{ container.service }}</small>
                                        {% endif %}
                                    </div>
                                    <span class="badge bg-{{ badge_class }} status-badge">{{ status_label }}</span>
                                </div>
                            {% endfor %}
                            {% if containers_data.containers and containers_data.containers|length > 4 %}
                                <small class="text-muted">… and {{ containers_data.containers|length - 4 }} more containers</small>
                            {% elif not containers_data.containers %}
                                <p class="text-muted mb-0">No containers detected for the current engine.</p>
                            {% endif %}
                            {% set has_engine = containers_data.engine %}
                            {% set has_project = containers_data.compose_project %}
                            {% set has_collector = containers_data.collector %}
                            {% if has_engine or has_project or has_collector %}
                                <small class="text-muted d-block mt-2">
                                    {% if has_engine %}Engine: {{ containers_data.engine|upper }}{% endif %}
                                    {% if has_project %}{% if has_engine %} • {% endif %}Project: {{ containers_data.compose_project }}{% endif %}
                                    {% if has_collector %}{% if has_engine or has_project %} • {% endif %}Source: {{ containers_data.collector }}{% endif %}
                                </small>
                            {% endif %}
                        {% else %}
                            <div class="alert alert-warning mb-0 py-2">
                                Container information unavailable{% if containers_data.error %}: {{ containers_data.error }}{% endif %}
                            </div>
                        {% endif %}
                    </div>
                </div>
            </div>
        </div>
        <!-- Storage & Network Row -->
        <div class="row mb-4">
            <!-- Disk Storage -->
            <div class="col-lg-8 mb-3" id="storage-card">
                <div class="card health-card">
                    <div class="card-body">
                        <h5><i class="fas fa-hdd section-icon"></i> Storage Usage</h5>
                        
                        {% for disk_item in disk %}
                        <div class="mb-3">
                            <div class="d-flex justify-content-between align-items-center mb-1">
                                <span class="metric-label">
                                    <strong>{{ disk_item.device or 'Unknown' }}</strong>
                                    <small class="text-muted">({{ disk_item.mountpoint or 'Unknown' }})</small>
                                </span>
                                <span class="badge bg-{{ 'danger' if disk_item.percentage > 90 else 'warning' if disk_item.percentage > 75 else 'success' }}">
                                    {{ "%.1f"|format(disk_item.percentage or 0) }}%
                                </span>
                            </div>
                            <div class="progress progress-sm mb-1">
                                {% set disk_class = 'bg-danger' if disk_item.percentage > 90 else 'bg-warning' if disk_item.percentage > 75 else 'bg-success' %}
                                <div class="progress-bar {{ disk_class }}" style="width: {{ disk_item.percentage or 0 }}%"></div>
                            </div>
                            <small class="text-muted">
                                {{ format_bytes(disk_item.used or 0) }} used / {{ format_bytes(disk_item.total or 0) }} total
                                ({{ format_bytes(disk_item.free or 0) }} free) • {{ disk_item.fstype or 'Unknown' }}
                            </small>
                        </div>
                        {% endfor %}
                    </div>
                </div>
            </div>

            <!-- Network Summary -->
            <div class="col-lg-4 mb-3" id="network-card">
                <div class="card health-card">
                    <div class="card-body">
                        <h5><i class="fas fa-network-wired section-icon"></i> Network</h5>

                        <div class="metric-row mb-3">
                            <span class="metric-label">Hostname:</span>
                            <span class="metric-value">{{ network.hostname or 'Unknown' }}</span>
                        </div>

                        {% set traffic = network.traffic or {} %}
                        {% set totals = traffic.totals or {} %}
                        <div class="metric-row mb-2">
                            <span class="metric-label">Total RX / TX:</span>
                            <span class="metric-value">{{ format_bytes(totals.bytes_recv or 0) }} / {{ format_bytes(totals.bytes_sent or 0) }}</span>
                        </div>
                        {% if totals.packets_recv is not none or totals.packets_sent is not none %}
                        <div class="metric-row mb-3">
                            <span class="metric-label">Packets RX / TX:</span>
                            <span class="metric-value">{{ (totals.packets_recv or 0) | int }} / {{ (totals.packets_sent or 0) | int }}</span>
                        </div>
                        {% endif %}

                        {% set stats = traffic.interfaces or [] %}
                        {% if stats %}
                        <div class="table-responsive">
                            <table class="table table-sm table-hover network-traffic-table">
                                <thead class="table-light">
                                    <tr>
                                        <th scope="col">Interface</th>
                                        <th scope="col">Address</th>
                                        <th scope="col">RX</th>
                                        <th scope="col">TX</th>
                                        <th scope="col">Speed</th>
                                        <th scope="col">Status</th>
                                    </tr>
                                </thead>
                                <tbody>
                                    {% for iface in stats[:6] %}
                                    {% set iface_info_list = network.interfaces | selectattr('name', 'equalto', iface.name) | list %}
                                    {% set iface_info = iface_info_list[0] if iface_info_list else None %}
                                    {% set address_namespace = namespace(lines=[]) %}
                                    {% if iface_info and iface_info.addresses %}
                                        {% for addr in iface_info.addresses %}
                                            {% if addr.type == 'IPv4' %}
                                                {% set address_namespace.lines = address_namespace.lines + [addr.address] %}
                                            {% endif %}
                                        {% endfor %}
                                    {% endif %}
                                    {% set address_display = address_namespace.lines[:2] | join(', ') %}
                                    {% set status_up = iface.is_up if iface.is_up is not none else (iface_info.is_up if iface_info else None) %}
                                    <tr>
                                        <td><strong>{{ iface.name }}</strong></td>
                                        <td><span class="text-muted">{{ address_display or '—' }}</span></td>
                                        <td>{{ format_bytes(iface.bytes_recv or 0) }}</td>
                                        <td>{{ format_bytes(iface.bytes_sent or 0) }}</td>
                                        <td>
                                            {% if iface.speed_mbps %}
                                                {{ '%.0f'|format(iface.speed_mbps) }} Mb/s
                                            {% else %}
                                                —
                                            {% endif %}
                                        </td>
                                        <td>
                                            {% if status_up is sameas(true) %}
                                                <span class="badge bg-success status-badge">UP</span>
                                            {% elif status_up is sameas(false) %}
                                                <span class="badge bg-secondary status-badge">DOWN</span>
                                            {% else %}
                                                <span class="badge bg-secondary status-badge">Unknown</span>
                                            {% endif %}
                                        </td>
                                    </tr>
                                    {% endfor %}
                                </tbody>
                            </table>
                        </div>
                        {% if stats|length > 6 %}
                        <small class="text-muted">… and {{ stats|length - 6 }} more interfaces</small>
                        {% endif %}
                        {% else %}
                            {% if network.interfaces %}
                                {% for interface in network.interfaces[:3] %}
                                <div class="mb-2">
                                    <div class="d-flex justify-content-between align-items-center">
                                        <span class="metric-label">{{ interface.name or 'Unknown' }}</span>
                                        {% set status_class = 'success' if interface.is_up else 'secondary' %}
                                        <span class="badge bg-{{ status_class }} status-badge">{{ 'UP' if interface.is_up else 'DOWN' }}</span>
                                    </div>
                                    {% if interface.addresses %}
                                        {% for addr in interface.addresses[:2] %}
                                            {% if addr.type == 'IPv4' %}
                                            <small class="text-muted d-block">{{ addr.address or 'Unknown' }}</small>
                                            {% endif %}
                                        {% endfor %}
                                    {% endif %}
                                </div>
                                {% endfor %}
                                {% if network.interfaces|length > 3 %}
                                <small class="text-muted">… and {{ network.interfaces|length - 3 }} more interfaces</small>
                                {% endif %}
                                {% if traffic.error %}
                                <small class="text-muted d-block mt-2">Traffic counters unavailable: {{ traffic.error }}</small>
                                {% endif %}
                            {% else %}
                                <p class="text-muted mb-0">Network traffic statistics unavailable{% if traffic.error %}: {{ traffic.error }}{% endif %}</p>
                            {% endif %}
                        {% endif %}
                    </div>
                </div>
            </div>
        </div>

        {% set block_info = hardware_data.block_devices or {} %}
        {% set smart_info = smart or {} %}

        <!-- Storage Inventory & Health -->
        <div class="row mb-4">
            <div class="col-lg-8 mb-3" id="hardware-devices-card">
                <div class="card health-card h-100">
                    <div class="card-body">
                        <h5><i class="fas fa-database section-icon"></i> Storage Inventory</h5>

                        {% if block_info.available and (block_info.devices or []) %}
                        {% set disk_items = block_info.devices | selectattr('type', 'equalto', 'disk') | list %}
                        {% if block_info.summary %}
                        <div class="hardware-meta mb-2">
                            {{ block_info.summary.disks or 0 }} disks • {{ block_info.summary.partitions or 0 }} partitions{% if block_info.summary.virtual %} • {{ block_info.summary.virtual }} virtual{% endif %}
                        </div>
                        {% endif %}
                        <div class="table-responsive">
                            <table class="table table-sm table-hover device-inventory-table">
                                <thead class="table-light">
                                    <tr>
                                        <th scope="col">Device</th>
                                        <th scope="col">Details</th>
                                        <th scope="col">Mounts</th>
                                    </tr>
                                </thead>
                                <tbody>
                                    {% for disk in disk_items %}
                                    <tr>
                                        <td>
                                            <strong>{{ disk.path or ('/dev/' ~ (disk.name or 'unknown')) }}</strong>
                                            {% if disk.model %}<div class="hardware-meta">{{ disk.model }}</div>{% endif %}
                                            {% if disk.serial %}<div class="hardware-meta">Serial: {{ disk.serial }}</div>{% endif %}
                                            {% if disk.vendor %}<div class="hardware-meta">Vendor: {{ disk.vendor }}</div>{% endif %}
                                        </td>
                                        <td>
                                            <div class="hardware-meta">Size: {% if disk.size_bytes %}{{ format_bytes(disk.size_bytes) }}{% else %}Unknown{% endif %}</div>
                                            {% if disk.transport or disk.is_rotational is not none %}
                                            <div class="hardware-meta">
                                                {% if disk.transport %}{{ disk.transport|upper }}{% endif %}
                                                {% if disk.transport and disk.is_rotational is not none %} • {% endif %}
                                                {% if disk.is_rotational is sameas(true) %}HDD{% elif disk.is_rotational is sameas(false) %}SSD{% else %}Storage{% endif %}
                                            </div>
                                            {% endif %}
                                            {% if disk.is_read_only is sameas(true) %}<div class="hardware-meta text-danger">Read Only</div>{% endif %}
                                            {% if disk.is_removable is sameas(true) %}<div class="hardware-meta">Removable media</div>{% endif %}
                                        </td>
                                        <td>
                                            {% if disk.children %}
                                                {% for child in disk.children %}
                                                <div class="hardware-meta">
                                                    {{ child.path or ('/dev/' ~ (child.name or 'unknown')) }}
                                                    {% if child.filesystem %}<span class="text-muted"> ({{ child.filesystem }})</span>{% endif %}
                                                    {% if child.mountpoints %}<span class="text-muted"> → {{ child.mountpoints|join(', ') }}</span>{% endif %}
                                                </div>
                                                {% endfor %}
                                            {% else %}
                                                <span class="text-muted">—</span>
                                            {% endif %}
                                        </td>
                                    </tr>
                                    {% endfor %}
                                </tbody>
                            </table>
                        </div>
                        {% if disk_items|length == 0 %}
                        <p class="text-muted mb-0">No physical disks reported.</p>
                        {% endif %}
                        {% else %}
                        <div class="alert alert-warning mb-0 py-2">
                            Storage inventory unavailable{% if block_info.error %}: {{ block_info.error }}{% endif %}
                        </div>
                        {% endif %}
                    </div>
                </div>
            </div>

            <div class="col-lg-4 mb-3" id="smart-card">
                <div class="card health-card h-100">
                    <div class="card-body">
                        <h5><i class="fas fa-heartbeat section-icon"></i> Storage Health (S.M.A.R.T.)</h5>

                        {% if smart_info.available %}
                            {% set smart_devices = smart_info.devices or [] %}
                            {% if smart_devices %}
                                {% for device in smart_devices[:5] %}
                                    {% set status_raw = (device.overall_status or 'unknown')|lower %}
                                    {% if status_raw in ['passed', 'ok', 'healthy', 'success'] %}
                                        {% set badge_class = 'success' %}
                                        {% set status_label = 'Passed' %}
                                    {% elif status_raw in ['failed', 'fail', 'critical'] %}
                                        {% set badge_class = 'danger' %}
                                        {% set status_label = 'Failed' %}
                                    {% else %}
                                        {% set badge_class = 'warning' %}
                                        {% set status_label = device.overall_status or 'Unknown' %}
                                    {% endif %}
                                    <div class="mb-3">
                                        <div class="d-flex justify-content-between align-items-center">
                                            <div>
                                                <span class="metric-label">{{ device.path or device.name or 'Unknown device' }}</span>
                                                {% if device.model %}<div class="hardware-meta">{{ device.model }}</div>{% endif %}
                                                {% if device.serial %}<div class="hardware-meta">Serial: {{ device.serial }}</div>{% endif %}
                                            </div>
                                            <span class="badge bg-{{ badge_class }} smart-status-badge">{{ status_label }}</span>
                                        </div>
                                        <div class="hardware-meta">
                                            Temp: {% if device.temperature_celsius is not none %}{{ "%.0f"|format(device.temperature_celsius) }}°C{% else %}N/A{% endif %}
                                            {% if device.power_on_hours is not none %} • Power On: {{ device.power_on_hours }}h{% endif %}
                                        </div>
                                        <div class="hardware-meta">
                                            {% if device.reallocated_sector_count is not none %}Realloc: {{ device.reallocated_sector_count }}{% else %}Realloc: N/A{% endif %}
                                            {% if device.media_errors is not none %} • Media Errors: {{ device.media_errors }}{% endif %}
                                            {% if device.critical_warnings is not none %} • Warnings: {{ device.critical_warnings }}{% endif %}
                                        </div>
<<<<<<< HEAD
                                        {% set host_writes = device.host_writes_bytes or device.data_units_written_bytes %}
                                        {% set host_reads = device.host_reads_bytes or device.data_units_read_bytes %}
                                        {% if host_writes is not none or host_reads is not none or device.percentage_used is not none %}
                                        <div class="hardware-meta">
                                            {% if host_writes is not none %}Host Writes: {{ format_bytes(host_writes) }}{% endif %}
                                            {% if host_reads is not none %}{% if host_writes is not none %} • {% endif %}Host Reads: {{ format_bytes(host_reads) }}{% endif %}
                                            {% if device.percentage_used is not none %}{% if host_writes is not none or host_reads is not none %} • {% endif %}Wear: {{ device.percentage_used }}%{% endif %}
                                        </div>
                                        {% endif %}
                                        {% if device.power_cycle_count is not none or device.unsafe_shutdowns is not none %}
                                        <div class="hardware-meta">
                                            {% if device.power_cycle_count is not none %}Power Cycles: {{ device.power_cycle_count }}{% endif %}
                                            {% if device.unsafe_shutdowns is not none %}{% if device.power_cycle_count is not none %} • {% endif %}Unsafe Shutdowns: {{ device.unsafe_shutdowns }}{% endif %}
                                        </div>
=======
                                        {% set nvme_ns = namespace(lines=[]) %}
                                        {% set nvme_written = device.get('data_units_written_bytes') %}
                                        {% set nvme_read = device.get('data_units_read_bytes') %}
                                        {% set nvme_host_reads = device.get('host_read_commands') %}
                                        {% set nvme_host_writes = device.get('host_write_commands') %}
                                        {% set nvme_busy = device.get('controller_busy_time_minutes') %}
                                        {% set nvme_unsafe = device.get('unsafe_shutdowns') %}
                                        {% set nvme_wear = device.get('percentage_used') %}
                                        {% if nvme_written is not none %}
                                            {% set nvme_ns.lines = nvme_ns.lines + ['Written: ' ~ format_bytes(nvme_written)] %}
                                        {% endif %}
                                        {% if nvme_read is not none %}
                                            {% set nvme_ns.lines = nvme_ns.lines + ['Read: ' ~ format_bytes(nvme_read)] %}
                                        {% endif %}
                                        {% if nvme_host_reads is not none %}
                                            {% set nvme_ns.lines = nvme_ns.lines + ['Reads: ' ~ '{:,}'.format(nvme_host_reads) ~ ' cmds'] %}
                                        {% endif %}
                                        {% if nvme_host_writes is not none %}
                                            {% set nvme_ns.lines = nvme_ns.lines + ['Writes: ' ~ '{:,}'.format(nvme_host_writes) ~ ' cmds'] %}
                                        {% endif %}
                                        {% if nvme_wear is not none %}
                                            {% set nvme_ns.lines = nvme_ns.lines + ['Wear: ' ~ '%.1f'|format(nvme_wear) ~ '%'] %}
                                        {% endif %}
                                        {% if nvme_busy is not none %}
                                            {% set nvme_ns.lines = nvme_ns.lines + ['Busy: ' ~ '{:,}'.format(nvme_busy) ~ ' min'] %}
                                        {% endif %}
                                        {% if nvme_unsafe is not none %}
                                            {% set nvme_ns.lines = nvme_ns.lines + ['Unsafe: ' ~ '{:,}'.format(nvme_unsafe)] %}
                                        {% endif %}
                                        {% if nvme_ns.lines %}
                                            <div class="hardware-meta">NVMe: {{ nvme_ns.lines|join(' • ') }}</div>
>>>>>>> 023aff7d
                                        {% endif %}
                                        {% if device.error %}<div class="hardware-meta text-muted">Note: {{ device.error }}</div>{% endif %}
                                    </div>
                                {% endfor %}
                                {% if smart_devices|length > 5 %}
                                <small class="text-muted">… and {{ smart_devices|length - 5 }} more devices</small>
                                {% endif %}
                            {% else %}
                                <p class="text-muted mb-0">No S.M.A.R.T. capable devices detected.</p>
                            {% endif %}
                        {% else %}
                            <div class="alert alert-warning mb-0 py-2">
                                S.M.A.R.T. data unavailable{% if smart_info.error %}: {{ smart_info.error }}{% endif %}
                            </div>
                        {% endif %}
                    </div>
                </div>
            </div>
        </div>

        <!-- Peripheral Inventory -->
        <div class="row mb-4">
            <div class="col-12" id="usb-card">
                <div class="card health-card">
                    <div class="card-body">
                        <h5><i class="fas fa-usb section-icon"></i> USB Devices</h5>

                        {% set usb_info = hardware_data.usb or {} %}
                        {% if usb_info.available and usb_info.devices %}
                            {% set usb_summary = usb_info.summary or {} %}
                            {% if usb_summary.devices %}
                            <div class="hardware-meta mb-2">
                                {{ usb_summary.devices }} devices{% if usb_summary.hubs %} • {{ usb_summary.hubs }} hubs{% endif %}
                            </div>
                            {% endif %}
                            <div class="table-responsive">
                                <table class="table table-sm table-hover usb-device-table">
                                    <thead class="table-light">
                                        <tr>
                                            <th scope="col">Device</th>
                                            <th scope="col">Description</th>
                                            <th scope="col">Speed</th>
                                            <th scope="col">Details</th>
                                        </tr>
                                    </thead>
                                    <tbody>
                                        {% for device in usb_info.devices[:10] %}
                                        <tr>
                                            <td>
                                                <strong>{{ device.path or 'Unknown' }}</strong>
                                                <div class="hardware-meta">ID {{ (device.vendor_id or '??') }}:{{ (device.product_id or '??') }}</div>
                                                {% if device.bus_number and device.device_number %}
                                                <div class="hardware-meta">Bus {{ device.bus_number }} • Device {{ device.device_number }}</div>
                                                {% endif %}
                                            </td>
                                            <td>
                                                {% if device.manufacturer %}<div class="hardware-meta">{{ device.manufacturer }}</div>{% endif %}
                                                {% if device.product %}
                                                    <div class="hardware-meta">{{ device.product }}</div>
                                                {% else %}
                                                    <div class="hardware-meta text-muted">Unknown device</div>
                                                {% endif %}
                                            </td>
                                            <td>
                                                {% if device.speed_mbps %}
                                                    {{ '%.0f'|format(device.speed_mbps) }} Mb/s
                                                {% else %}
                                                    —
                                                {% endif %}
                                                {% if device.interfaces %}
                                                    <div class="hardware-meta">Class: {{ device.interfaces|join(', ') }}</div>
                                                {% endif %}
                                            </td>
                                            <td>
                                                {% if device.driver %}<div class="hardware-meta">Driver: {{ device.driver }}</div>{% endif %}
                                                {% if device.serial %}<div class="hardware-meta">Serial: {{ device.serial }}</div>{% endif %}
                                                {% if device.is_hub %}<div class="hardware-meta">USB Hub</div>{% endif %}
                                            </td>
                                        </tr>
                                        {% endfor %}
                                    </tbody>
                                </table>
                            </div>
                            {% if usb_info.devices|length > 10 %}
                            <small class="text-muted">… and {{ usb_info.devices|length - 10 }} more devices</small>
                            {% endif %}
                        {% else %}
                            <div class="alert alert-warning mb-0 py-2">
                                {% if usb_info.error %}
                                    USB inventory unavailable: {{ usb_info.error }}
                                {% else %}
                                    No USB devices detected.
                                {% endif %}
                            </div>
                        {% endif %}
                    </div>
                </div>
            </div>
        </div>

        <!-- Container Details -->
        <div class="row mb-4">
            <div class="col-12" id="containers-details">
                <div class="card health-card">
                    <div class="card-body">
                        <h5><i class="fas fa-boxes section-icon"></i> Container Details</h5>

                        {% set containers_data = containers or {} %}
                        {% set container_items = containers_data.containers or [] %}

                        {% if containers_data.available and container_items %}
                        <div class="table-responsive">
                            <table class="table table-sm table-hover container-table">
                                <thead class="table-light">
                                    <tr>
                                        <th scope="col">Container</th>
                                        <th scope="col">Status</th>
                                        <th scope="col">Health</th>
                                        <th scope="col">Uptime</th>
                                        <th scope="col">Image</th>
                                    </tr>
                                </thead>
                                <tbody>
                                    {% for container in container_items %}
                                    {% set status_label = container.status or (container.state|upper if container.state else 'Unknown') %}
                                    {% set state = (container.state or '')|lower %}
                                    {% set health = (container.health or '')|lower %}
                                    {% if health == 'healthy' %}
                                        {% set status_class = 'success' %}
                                    {% elif health == 'unhealthy' %}
                                        {% set status_class = 'danger' %}
                                    {% elif state == 'running' %}
                                        {% set status_class = 'success' %}
                                    {% elif state in ['restarting', 'created', 'paused'] %}
                                        {% set status_class = 'warning' %}
                                    {% elif state in ['exited', 'dead'] %}
                                        {% set status_class = 'secondary' %}
                                    {% else %}
                                        {% set status_class = 'secondary' %}
                                    {% endif %}
                                    <tr>
                                        <td>
                                            <strong>{{ container.display_name or container.name }}</strong>
                                            {% if container.service %}
                                            <div class="container-meta">Service: {{ container.service }}</div>
                                            {% endif %}
                                            {% if container.project %}
                                            <div class="container-meta">Project: {{ container.project }}</div>
                                            {% endif %}
                                        </td>
                                        <td>
                                            <span class="badge bg-{{ status_class }} status-badge">{{ status_label }}</span>
                                        </td>
                                        <td>
                                            {% if container.health %}
                                                {% if container.health == 'healthy' %}
                                                <span class="badge bg-success status-badge">Healthy</span>
                                                {% elif container.health == 'unhealthy' %}
                                                <span class="badge bg-danger status-badge">Unhealthy</span>
                                                {% elif container.health == 'starting' %}
                                                <span class="badge bg-warning status-badge">Starting</span>
                                                {% else %}
                                                <span class="badge bg-secondary status-badge">{{ container.health }}</span>
                                                {% endif %}
                                            {% else %}
                                                <span class="text-muted">—</span>
                                            {% endif %}
                                        </td>
                                        <td><span class="metric-value">{{ container.running_for or '—' }}</span></td>
                                        <td>
                                            {% if container.image %}
                                            <div class="container-image">{{ container.image }}</div>
                                            {% else %}
                                            <span class="text-muted">—</span>
                                            {% endif %}
                                            {% if container.ports %}
                                            <div class="container-meta">Ports: {{ container.ports }}</div>
                                            {% endif %}
                                        </td>
                                    </tr>
                                    {% endfor %}
                                </tbody>
                            </table>
                        </div>
                        {% else %}
                        <p class="text-muted mb-0">
                            {% if containers_data.available %}
                                No container information detected for the current engine.
                            {% elif containers_data.error %}
                                Container details unavailable: {{ containers_data.error }}
                            {% else %}
                                Container details unavailable.
                            {% endif %}
                        </p>
                        {% endif %}
                    </div>
                </div>
            </div>
        </div>

        <!-- Process Information -->
        <div class="row">
            <div class="col-12" id="processes-card">
                <div class="card health-card">
                    <div class="card-body">
                        <h5><i class="fas fa-tasks section-icon"></i> Top Processes (CPU Usage)</h5>
                        
                        {% if processes.top_processes %}
                        <div class="table-responsive">
                            <table class="table table-sm table-hover">
                                <thead class="table-light">
                                    <tr>
                                        <th>PID</th>
                                        <th>Process Name</th>
                                        <th>CPU %</th>
                                        <th>Memory %</th>
                                        <th>User</th>
                                    </tr>
                                </thead>
                                <tbody>
                                    {% for proc in processes.top_processes[:10] %}
                                    <tr>
                                        <td><code>{{ proc.pid or 'N/A' }}</code></td>
                                        <td>
                                            <span title="{{ proc.name or 'Unknown' }}">
                                                {% if proc.name and proc.name|length > 20 %}
                                                    {{ proc.name[:20] }}...
                                                {% else %}
                                                    {{ proc.name or 'Unknown' }}
                                                {% endif %}
                                            </span>
                                        </td>
                                        <td>
                                            <span class="metric-value">{{ "%.1f"|format(proc.cpu_percent or 0) }}%</span>
                                        </td>
                                        <td>
                                            <span class="metric-value">{{ "%.1f"|format(proc.memory_percent or 0) }}%</span>
                                        </td>
                                        <td><small class="text-muted">{{ proc.username or 'N/A' }}</small></td>
                                    </tr>
                                    {% endfor %}
                                </tbody>
                            </table>
                        </div>
                        {% else %}
                        <p class="text-muted text-center py-3">No process information available</p>
                        {% endif %}
                    </div>
                </div>
            </div>
        </div>

        <!-- Temperature Sensors (if available) -->
        <div class="row mt-4 {% if not temperature %}d-none{% endif %}" id="temperature-section">
            {% if temperature %}
            <div class="col-12">
                <div class="card health-card">
                    <div class="card-body">
                        <h5><i class="fas fa-thermometer-half section-icon"></i> Temperature Sensors</h5>
                        <div class="row">
                            {% for sensor_name, entries in temperature.items() %}
                            <div class="col-md-4 mb-3">
                                <h6 class="text-muted">{{ sensor_name }}</h6>
                                {% for entry in entries %}
                                <div class="metric-row">
                                    <span class="metric-label">{{ entry.label or 'Sensor' }}:</span>
                                    <span class="metric-value">
                                        {{ "%.1f"|format(entry.current) }}°C
                                        {% if entry.critical and entry.current > entry.critical * 0.8 %}
                                            <span class="badge bg-warning ms-1">Hot</span>
                                        {% endif %}
                                    </span>
                                </div>
                                {% if entry.high or entry.critical %}
                                <small class="text-muted">
                                    {% if entry.high %}High: {{ "%.1f"|format(entry.high) }}°C{% endif %}
                                    {% if entry.critical %}{% if entry.high %} • {% endif %}Critical: {{ "%.1f"|format(entry.critical) }}°C{% endif %}
                                </small>
                                {% endif %}
                                {% endfor %}
                            </div>
                            {% endfor %}
                        </div>
                    </div>
                </div>
            </div>
            {% endif %}
        </div>
    </div>

    <!-- Auto-refresh button -->
    <button class="btn btn-primary refresh-btn refresh-trigger" type="button" title="Refresh system data">
        <i class="fas fa-sync-alt"></i>
    </button>
</div>
{% endblock %}

{% block scripts %}
    <script>
        const initialHealthData = {{ health_data_json | safe }} || {};
        const REFRESH_INTERVAL_MS = 30000;
        const numberFormatter = new Intl.NumberFormat();
        let lastUpdatedTime = null;

                        {% if containers_data.available and container_items %}
                        <div class="table-responsive">
                            <table class="table table-sm table-hover container-table">
                                <thead class="table-light">
                                    <tr>
                                        <th scope="col">Container</th>
                                        <th scope="col">Status</th>
                                        <th scope="col">Health</th>
                                        <th scope="col">Uptime</th>
                                        <th scope="col">Image</th>
                                    </tr>
                                </thead>
                                <tbody>
                                    {% for container in container_items %}
                                    {% set status_label = container.status or (container.state|upper if container.state else 'Unknown') %}
                                    {% set state = (container.state or '')|lower %}
                                    {% set health = (container.health or '')|lower %}
                                    {% if health == 'healthy' %}
                                        {% set status_class = 'success' %}
                                    {% elif health == 'unhealthy' %}
                                        {% set status_class = 'danger' %}
                                    {% elif state == 'running' %}
                                        {% set status_class = 'success' %}
                                    {% elif state in ['restarting', 'created', 'paused'] %}
                                        {% set status_class = 'warning' %}
                                    {% elif state in ['exited', 'dead'] %}
                                        {% set status_class = 'secondary' %}
                                    {% else %}
                                        {% set status_class = 'secondary' %}
                                    {% endif %}
                                    <tr>
                                        <td>
                                            <strong>{{ container.display_name or container.name }}</strong>
                                            {% if container.service %}
                                            <div class="container-meta">Service: {{ container.service }}</div>
                                            {% endif %}
                                            {% if container.project %}
                                            <div class="container-meta">Project: {{ container.project }}</div>
                                            {% endif %}
                                        </td>
                                        <td>
                                            <span class="badge bg-{{ status_class }} status-badge">{{ status_label }}</span>
                                        </td>
                                        <td>
                                            {% if container.health %}
                                                {% if container.health == 'healthy' %}
                                                <span class="badge bg-success status-badge">Healthy</span>
                                                {% elif container.health == 'unhealthy' %}
                                                <span class="badge bg-danger status-badge">Unhealthy</span>
                                                {% elif container.health == 'starting' %}
                                                <span class="badge bg-warning status-badge">Starting</span>
                                                {% else %}
                                                <span class="badge bg-secondary status-badge">{{ container.health }}</span>
                                                {% endif %}
                                            {% else %}
                                                <span class="text-muted">—</span>
                                            {% endif %}
                                        </td>
                                        <td><span class="metric-value">{{ container.running_for or '—' }}</span></td>
                                        <td>
                                            {% if container.image %}
                                            <div class="container-image">{{ container.image }}</div>
                                            {% else %}
                                            <span class="text-muted">—</span>
                                            {% endif %}
                                            {% if container.ports %}
                                            <div class="container-meta">Ports: {{ container.ports }}</div>
                                            {% endif %}
                                        </td>
                                    </tr>
                                    {% endfor %}
                                </tbody>
                            </table>
                        </div>
                        {% else %}
                        <p class="text-muted mb-0">
                            {% if containers_data.available %}
                                No container information detected for the current engine.
                            {% elif containers_data.error %}
                                Container details unavailable: {{ containers_data.error }}
                            {% else %}
                                Container details unavailable.
                            {% endif %}
                        </p>
                        {% endif %}
                    </div>
                </div>
            </div>
        </div>

        {% set block_info = hardware_data.block_devices or {} %}
        {% set smart_info = smart or {} %}

        <!-- Storage Inventory & Health -->
        <div class="row mb-4">
            <div class="col-lg-8 mb-3" id="hardware-devices-card">
                <div class="card health-card h-100">
                    <div class="card-body">
                        <h5><i class="fas fa-database section-icon"></i> Storage Inventory</h5>

                        {% if block_info.available and (block_info.devices or []) %}
                        {% set disk_items = block_info.devices | selectattr('type', 'equalto', 'disk') | list %}
                        {% if block_info.summary %}
                        <div class="hardware-meta mb-2">
                            {{ block_info.summary.disks or 0 }} disks • {{ block_info.summary.partitions or 0 }} partitions{% if block_info.summary.virtual %} • {{ block_info.summary.virtual }} virtual{% endif %}
                        </div>
                        {% endif %}
                        <div class="table-responsive">
                            <table class="table table-sm table-hover device-inventory-table">
                                <thead class="table-light">
                                    <tr>
                                        <th scope="col">Device</th>
                                        <th scope="col">Details</th>
                                        <th scope="col">Mounts</th>
                                    </tr>
                                </thead>
                                <tbody>
                                    {% for disk in disk_items %}
                                    <tr>
                                        <td>
                                            <strong>{{ disk.path or ('/dev/' ~ (disk.name or 'unknown')) }}</strong>
                                            {% if disk.model %}<div class="hardware-meta">{{ disk.model }}</div>{% endif %}
                                            {% if disk.serial %}<div class="hardware-meta">Serial: {{ disk.serial }}</div>{% endif %}
                                            {% if disk.vendor %}<div class="hardware-meta">Vendor: {{ disk.vendor }}</div>{% endif %}
                                        </td>
                                        <td>
                                            <div class="hardware-meta">Size: {% if disk.size_bytes %}{{ format_bytes(disk.size_bytes) }}{% else %}Unknown{% endif %}</div>
                                            {% if disk.transport or disk.is_rotational is not none %}
                                            <div class="hardware-meta">
                                                {% if disk.transport %}{{ disk.transport|upper }}{% endif %}
                                                {% if disk.transport and disk.is_rotational is not none %} • {% endif %}
                                                {% if disk.is_rotational is sameas(true) %}HDD{% elif disk.is_rotational is sameas(false) %}SSD{% else %}Storage{% endif %}
                                            </div>
                                            {% endif %}
                                            {% if disk.is_read_only is sameas(true) %}<div class="hardware-meta text-danger">Read Only</div>{% endif %}
                                            {% if disk.is_removable is sameas(true) %}<div class="hardware-meta">Removable media</div>{% endif %}
                                        </td>
                                        <td>
                                            {% if disk.children %}
                                                {% for child in disk.children %}
                                                <div class="hardware-meta">
                                                    {{ child.path or ('/dev/' ~ (child.name or 'unknown')) }}
                                                    {% if child.filesystem %}<span class="text-muted"> ({{ child.filesystem }})</span>{% endif %}
                                                    {% if child.mountpoints %}<span class="text-muted"> → {{ child.mountpoints|join(', ') }}</span>{% endif %}
                                                </div>
                                                {% endfor %}
                                            {% else %}
                                                <span class="text-muted">—</span>
                                            {% endif %}
                                        </td>
                                    </tr>
                                    {% endfor %}
                                </tbody>
                            </table>
                        </div>
                        {% if disk_items|length == 0 %}
                        <p class="text-muted mb-0">No physical disks reported.</p>
                        {% endif %}
                        {% else %}
                        <div class="alert alert-warning mb-0 py-2">
                            Storage inventory unavailable{% if block_info.error %}: {{ block_info.error }}{% endif %}
                        </div>
                        {% endif %}
                    </div>
                </div>
            </div>

            <div class="col-lg-4 mb-3" id="smart-card">
                <div class="card health-card h-100">
                    <div class="card-body">
                        <h5><i class="fas fa-heartbeat section-icon"></i> Storage Health (S.M.A.R.T.)</h5>

                        {% if smart_info.available %}
                            {% set smart_devices = smart_info.devices or [] %}
                            {% if smart_devices %}
                                {% for device in smart_devices[:5] %}
                                    {% set status_raw = (device.overall_status or 'unknown')|lower %}
                                    {% if status_raw in ['passed', 'ok', 'healthy', 'success'] %}
                                        {% set badge_class = 'success' %}
                                        {% set status_label = 'Passed' %}
                                    {% elif status_raw in ['failed', 'fail', 'critical'] %}
                                        {% set badge_class = 'danger' %}
                                        {% set status_label = 'Failed' %}
                                    {% else %}
                                        {% set badge_class = 'warning' %}
                                        {% set status_label = device.overall_status or 'Unknown' %}
                                    {% endif %}
                                    <div class="mb-3">
                                        <div class="d-flex justify-content-between align-items-center">
                                            <div>
                                                <span class="metric-label">{{ device.path or device.name or 'Unknown device' }}</span>
                                                {% if device.model %}<div class="hardware-meta">{{ device.model }}</div>{% endif %}
                                                {% if device.serial %}<div class="hardware-meta">Serial: {{ device.serial }}</div>{% endif %}
                                            </div>
                                            <span class="badge bg-{{ badge_class }} smart-status-badge">{{ status_label }}</span>
                                        </div>
                                        <div class="hardware-meta">
                                            Temp: {% if device.temperature_celsius is not none %}{{ "%.0f"|format(device.temperature_celsius) }}°C{% else %}N/A{% endif %}
                                            {% if device.power_on_hours is not none %} • Power On: {{ device.power_on_hours }}h{% endif %}
                                        </div>
                                        <div class="hardware-meta">
                                            {% if device.reallocated_sector_count is not none %}Realloc: {{ device.reallocated_sector_count }}{% else %}Realloc: N/A{% endif %}
                                            {% if device.media_errors is not none %} • Media Errors: {{ device.media_errors }}{% endif %}
                                            {% if device.critical_warnings is not none %} • Warnings: {{ device.critical_warnings }}{% endif %}
                                        </div>
                                        {% set host_writes = device.host_writes_bytes or device.data_units_written_bytes %}
                                        {% set host_reads = device.host_reads_bytes or device.data_units_read_bytes %}
                                        {% if host_writes is not none or host_reads is not none or device.percentage_used is not none %}
                                        <div class="hardware-meta">
                                            {% if host_writes is not none %}Host Writes: {{ format_bytes(host_writes) }}{% endif %}
                                            {% if host_reads is not none %}{% if host_writes is not none %} • {% endif %}Host Reads: {{ format_bytes(host_reads) }}{% endif %}
                                            {% if device.percentage_used is not none %}{% if host_writes is not none or host_reads is not none %} • {% endif %}Wear: {{ device.percentage_used }}%{% endif %}
                                        </div>
                                        {% endif %}
                                        {% if device.power_cycle_count is not none or device.unsafe_shutdowns is not none %}
                                        <div class="hardware-meta">
                                            {% if device.power_cycle_count is not none %}Power Cycles: {{ device.power_cycle_count }}{% endif %}
                                            {% if device.unsafe_shutdowns is not none %}{% if device.power_cycle_count is not none %} • {% endif %}Unsafe Shutdowns: {{ device.unsafe_shutdowns }}{% endif %}
                                        </div>
                                        {% endif %}
                                        {% if device.error %}<div class="hardware-meta text-muted">Note: {{ device.error }}</div>{% endif %}
                                    </div>
                                {% endfor %}
                                {% if smart_devices|length > 5 %}
                                <small class="text-muted">… and {{ smart_devices|length - 5 }} more devices</small>
                                {% endif %}
                            {% else %}
                                <p class="text-muted mb-0">No S.M.A.R.T. capable devices detected.</p>
                            {% endif %}
                        {% else %}
                            <div class="alert alert-warning mb-0 py-2">
                                S.M.A.R.T. data unavailable{% if smart_info.error %}: {{ smart_info.error }}{% endif %}
                            </div>
                        {% endif %}
                    </div>
                </div>
            </div>
        </div>

        <!-- Container Details -->
        <div class="row mb-4">
            <div class="col-12" id="containers-details">
                <div class="card health-card">
                    <div class="card-body">
                        <h5><i class="fas fa-boxes section-icon"></i> Container Details</h5>

                        {% set containers_data = containers or {} %}
                        {% set container_items = containers_data.containers or [] %}

                        {% if containers_data.available and container_items %}
                        <div class="table-responsive">
                            <table class="table table-sm table-hover container-table">
                                <thead class="table-light">
                                    <tr>
                                        <th scope="col">Container</th>
                                        <th scope="col">Status</th>
                                        <th scope="col">Health</th>
                                        <th scope="col">Uptime</th>
                                        <th scope="col">Image</th>
                                    </tr>
                                </thead>
                                <tbody>
                                    {% for container in container_items %}
                                    {% set status_label = container.status or (container.state|upper if container.state else 'Unknown') %}
                                    {% set state = (container.state or '')|lower %}
                                    {% set health = (container.health or '')|lower %}
                                    {% if health == 'healthy' %}
                                        {% set status_class = 'success' %}
                                    {% elif health == 'unhealthy' %}
                                        {% set status_class = 'danger' %}
                                    {% elif state == 'running' %}
                                        {% set status_class = 'success' %}
                                    {% elif state in ['restarting', 'created', 'paused'] %}
                                        {% set status_class = 'warning' %}
                                    {% elif state in ['exited', 'dead'] %}
                                        {% set status_class = 'secondary' %}
                                    {% else %}
                                        {% set status_class = 'secondary' %}
                                    {% endif %}
                                    <tr>
                                        <td>
                                            <strong>{{ container.display_name or container.name }}</strong>
                                            {% if container.service %}
                                            <div class="container-meta">Service: {{ container.service }}</div>
                                            {% endif %}
                                            {% if container.project %}
                                            <div class="container-meta">Project: {{ container.project }}</div>
                                            {% endif %}
                                        </td>
                                        <td>
                                            <span class="badge bg-{{ status_class }} status-badge">{{ status_label }}</span>
                                        </td>
                                        <td>
                                            {% if container.health %}
                                                {% if container.health == 'healthy' %}
                                                <span class="badge bg-success status-badge">Healthy</span>
                                                {% elif container.health == 'unhealthy' %}
                                                <span class="badge bg-danger status-badge">Unhealthy</span>
                                                {% elif container.health == 'starting' %}
                                                <span class="badge bg-warning status-badge">Starting</span>
                                                {% else %}
                                                <span class="badge bg-secondary status-badge">{{ container.health }}</span>
                                                {% endif %}
                                            {% else %}
                                                <span class="text-muted">—</span>
                                            {% endif %}
                                        </td>
                                        <td><span class="metric-value">{{ container.running_for or '—' }}</span></td>
                                        <td>
                                            {% if container.image %}
                                            <div class="container-image">{{ container.image }}</div>
                                            {% else %}
                                            <span class="text-muted">—</span>
                                            {% endif %}
                                            {% if container.ports %}
                                            <div class="container-meta">Ports: {{ container.ports }}</div>
                                            {% endif %}
                                        </td>
                                    </tr>
                                    {% endfor %}
                                </tbody>
                            </table>
                        </div>
                        {% else %}
                        <p class="text-muted mb-0">
                            {% if containers_data.available %}
                                No container information detected for the current engine.
                            {% elif containers_data.error %}
                                Container details unavailable: {{ containers_data.error }}
                            {% else %}
                                Container details unavailable.
                            {% endif %}
                        </p>
                        {% endif %}
                    </div>
                </div>
            </div>
        </div>

        <!-- Process Information -->
        <div class="row">
            <div class="col-12" id="processes-card">
                <div class="card health-card">
                    <div class="card-body">
                        <h5><i class="fas fa-tasks section-icon"></i> Top Processes (CPU Usage)</h5>
                        
                        {% if processes.top_processes %}
                        <div class="table-responsive">
                            <table class="table table-sm table-hover">
                                <thead class="table-light">
                                    <tr>
                                        <th>PID</th>
                                        <th>Process Name</th>
                                        <th>CPU %</th>
                                        <th>Memory %</th>
                                        <th>User</th>
                                    </tr>
                                </thead>
                                <tbody>
                                    {% for proc in processes.top_processes[:10] %}
                                    <tr>
                                        <td><code>{{ proc.pid or 'N/A' }}</code></td>
                                        <td>
                                            <span title="{{ proc.name or 'Unknown' }}">
                                                {% if proc.name and proc.name|length > 20 %}
                                                    {{ proc.name[:20] }}...
                                                {% else %}
                                                    {{ proc.name or 'Unknown' }}
                                                {% endif %}
                                            </span>
                                        </td>
                                        <td>
                                            <span class="metric-value">{{ "%.1f"|format(proc.cpu_percent or 0) }}%</span>
                                        </td>
                                        <td>
                                            <span class="metric-value">{{ "%.1f"|format(proc.memory_percent or 0) }}%</span>
                                        </td>
                                        <td><small class="text-muted">{{ proc.username or 'N/A' }}</small></td>
                                    </tr>
                                    {% endfor %}
                                </tbody>
                            </table>
                        </div>
                        {% else %}
                        <p class="text-muted text-center py-3">No process information available</p>
                        {% endif %}
                    </div>
                </div>
            </div>
        </div>

        <!-- Temperature Sensors (if available) -->
        <div class="row mt-4 {% if not temperature %}d-none{% endif %}" id="temperature-section">
            {% if temperature %}
            <div class="col-12">
                <div class="card health-card">
                    <div class="card-body">
                        <h5><i class="fas fa-thermometer-half section-icon"></i> Temperature Sensors</h5>
                        <div class="row">
                            {% for sensor_name, entries in temperature.items() %}
                            <div class="col-md-4 mb-3">
                                <h6 class="text-muted">{{ sensor_name }}</h6>
                                {% for entry in entries %}
                                <div class="metric-row">
                                    <span class="metric-label">{{ entry.label or 'Sensor' }}:</span>
                                    <span class="metric-value">
                                        {{ "%.1f"|format(entry.current) }}°C
                                        {% if entry.critical and entry.current > entry.critical * 0.8 %}
                                            <span class="badge bg-warning ms-1">Hot</span>
                                        {% endif %}
                                    </span>
                                </div>
                                {% if entry.high or entry.critical %}
                                <small class="text-muted">
                                    {% if entry.high %}High: {{ "%.1f"|format(entry.high) }}°C{% endif %}
                                    {% if entry.critical %}{% if entry.high %} • {% endif %}Critical: {{ "%.1f"|format(entry.critical) }}°C{% endif %}
                                </small>
                                {% endif %}
                                {% endfor %}
                            </div>
                            {% endfor %}
                        </div>
                    </div>
                </div>
            </div>
            {% endif %}
        </div>
    </div>

    <!-- Auto-refresh button -->
    <button class="btn btn-primary refresh-btn refresh-trigger" type="button" title="Refresh system data">
        <i class="fas fa-sync-alt"></i>
    </button>
</div>
{% endblock %}

{% block scripts %}
    <script>
        const initialHealthData = {{ health_data_json | safe }} || {};
        const REFRESH_INTERVAL_MS = 30000;
        let lastUpdatedTime = null;

        function escapeHtml(value) {
            if (value === null || value === undefined) {
                return '';
            }
            return String(value)
                .replace(/&/g, '&amp;')
                .replace(/</g, '&lt;')
                .replace(/>/g, '&gt;')
                .replace(/"/g, '&quot;')
                .replace(/'/g, '&#39;');
        }

        function toNumber(value, fallback = 0) {
            const numberValue = Number(value);
            return Number.isFinite(numberValue) ? numberValue : fallback;
        }

        function formatBytes(bytes) {
            const numeric = toNumber(bytes, 0);
            if (numeric <= 0) {
                return '0 B';
            }
            const units = ['B', 'KB', 'MB', 'GB', 'TB', 'PB'];
            const exponent = Math.min(Math.floor(Math.log(numeric) / Math.log(1024)), units.length - 1);
            const value = numeric / Math.pow(1024, exponent);
            const precision = value >= 10 || exponent === 0 ? 0 : 1;
            return `${value.toFixed(precision)} ${units[exponent]}`;
        }

        function formatUptime(seconds) {
            const numeric = toNumber(seconds, 0);
            if (numeric <= 0) {
                return '0s';
            }
            let remaining = Math.floor(numeric);
            const days = Math.floor(remaining / 86400);
            remaining -= days * 86400;
            const hours = Math.floor(remaining / 3600);
            remaining -= hours * 3600;
            const minutes = Math.floor(remaining / 60);
            remaining -= minutes * 60;
            const parts = [];
            if (days) {
                parts.push(`${days}d`);
            }
            if (hours) {
                parts.push(`${hours}h`);
            }
            if (minutes) {
                parts.push(`${minutes}m`);
            }
            parts.push(`${remaining}s`);
            return parts.join(' ');
        }

        function formatPercent(value) {
            const numeric = toNumber(value, 0);
            return numeric.toFixed(1);
        }

        function formatNumber(value) {
            if (value === null || value === undefined) {
                return '';
            }
            const numeric = Number(value);
            if (!Number.isFinite(numeric)) {
                return '';
            }
            return numberFormatter.format(numeric);
        }

        function setElementText(id, text) {
            const element = document.getElementById(id);
            if (element) {
                element.textContent = text;
            }
        }

        function updateCurrentTimeDisplay() {
            const element = document.getElementById('current-time');
            if (!element || !lastUpdatedTime) {
                return;
            }

            const now = new Date();
            const secondsAgo = Math.max(0, Math.floor((now.getTime() - lastUpdatedTime.getTime()) / 1000));
            const formattedTime = lastUpdatedTime.toLocaleTimeString();
            element.textContent = `${formattedTime} (${secondsAgo}s ago)`;
        }

        function showError(message) {
            const alertElement = document.getElementById('refresh-error');
            if (!alertElement) {
                return;
            }
            alertElement.textContent = message;
            alertElement.classList.remove('d-none');
        }

        function hideError() {
            const alertElement = document.getElementById('refresh-error');
            if (!alertElement) {
                return;
            }
            alertElement.textContent = '';
            alertElement.classList.add('d-none');
        }

        function setRefreshing(isRefreshing) {
            const buttons = document.querySelectorAll('.refresh-trigger');
            buttons.forEach((button) => {
                if (isRefreshing) {
                    if (!button.dataset.originalContent) {
                        button.dataset.originalContent = button.innerHTML;
                    }
                    button.innerHTML = '<i class="fas fa-spinner fa-spin"></i>';
                    button.disabled = true;
                } else {
                    const original = button.dataset.originalContent;
                    button.innerHTML = original || '<i class="fas fa-sync-alt"></i>';
                    if (original) {
                        delete button.dataset.originalContent;
                    }
                    button.disabled = false;
                }
            });
        }

        function joinLoadAverages(loadAverages) {
            if (!Array.isArray(loadAverages) || !loadAverages.length) {
                return 'N/A';
            }
            return loadAverages.map((value) => formatPercent(value)).join(', ');
        }

        function updateOverview(data) {
            const system = data.system || {};
            const processes = data.processes || {};
            const loadAverages = Array.isArray(data.load_averages) ? data.load_averages : [];

            setElementText('hostname-value', system.hostname || 'Unknown');
            let distributionText = '';
            if (system.os_pretty_name) {
                distributionText = system.os_pretty_name;
            } else {
                const parts = [];
                if (system.distribution) {
                    parts.push(system.distribution);
                } else if (system.system) {
                    parts.push(system.system);
                }
                if (system.distribution_version) {
                    parts.push(system.distribution_version);
                } else if (system.release) {
                    parts.push(system.release);
                }
                distributionText = parts.join(' ').trim();
            }
            setElementText('distribution-value', distributionText || 'Unknown');

            const kernelRelease = system.kernel_release || system.release || '';
            let kernelText = kernelRelease || 'Unknown';
            if (system.kernel_version && system.kernel_version !== kernelRelease) {
                kernelText = `${kernelText} (${system.kernel_version})`;
            }
            setElementText('kernel-value', kernelText);

            setElementText('architecture-value', system.machine || 'Unknown');
            setElementText('uptime-value', formatUptime(system.uptime_seconds));
            setElementText('load-average-value', joinLoadAverages(loadAverages));

            const totalProcesses = toNumber(processes.total_processes, 0);
            const runningProcesses = toNumber(processes.running_processes, 0);
            setElementText('processes-summary', `${totalProcesses} total (${runningProcesses} running)`);

            const virtualization = system.virtualization ? String(system.virtualization) : 'Bare metal';
            setElementText('virtualization-value', virtualization);
        }

        function renderCpuCard(cpu) {
            const usage = toNumber(cpu.cpu_usage_percent, 0);
            const cpuClass = usage > 80 ? 'danger' : usage > 50 ? 'warning' : 'success';
            const progressClass = usage > 80 ? 'bg-danger' : usage > 50 ? 'bg-warning' : 'bg-success';
            const perCoreUsage = Array.isArray(cpu.cpu_usage_per_core) ? cpu.cpu_usage_per_core : [];

            let perCoreHtml = '';
            if (perCoreUsage.length && perCoreUsage.length <= 8) {
                const perCoreRows = perCoreUsage
                    .map((value, index) => `
                            <div class="col-6 col-lg-12 col-xl-6">
                                <small>
                                    <div class="d-flex justify-content-between">
                                        <span>Core ${index}</span>
                                        <span class="metric-value">${formatPercent(value)}%</span>
                                    </div>
                                </small>
                            </div>
                        `)
                    .join('');
                perCoreHtml = `
                    <hr>
                    <h6 class="text-muted">Per-Core Usage</h6>
                    <div class="row">
                        ${perCoreRows}
                    </div>
                `;
            }

            return `
                <div class="card health-card ${cpuClass} h-100">
                    <div class="card-body">
                        <h5><i class="fas fa-microchip section-icon"></i> CPU Usage</h5>

                        <div class="d-flex justify-content-between align-items-center mb-2">
                            <span class="metric-label">Overall Usage</span>
                            <span class="badge bg-${usage > 80 ? 'danger' : usage > 50 ? 'warning' : 'success'}">
                                ${formatPercent(usage)}%
                            </span>
                        </div>
                        <div class="progress progress-sm mb-3">
                            <div class="progress-bar ${progressClass}" style="width: ${Math.min(100, Math.max(0, usage))}%"></div>
                        </div>

                        <div class="row">
                            <div class="col-6">
                                <small>
                                    <div class="metric-row">
                                        <span class="metric-label">Physical Cores:</span>
                                        <span class="metric-value">${cpu.physical_cores ?? 'N/A'}</span>
                                    </div>
                                    <div class="metric-row">
                                        <span class="metric-label">Total Cores:</span>
                                        <span class="metric-value">${cpu.total_cores ?? 'N/A'}</span>
                                    </div>
                                </small>
                            </div>
                            <div class="col-6">
                                <small>
                                    <div class="metric-row">
                                        <span class="metric-label">Max Freq:</span>
                                        <span class="metric-value">${toNumber(cpu.max_frequency, 0).toFixed(0)} MHz</span>
                                    </div>
                                    <div class="metric-row">
                                        <span class="metric-label">Current:</span>
                                        <span class="metric-value">${toNumber(cpu.current_frequency, 0).toFixed(0)} MHz</span>
                                    </div>
                                </small>
                            </div>
                        </div>
                        ${perCoreHtml}
                    </div>
                </div>
            `;
        }

        function renderMemoryCard(memory) {
            const usage = toNumber(memory.percentage, 0);
            const memoryClass = usage > 90 ? 'danger' : usage > 75 ? 'warning' : 'success';
            const progressClass = usage > 90 ? 'bg-danger' : usage > 75 ? 'bg-warning' : 'bg-success';
            const swapUsage = toNumber(memory.swap_percentage, 0);

            const swapSection = memory.swap_total && toNumber(memory.swap_total, 0) > 0
                ? `
                        <div class="d-flex justify-content-between align-items-center mb-2 mt-3">
                            <span class="metric-label">Swap Usage</span>
                            <span class="badge bg-info">${formatPercent(swapUsage)}%</span>
                        </div>
                        <div class="progress progress-sm mb-2">
                            <div class="progress-bar bg-info" style="width: ${Math.min(100, Math.max(0, swapUsage))}%"></div>
                        </div>
                        <small class="text-muted">${formatBytes(memory.swap_used)} / ${formatBytes(memory.swap_total)}</small>
                    `
                : '';

            return `
                <div class="card health-card ${memoryClass} h-100">
                    <div class="card-body">
                        <h5><i class="fas fa-memory section-icon"></i> Memory Usage</h5>

                        <div class="d-flex justify-content-between align-items-center mb-2">
                            <span class="metric-label">RAM Usage</span>
                            <span class="badge bg-${usage > 90 ? 'danger' : usage > 75 ? 'warning' : 'success'}">${formatPercent(usage)}%</span>
                        </div>
                        <div class="progress progress-sm mb-2">
                            <div class="progress-bar ${progressClass}" style="width: ${Math.min(100, Math.max(0, usage))}%"></div>
                        </div>
                        <small class="text-muted">${formatBytes(memory.used)} / ${formatBytes(memory.total)}</small>
                        ${swapSection}
                        <hr>
                        <div class="row">
                            <div class="col-6">
                                <small>
                                    <div class="metric-row">
                                        <span class="metric-label">Available:</span>
                                        <span class="metric-value">${formatBytes(memory.available)}</span>
                                    </div>
                                </small>
                            </div>
                            <div class="col-6">
                                <small>
                                    <div class="metric-row">
                                        <span class="metric-label">Free:</span>
                                        <span class="metric-value">${formatBytes(memory.free)}</span>
                                    </div>
                                </small>
                            </div>
                        </div>
                    </div>
                </div>
            `;
        }

        function renderCpuHardwareCard(hardwareCpu) {
            const cpu = hardwareCpu && typeof hardwareCpu === 'object' ? hardwareCpu : {};
            const model = escapeHtml(cpu.model_name || cpu.processor || 'Unknown');
            const vendor = escapeHtml(cpu.vendor_id || 'Unknown');
            const architecture = escapeHtml(cpu.architecture || 'Unknown');
            const virtualization = cpu.supports_virtualization;
            const virtualizationLabel = virtualization === true
                ? 'Supported'
                : virtualization === false
                    ? 'Not detected'
                    : 'Unknown';

            const maxFreq = toNumber(cpu.max_frequency, 0);
            const minFreq = toNumber(cpu.min_frequency, 0);
            const maxFreqLabel = maxFreq > 0 ? `${maxFreq.toFixed(0)} MHz` : 'Unknown';
            const minFreqLabel = minFreq > 0 ? `${minFreq.toFixed(0)} MHz` : 'Unknown';

            const cacheSize = cpu.cache_size ? escapeHtml(String(cpu.cache_size)) : '';
            const microcode = cpu.microcode ? escapeHtml(String(cpu.microcode)) : '';

            const flagList = Array.isArray(cpu.flags) ? cpu.flags : [];
            const flagBadges = flagList
                .slice(0, 16)
                .map((flag) => `<span class="hardware-badge">${escapeHtml(flag)}</span>`) 
                .join('');
            const extraFlags = flagList.length > 16
                ? `<small class="text-muted d-block mt-1">+ ${flagList.length - 16} additional flags</small>`
                : '';
            const flagSection = flagList.length
                ? `
                        <hr>
                        <h6 class="text-muted">Feature Flags</h6>
                        <div>
                            ${flagBadges}
                            ${extraFlags}
                        </div>
                    `
                : '';

            const cacheSection = cacheSize || microcode
                ? `
                        <hr>
                        <div class="row">
                            ${cacheSize
                                ? `
                                    <div class="col-sm-6">
                                        <div class="metric-row">
                                            <span class="metric-label">Cache Size:</span>
                                            <span class="metric-value">${cacheSize}</span>
                                        </div>
                                    </div>
                                `
                                : ''}
                            ${microcode
                                ? `
                                    <div class="col-sm-6">
                                        <div class="metric-row">
                                            <span class="metric-label">Microcode:</span>
                                            <span class="metric-value">${microcode}</span>
                                        </div>
                                    </div>
                                `
                                : ''}
                        </div>
                    `
                : '';

            return `
                <div class="card health-card h-100">
                    <div class="card-body">
                        <h5><i class="fas fa-microchip section-icon"></i> CPU Details</h5>

                        <div class="metric-row">
                            <span class="metric-label">Model:</span>
                            <span class="metric-value">${model}</span>
                        </div>
                        <div class="metric-row">
                            <span class="metric-label">Vendor:</span>
                            <span class="metric-value">${vendor}</span>
                        </div>
                        <div class="metric-row">
                            <span class="metric-label">Architecture:</span>
                            <span class="metric-value">${architecture}</span>
                        </div>
                        <div class="metric-row">
                            <span class="metric-label">Virtualization:</span>
                            <span class="metric-value">${virtualizationLabel}</span>
                        </div>

                        <div class="row">
                            <div class="col-sm-6">
                                <div class="metric-row">
                                    <span class="metric-label">Physical Cores:</span>
                                    <span class="metric-value">${cpu.physical_cores ?? 'N/A'}</span>
                                </div>
                                <div class="metric-row">
                                    <span class="metric-label">Logical Cores:</span>
                                    <span class="metric-value">${cpu.logical_cores ?? 'N/A'}</span>
                                </div>
                            </div>
                            <div class="col-sm-6">
                                <div class="metric-row">
                                    <span class="metric-label">Max Frequency:</span>
                                    <span class="metric-value">${maxFreqLabel}</span>
                                </div>
                                <div class="metric-row">
                                    <span class="metric-label">Min Frequency:</span>
                                    <span class="metric-value">${minFreqLabel}</span>
                                </div>
                            </div>
                        </div>

                        ${cacheSection}
                        ${flagSection}
                    </div>
                </div>
            `;
        }

        function renderPlatformCard(platform) {
            const data = platform && typeof platform === 'object' ? platform : {};
            const manufacturer = escapeHtml(data.sys_vendor || data.board_vendor || 'Unknown');
            const product = escapeHtml(data.product_name || 'Unknown');
            const productVersion = data.product_version ? `<div class="metric-row"><span class="metric-label">Version:</span><span class="metric-value">${escapeHtml(String(data.product_version))}</span></div>` : '';
            const productSerial = data.product_serial ? `<div class="metric-row"><span class="metric-label">Serial:</span><span class="metric-value">${escapeHtml(String(data.product_serial))}</span></div>` : '';
            const boardName = escapeHtml(data.board_name || 'Unknown');
            const boardVersion = data.board_version ? `<div class="metric-row"><span class="metric-label">Board Version:</span><span class="metric-value">${escapeHtml(String(data.board_version))}</span></div>` : '';
            const assetTag = data.chassis_asset_tag ? `<div class="metric-row"><span class="metric-label">Asset Tag:</span><span class="metric-value">${escapeHtml(String(data.chassis_asset_tag))}</span></div>` : '';
            const biosVendor = escapeHtml(data.bios_vendor || 'Unknown');
            const biosVersion = escapeHtml(data.bios_version || 'Unknown');
            const biosDate = escapeHtml(data.bios_date || 'Unknown');

            return `
                <div class="card health-card h-100">
                    <div class="card-body">
                        <h5><i class="fas fa-desktop section-icon"></i> Platform &amp; Firmware</h5>

                        <div class="metric-row">
                            <span class="metric-label">Manufacturer:</span>
                            <span class="metric-value">${manufacturer}</span>
                        </div>
                        <div class="metric-row">
                            <span class="metric-label">Product:</span>
                            <span class="metric-value">${product}</span>
                        </div>
                        ${productVersion}
                        ${productSerial}

                        <hr>
                        <div class="metric-row">
                            <span class="metric-label">Mainboard:</span>
                            <span class="metric-value">${boardName}</span>
                        </div>
                        ${boardVersion}
                        ${assetTag}

                        <hr>
                        <div class="metric-row">
                            <span class="metric-label">BIOS Vendor:</span>
                            <span class="metric-value">${biosVendor}</span>
                        </div>
                        <div class="metric-row">
                            <span class="metric-label">BIOS Version:</span>
                            <span class="metric-value">${biosVersion}</span>
                        </div>
                        <div class="metric-row">
                            <span class="metric-label">BIOS Date:</span>
                            <span class="metric-value">${biosDate}</span>
                        </div>
                    </div>
                </div>
            `;
        }

        function renderHardwareInventoryCard(blockInfo) {
            const info = blockInfo && typeof blockInfo === 'object' ? blockInfo : {};
            const available = Boolean(info.available);
            const devices = Array.isArray(info.devices) ? info.devices : [];

            if (!available || devices.length === 0) {
                const error = info.error ? `: ${escapeHtml(info.error)}` : '';
                return `
                    <div class="card health-card h-100">
                        <div class="card-body">
                            <h5><i class="fas fa-database section-icon"></i> Storage Inventory</h5>
                            <div class="alert alert-warning mb-0 py-2">Storage inventory unavailable${error}</div>
                        </div>
                    </div>
                `;
            }

            const disks = devices.filter((device) => String(device.type || '').toLowerCase() === 'disk');
            const summary = info.summary && typeof info.summary === 'object' ? info.summary : {};
            const summaryParts = [];
            if (summary.disks !== undefined) {
                summaryParts.push(`${toNumber(summary.disks, 0)} disks`);
            }
            if (summary.partitions !== undefined) {
                summaryParts.push(`${toNumber(summary.partitions, 0)} partitions`);
            }
            if (summary.virtual) {
                summaryParts.push(`${toNumber(summary.virtual, 0)} virtual`);
            }
            const summaryHtml = summaryParts.length
                ? `<div class="hardware-meta mb-2">${summaryParts.map((part) => escapeHtml(part)).join(' • ')}</div>`
                : '';

            const rows = disks
                .map((disk) => {
                    const name = disk && typeof disk === 'object' ? disk : {};
                    const devicePath = escapeHtml(name.path || (name.name ? `/dev/${name.name}` : 'unknown'));
                    const model = name.model ? `<div class="hardware-meta">${escapeHtml(name.model)}</div>` : '';
                    const serial = name.serial ? `<div class="hardware-meta">Serial: ${escapeHtml(name.serial)}</div>` : '';
                    const vendor = name.vendor ? `<div class="hardware-meta">Vendor: ${escapeHtml(name.vendor)}</div>` : '';
                    const sizeBytes = name.size_bytes != null ? toNumber(name.size_bytes, 0) : null;
                    const sizeLabel = sizeBytes && sizeBytes > 0 ? formatBytes(sizeBytes) : 'Unknown';
                    const transport = name.transport ? escapeHtml(String(name.transport).toUpperCase()) : '';
                    const hasRotational = name.is_rotational === true || name.is_rotational === false;
                    let rotational = '';
                    if (name.is_rotational === true) {
                        rotational = 'HDD';
                    } else if (name.is_rotational === false) {
                        rotational = 'SSD';
                    }
                    let transportDetail = '';
                    if (transport) {
                        transportDetail = transport;
                        if (hasRotational) {
                            transportDetail += ` • ${rotational}`;
                        }
                    } else if (hasRotational) {
                        transportDetail = rotational;
                    }
                    const transportLine = transportDetail
                        ? `<div class="hardware-meta">${transportDetail}</div>`
                        : '';
                    const readOnly = name.is_read_only === true ? '<div class="hardware-meta text-danger">Read Only</div>' : '';
                    const removable = name.is_removable === true ? '<div class="hardware-meta">Removable media</div>' : '';

                    const children = Array.isArray(name.children) ? name.children : [];
                    const childRows = children.length
                        ? children
                            .map((child) => {
                                const childDevice = child && typeof child === 'object' ? child : {};
                                const childPath = escapeHtml(childDevice.path || (childDevice.name ? `/dev/${childDevice.name}` : 'unknown'));
                                const fs = childDevice.filesystem ? ` <span class="text-muted">(${escapeHtml(childDevice.filesystem)})</span>` : '';
                                const mountpoints = Array.isArray(childDevice.mountpoints) && childDevice.mountpoints.length
                                    ? ` <span class="text-muted">→ ${childDevice.mountpoints.map((mp) => escapeHtml(mp)).join(', ')}</span>`
                                    : '';
                                return `<div class="hardware-meta">${childPath}${fs}${mountpoints}</div>`;
                            })
                            .join('')
                        : '<span class="text-muted">—</span>';

                    return `
                        <tr>
                            <td>
                                <strong>${devicePath}</strong>
                                ${model}
                                ${serial}
                                ${vendor}
                            </td>
                            <td>
                                <div class="hardware-meta">Size: ${sizeLabel}</div>
                                ${transportLine}
                                ${readOnly}
                                ${removable}
                            </td>
                            <td>${childRows}</td>
                        </tr>
                    `;
                })
                .join('');

            const tableContent = disks.length
                ? `
                        <div class="table-responsive">
                            <table class="table table-sm table-hover device-inventory-table">
                                <thead class="table-light">
                                    <tr>
                                        <th scope="col">Device</th>
                                        <th scope="col">Details</th>
                                        <th scope="col">Mounts</th>
                                    </tr>
                                </thead>
                                <tbody>
                                    ${rows}
                                </tbody>
                            </table>
                        </div>
                    `
                : '<p class="text-muted mb-0">No physical disks reported.</p>';

            return `
                <div class="card health-card h-100">
                    <div class="card-body">
                        <h5><i class="fas fa-database section-icon"></i> Storage Inventory</h5>
                        ${summaryHtml}
                        ${tableContent}
                    </div>
                </div>
            `;
        }

        function renderSmartHealthCard(smartInfo) {
            const info = smartInfo && typeof smartInfo === 'object' ? smartInfo : {};
            if (!info.available) {
                const error = info.error ? `: ${escapeHtml(info.error)}` : '';
                return `
                    <div class="card health-card h-100">
                        <div class="card-body">
                            <h5><i class="fas fa-heartbeat section-icon"></i> Storage Health (S.M.A.R.T.)</h5>
                            <div class="alert alert-warning mb-0 py-2">S.M.A.R.T. data unavailable${error}</div>
                        </div>
                    </div>
                `;
            }

            const devices = Array.isArray(info.devices) ? info.devices : [];
            if (!devices.length) {
                return `
                    <div class="card health-card h-100">
                        <div class="card-body">
                            <h5><i class="fas fa-heartbeat section-icon"></i> Storage Health (S.M.A.R.T.)</h5>
                            <p class="text-muted mb-0">No S.M.A.R.T. capable devices detected.</p>
                        </div>
                    </div>
                `;
            }

            const sections = devices.slice(0, 5).map((device) => {
                const data = device && typeof device === 'object' ? device : {};
                const path = escapeHtml(data.path || data.name || 'Unknown device');
                const model = data.model ? `<div class="hardware-meta">${escapeHtml(data.model)}</div>` : '';
                const serial = data.serial ? `<div class="hardware-meta">Serial: ${escapeHtml(data.serial)}</div>` : '';

                const statusRaw = String(data.overall_status || 'unknown').toLowerCase();
                let badgeClass = 'warning';
                let statusLabel = data.overall_status ? escapeHtml(String(data.overall_status)) : 'Unknown';
                if (['passed', 'ok', 'healthy', 'success'].includes(statusRaw)) {
                    badgeClass = 'success';
                    statusLabel = 'Passed';
                } else if (['failed', 'fail', 'critical'].includes(statusRaw)) {
                    badgeClass = 'danger';
                    statusLabel = 'Failed';
                }

                const temperature = data.temperature_celsius != null
                    ? `${toNumber(data.temperature_celsius, 0).toFixed(0)}°C`
                    : 'N/A';
                const powerOnHours = data.power_on_hours != null ? `${escapeHtml(String(data.power_on_hours))}h` : '';
                const reallocated = data.reallocated_sector_count != null ? escapeHtml(String(data.reallocated_sector_count)) : 'N/A';
                const mediaErrors = data.media_errors != null ? ` • Media Errors: ${escapeHtml(String(data.media_errors))}` : '';
                const warnings = data.critical_warnings != null ? ` • Warnings: ${escapeHtml(String(data.critical_warnings))}` : '';
                const note = data.error ? `<div class="hardware-meta text-muted">Note: ${escapeHtml(String(data.error))}</div>` : '';

                const nvmeDetails = [];
                if (data.data_units_written_bytes != null) {
                    nvmeDetails.push(`Written: ${formatBytes(data.data_units_written_bytes)}`);
                }
                if (data.data_units_read_bytes != null) {
                    nvmeDetails.push(`Read: ${formatBytes(data.data_units_read_bytes)}`);
                }
                if (data.host_read_commands != null) {
                    const formatted = formatNumber(data.host_read_commands) || escapeHtml(String(data.host_read_commands));
                    nvmeDetails.push(`Reads: ${formatted} cmds`);
                }
                if (data.host_write_commands != null) {
                    const formatted = formatNumber(data.host_write_commands) || escapeHtml(String(data.host_write_commands));
                    nvmeDetails.push(`Writes: ${formatted} cmds`);
                }
                if (data.percentage_used != null) {
                    nvmeDetails.push(`Wear: ${formatPercent(data.percentage_used)}%`);
                }
                if (data.controller_busy_time_minutes != null) {
                    const formatted = formatNumber(data.controller_busy_time_minutes) || escapeHtml(String(data.controller_busy_time_minutes));
                    nvmeDetails.push(`Busy: ${formatted} min`);
                }
                if (data.unsafe_shutdowns != null) {
                    const formatted = formatNumber(data.unsafe_shutdowns) || escapeHtml(String(data.unsafe_shutdowns));
                    nvmeDetails.push(`Unsafe: ${formatted}`);
                }
                const nvmeMeta = nvmeDetails.length
                    ? `<div class="hardware-meta">NVMe: ${nvmeDetails.join(' • ')}</div>`
                    : '';

                return `
                    <div class="mb-3">
                        <div class="d-flex justify-content-between align-items-center">
                            <div>
                                <span class="metric-label">${path}</span>
                                ${model}
                                ${serial}
                            </div>
                            <span class="badge bg-${badgeClass} smart-status-badge">${statusLabel}</span>
                        </div>
                        <div class="hardware-meta">
                            Temp: ${temperature}${powerOnHours ? ` • Power On: ${powerOnHours}` : ''}
                        </div>
                        <div class="hardware-meta">
                            Realloc: ${reallocated}${mediaErrors}${warnings}
                        </div>
                        ${nvmeMeta}
                        ${note}
                    </div>
                `;
            }).join('');

            const overflow = devices.length > 5
                ? `<small class="text-muted">… and ${devices.length - 5} more devices</small>`
                : '';

            return `
                <div class="card health-card h-100">
                    <div class="card-body">
                        <h5><i class="fas fa-heartbeat section-icon"></i> Storage Health (S.M.A.R.T.)</h5>
                        ${sections}
                        ${overflow}
                    </div>
                </div>
            `;
        }

        function determineContainerBadge(container) {
            if (!container || typeof container !== 'object') {
                return { badge: 'secondary', label: 'Unknown' };
            }

            const state = String(container.state || '').toLowerCase();
            const rawStatus = container.status || (state ? state.toUpperCase() : 'Unknown');
            const health = String(container.health || '').toLowerCase();

            if (health === 'healthy') {
                return { badge: 'success', label: 'Healthy' };
            }
            if (health === 'unhealthy') {
                return { badge: 'danger', label: 'Unhealthy' };
            }
            if (health === 'starting') {
                return { badge: 'warning', label: 'Starting' };
            }
            if (state === 'running') {
                return { badge: 'success', label: rawStatus };
            }
            if (['restarting', 'created', 'paused'].includes(state)) {
                return { badge: 'warning', label: rawStatus };
            }
            if (['exited', 'dead'].includes(state)) {
                return { badge: 'secondary', label: rawStatus };
            }
            return { badge: 'secondary', label: rawStatus };
        }

        function renderStackCard(database, containers) {
            const containerData = containers && typeof containers === 'object' ? containers : {};
            const summary = containerData.summary || {};
            const total = toNumber(summary.total, 0);
            const running = toNumber(summary.running, 0);
            const stopped = Math.max(toNumber(summary.stopped, total - running), 0);
            const unhealthy = toNumber(summary.unhealthy, 0);

            const dbStatusRaw = database && database.status ? String(database.status) : 'Unknown';
            const statusLower = dbStatusRaw.toLowerCase();
            let dbClass = 'warning';
            if (statusLower === 'connected') {
                dbClass = 'success';
            } else if (statusLower.includes('error')) {
                dbClass = 'danger';
            } else if (statusLower === 'unknown' || statusLower === 'unavailable') {
                dbClass = 'secondary';
            }

            const cacheSection = cacheSize || microcode
                ? `
                        <hr>
                        <div class="row">
                            ${cacheSize
                                ? `
                                    <div class="col-sm-6">
                                        <div class="metric-row">
                                            <span class="metric-label">Cache Size:</span>
                                            <span class="metric-value">${cacheSize}</span>
                                        </div>
                                    </div>
                                `
                                : ''}
                            ${microcode
                                ? `
                                    <div class="col-sm-6">
                                        <div class="metric-row">
                                            <span class="metric-label">Microcode:</span>
                                            <span class="metric-value">${microcode}</span>
                                        </div>
                                    </div>
                                `
                                : ''}
                        </div>
                    `
                : '';

            return `
                <div class="card health-card h-100">
                    <div class="card-body">
                        <h5><i class="fas fa-microchip section-icon"></i> CPU Details</h5>

                        <div class="metric-row">
                            <span class="metric-label">Model:</span>
                            <span class="metric-value">${model}</span>
                        </div>
                        <div class="metric-row">
                            <span class="metric-label">Vendor:</span>
                            <span class="metric-value">${vendor}</span>
                        </div>
                        <div class="metric-row">
                            <span class="metric-label">Architecture:</span>
                            <span class="metric-value">${architecture}</span>
                        </div>
                        <div class="metric-row">
                            <span class="metric-label">Virtualization:</span>
                            <span class="metric-value">${virtualizationLabel}</span>
                        </div>

                        <div class="row">
                            <div class="col-sm-6">
                                <div class="metric-row">
                                    <span class="metric-label">Physical Cores:</span>
                                    <span class="metric-value">${cpu.physical_cores ?? 'N/A'}</span>
                                </div>
                                <div class="metric-row">
                                    <span class="metric-label">Logical Cores:</span>
                                    <span class="metric-value">${cpu.logical_cores ?? 'N/A'}</span>
                                </div>
                            </div>
                            <div class="col-sm-6">
                                <div class="metric-row">
                                    <span class="metric-label">Max Frequency:</span>
                                    <span class="metric-value">${maxFreqLabel}</span>
                                </div>
                                <div class="metric-row">
                                    <span class="metric-label">Min Frequency:</span>
                                    <span class="metric-value">${minFreqLabel}</span>
                                </div>
                            </div>
                        </div>

                        ${cacheSection}
                        ${flagSection}
                    </div>
                </div>
            `;
        }

        function renderPlatformCard(platform) {
            const data = platform && typeof platform === 'object' ? platform : {};
            const manufacturer = escapeHtml(data.sys_vendor || data.board_vendor || 'Unknown');
            const product = escapeHtml(data.product_name || 'Unknown');
            const productVersion = data.product_version ? `<div class="metric-row"><span class="metric-label">Version:</span><span class="metric-value">${escapeHtml(String(data.product_version))}</span></div>` : '';
            const productSerial = data.product_serial ? `<div class="metric-row"><span class="metric-label">Serial:</span><span class="metric-value">${escapeHtml(String(data.product_serial))}</span></div>` : '';
            const boardName = escapeHtml(data.board_name || 'Unknown');
            const boardVersion = data.board_version ? `<div class="metric-row"><span class="metric-label">Board Version:</span><span class="metric-value">${escapeHtml(String(data.board_version))}</span></div>` : '';
            const assetTag = data.chassis_asset_tag ? `<div class="metric-row"><span class="metric-label">Asset Tag:</span><span class="metric-value">${escapeHtml(String(data.chassis_asset_tag))}</span></div>` : '';
            const biosVendor = escapeHtml(data.bios_vendor || 'Unknown');
            const biosVersion = escapeHtml(data.bios_version || 'Unknown');
            const biosDate = escapeHtml(data.bios_date || 'Unknown');

            return `
                <div class="card health-card h-100">
                    <div class="card-body">
                        <h5><i class="fas fa-desktop section-icon"></i> Platform &amp; Firmware</h5>

                        <div class="metric-row">
                            <span class="metric-label">Manufacturer:</span>
                            <span class="metric-value">${manufacturer}</span>
                        </div>
                        <div class="metric-row">
                            <span class="metric-label">Product:</span>
                            <span class="metric-value">${product}</span>
                        </div>
                        ${productVersion}
                        ${productSerial}

                        <hr>
                        <div class="metric-row">
                            <span class="metric-label">Mainboard:</span>
                            <span class="metric-value">${boardName}</span>
                        </div>
                        ${boardVersion}
                        ${assetTag}

                        <hr>
                        <div class="metric-row">
                            <span class="metric-label">BIOS Vendor:</span>
                            <span class="metric-value">${biosVendor}</span>
                        </div>
                        <div class="metric-row">
                            <span class="metric-label">BIOS Version:</span>
                            <span class="metric-value">${biosVersion}</span>
                        </div>
                        <div class="metric-row">
                            <span class="metric-label">BIOS Date:</span>
                            <span class="metric-value">${biosDate}</span>
                        </div>
                    </div>
                </div>
            `;
        }

        function renderHardwareInventoryCard(blockInfo) {
            const info = blockInfo && typeof blockInfo === 'object' ? blockInfo : {};
            const available = Boolean(info.available);
            const devices = Array.isArray(info.devices) ? info.devices : [];

            if (!available || devices.length === 0) {
                const error = info.error ? `: ${escapeHtml(info.error)}` : '';
                return `
                    <div class="card health-card h-100">
                        <div class="card-body">
                            <h5><i class="fas fa-database section-icon"></i> Storage Inventory</h5>
                            <div class="alert alert-warning mb-0 py-2">Storage inventory unavailable${error}</div>
                        </div>
                    </div>
                `;
            }

            const disks = devices.filter((device) => String(device.type || '').toLowerCase() === 'disk');
            const summary = info.summary && typeof info.summary === 'object' ? info.summary : {};
            const summaryParts = [];
            if (summary.disks !== undefined) {
                summaryParts.push(`${toNumber(summary.disks, 0)} disks`);
            }
            if (summary.partitions !== undefined) {
                summaryParts.push(`${toNumber(summary.partitions, 0)} partitions`);
            }
            if (summary.virtual) {
                summaryParts.push(`${toNumber(summary.virtual, 0)} virtual`);
            }
            const summaryHtml = summaryParts.length
                ? `<div class="hardware-meta mb-2">${summaryParts.map((part) => escapeHtml(part)).join(' • ')}</div>`
                : '';

            const rows = disks
                .map((disk) => {
                    const name = disk && typeof disk === 'object' ? disk : {};
                    const devicePath = escapeHtml(name.path || (name.name ? `/dev/${name.name}` : 'unknown'));
                    const model = name.model ? `<div class="hardware-meta">${escapeHtml(name.model)}</div>` : '';
                    const serial = name.serial ? `<div class="hardware-meta">Serial: ${escapeHtml(name.serial)}</div>` : '';
                    const vendor = name.vendor ? `<div class="hardware-meta">Vendor: ${escapeHtml(name.vendor)}</div>` : '';
                    const sizeBytes = name.size_bytes != null ? toNumber(name.size_bytes, 0) : null;
                    const sizeLabel = sizeBytes && sizeBytes > 0 ? formatBytes(sizeBytes) : 'Unknown';
                    const transport = name.transport ? escapeHtml(String(name.transport).toUpperCase()) : '';
                    const hasRotational = name.is_rotational === true || name.is_rotational === false;
                    let rotational = '';
                    if (name.is_rotational === true) {
                        rotational = 'HDD';
                    } else if (name.is_rotational === false) {
                        rotational = 'SSD';
                    }
                    let transportDetail = '';
                    if (transport) {
                        transportDetail = transport;
                        if (hasRotational) {
                            transportDetail += ` • ${rotational}`;
                        }
                    } else if (hasRotational) {
                        transportDetail = rotational;
                    }
                    const transportLine = transportDetail
                        ? `<div class="hardware-meta">${transportDetail}</div>`
                        : '';
                    const readOnly = name.is_read_only === true ? '<div class="hardware-meta text-danger">Read Only</div>' : '';
                    const removable = name.is_removable === true ? '<div class="hardware-meta">Removable media</div>' : '';

                    const children = Array.isArray(name.children) ? name.children : [];
                    const childRows = children.length
                        ? children
                            .map((child) => {
                                const childDevice = child && typeof child === 'object' ? child : {};
                                const childPath = escapeHtml(childDevice.path || (childDevice.name ? `/dev/${childDevice.name}` : 'unknown'));
                                const fs = childDevice.filesystem ? ` <span class="text-muted">(${escapeHtml(childDevice.filesystem)})</span>` : '';
                                const mountpoints = Array.isArray(childDevice.mountpoints) && childDevice.mountpoints.length
                                    ? ` <span class="text-muted">→ ${childDevice.mountpoints.map((mp) => escapeHtml(mp)).join(', ')}</span>`
                                    : '';
                                return `<div class="hardware-meta">${childPath}${fs}${mountpoints}</div>`;
                            })
                            .join('')
                        : '<span class="text-muted">—</span>';

                    return `
                        <tr>
                            <td>
                                <strong>${devicePath}</strong>
                                ${model}
                                ${serial}
                                ${vendor}
                            </td>
                            <td>
                                <div class="hardware-meta">Size: ${sizeLabel}</div>
                                ${transportLine}
                                ${readOnly}
                                ${removable}
                            </td>
                            <td>${childRows}</td>
                        </tr>
                    `;
                })
                .join('');

            const tableContent = disks.length
                ? `
                        <div class="table-responsive">
                            <table class="table table-sm table-hover device-inventory-table">
                                <thead class="table-light">
                                    <tr>
                                        <th scope="col">Device</th>
                                        <th scope="col">Details</th>
                                        <th scope="col">Mounts</th>
                                    </tr>
                                </thead>
                                <tbody>
                                    ${rows}
                                </tbody>
                            </table>
                        </div>
                    `
                : '<p class="text-muted mb-0">No physical disks reported.</p>';

            return `
                <div class="card health-card h-100">
                    <div class="card-body">
                        <h5><i class="fas fa-database section-icon"></i> Storage Inventory</h5>
                        ${summaryHtml}
                        ${tableContent}
                    </div>
                </div>
            `;
        }

        function renderSmartHealthCard(smartInfo) {
            const info = smartInfo && typeof smartInfo === 'object' ? smartInfo : {};
            if (!info.available) {
                const error = info.error ? `: ${escapeHtml(info.error)}` : '';
                return `
                    <div class="card health-card h-100">
                        <div class="card-body">
                            <h5><i class="fas fa-heartbeat section-icon"></i> Storage Health (S.M.A.R.T.)</h5>
                            <div class="alert alert-warning mb-0 py-2">S.M.A.R.T. data unavailable${error}</div>
                        </div>
                    </div>
                `;
            }

            const devices = Array.isArray(info.devices) ? info.devices : [];
            if (!devices.length) {
                return `
                    <div class="card health-card h-100">
                        <div class="card-body">
                            <h5><i class="fas fa-heartbeat section-icon"></i> Storage Health (S.M.A.R.T.)</h5>
                            <p class="text-muted mb-0">No S.M.A.R.T. capable devices detected.</p>
                        </div>
                    </div>
                `;
            }

            const sections = devices.slice(0, 5).map((device) => {
                const data = device && typeof device === 'object' ? device : {};
                const path = escapeHtml(data.path || data.name || 'Unknown device');
                const model = data.model ? `<div class="hardware-meta">${escapeHtml(data.model)}</div>` : '';
                const serial = data.serial ? `<div class="hardware-meta">Serial: ${escapeHtml(data.serial)}</div>` : '';

                const statusRaw = String(data.overall_status || 'unknown').toLowerCase();
                let badgeClass = 'warning';
                let statusLabel = data.overall_status ? escapeHtml(String(data.overall_status)) : 'Unknown';
                if (['passed', 'ok', 'healthy', 'success'].includes(statusRaw)) {
                    badgeClass = 'success';
                    statusLabel = 'Passed';
                } else if (['failed', 'fail', 'critical'].includes(statusRaw)) {
                    badgeClass = 'danger';
                    statusLabel = 'Failed';
                }

                const temperature = data.temperature_celsius != null
                    ? `${toNumber(data.temperature_celsius, 0).toFixed(0)}°C`
                    : 'N/A';
                const powerOnHours = data.power_on_hours != null ? `${escapeHtml(String(data.power_on_hours))}h` : '';
                const reallocated = data.reallocated_sector_count != null ? escapeHtml(String(data.reallocated_sector_count)) : 'N/A';
                const mediaErrors = data.media_errors != null ? ` • Media Errors: ${escapeHtml(String(data.media_errors))}` : '';
                const warnings = data.critical_warnings != null ? ` • Warnings: ${escapeHtml(String(data.critical_warnings))}` : '';
                const hostWritesBytes = data.host_writes_bytes != null ? Number(data.host_writes_bytes) : (data.data_units_written_bytes != null ? Number(data.data_units_written_bytes) : null);
                const hostReadsBytes = data.host_reads_bytes != null ? Number(data.host_reads_bytes) : (data.data_units_read_bytes != null ? Number(data.data_units_read_bytes) : null);
                const hostSegments = [];
                if (hostWritesBytes !== null && Number.isFinite(hostWritesBytes)) {
                    hostSegments.push(`Host Writes: ${formatBytes(hostWritesBytes)}`);
                }
                if (hostReadsBytes !== null && Number.isFinite(hostReadsBytes)) {
                    hostSegments.push(`Host Reads: ${formatBytes(hostReadsBytes)}`);
                }
                if (data.percentage_used != null) {
                    hostSegments.push(`Wear: ${escapeHtml(String(data.percentage_used))}%`);
                }
                const hostDetails = hostSegments.length ? `<div class="hardware-meta">${hostSegments.join(' • ')}</div>` : '';

                const powerSegments = [];
                if (data.power_cycle_count != null) {
                    powerSegments.push(`Power Cycles: ${escapeHtml(String(data.power_cycle_count))}`);
                }
                if (data.unsafe_shutdowns != null) {
                    powerSegments.push(`Unsafe Shutdowns: ${escapeHtml(String(data.unsafe_shutdowns))}`);
                }
                const powerDetails = powerSegments.length ? `<div class="hardware-meta">${powerSegments.join(' • ')}</div>` : '';
                const note = data.error ? `<div class="hardware-meta text-muted">Note: ${escapeHtml(String(data.error))}</div>` : '';

                return `
                    <div class="mb-3">
                        <div class="d-flex justify-content-between align-items-center">
                            <div>
                                <span class="metric-label">${path}</span>
                                ${model}
                                ${serial}
                            </div>
                            <span class="badge bg-${badgeClass} smart-status-badge">${statusLabel}</span>
                        </div>
                        <div class="hardware-meta">
                            Temp: ${temperature}${powerOnHours ? ` • Power On: ${powerOnHours}` : ''}
                        </div>
                        <div class="hardware-meta">
                            Realloc: ${reallocated}${mediaErrors}${warnings}
                        </div>
                        ${hostDetails}
                        ${powerDetails}
                        ${note}
                    </div>
                `;
            }).join('');

            const overflow = devices.length > 5
                ? `<small class="text-muted">… and ${devices.length - 5} more devices</small>`
                : '';

            return `
                <div class="card health-card h-100">
                    <div class="card-body">
                        <h5><i class="fas fa-heartbeat section-icon"></i> Storage Health (S.M.A.R.T.)</h5>
                        ${sections}
                        ${overflow}
                    </div>
                </div>
            `;
        }

        function determineContainerBadge(container) {
            if (!container || typeof container !== 'object') {
                return { badge: 'secondary', label: 'Unknown' };
            }

            const state = String(container.state || '').toLowerCase();
            const rawStatus = container.status || (state ? state.toUpperCase() : 'Unknown');
            const health = String(container.health || '').toLowerCase();

            if (health === 'healthy') {
                return { badge: 'success', label: 'Healthy' };
            }
            if (health === 'unhealthy') {
                return { badge: 'danger', label: 'Unhealthy' };
            }
            if (health === 'starting') {
                return { badge: 'warning', label: 'Starting' };
            }
            if (state === 'running') {
                return { badge: 'success', label: rawStatus };
            }
            if (['restarting', 'created', 'paused'].includes(state)) {
                return { badge: 'warning', label: rawStatus };
            }
            if (['exited', 'dead'].includes(state)) {
                return { badge: 'secondary', label: rawStatus };
            }
            return { badge: 'secondary', label: rawStatus };
        }

        function renderStackCard(database, containers) {
            const containerData = containers && typeof containers === 'object' ? containers : {};
            const summary = containerData.summary || {};
            const total = toNumber(summary.total, 0);
            const running = toNumber(summary.running, 0);
            const stopped = Math.max(toNumber(summary.stopped, total - running), 0);
            const unhealthy = toNumber(summary.unhealthy, 0);

            const dbStatusRaw = database && database.status ? String(database.status) : 'Unknown';
            const statusLower = dbStatusRaw.toLowerCase();
            let dbClass = 'warning';
            if (statusLower === 'connected') {
                dbClass = 'success';
            } else if (statusLower.includes('error')) {
                dbClass = 'danger';
            } else if (statusLower === 'unknown' || statusLower === 'unavailable') {
                dbClass = 'secondary';
            }

            const dbInfo = (database && database.info) || {};
            const databaseDetails = [];
            if (dbInfo.version) {
                databaseDetails.push(`<small class="text-muted d-block">Version: ${escapeHtml(dbInfo.version)}</small>`);
            }
            if (dbInfo.size) {
                databaseDetails.push(`<small class="text-muted d-block">Size: ${escapeHtml(dbInfo.size)}</small>`);
            }
            if (dbInfo.active_connections !== undefined) {
                databaseDetails.push(`<small class="text-muted d-block">Active Connections: ${escapeHtml(dbInfo.active_connections)}</small>`);
            }

            const isAvailable = Boolean(containerData.available);
            const containersList = Array.isArray(containerData.containers) ? containerData.containers : [];
            const previewItems = isAvailable ? containersList.slice(0, 4) : [];

            const previewHtml = previewItems
                .map((container) => {
                    const { badge, label } = determineContainerBadge(container);
                    const displayName = container.display_name || container.name || 'Unknown';
                    const service = container.service ? `<small class="text-muted d-block">${escapeHtml(container.service)}</small>` : '';
                    return `
                                <div class="d-flex justify-content-between align-items-center mb-1">
                                    <div>
                                        <span class="metric-label">${escapeHtml(displayName)}</span>
                                        ${service}
                                    </div>
                                    <span class="badge bg-${badge} status-badge">${escapeHtml(label)}</span>
                                </div>
                            `;
                })
                .join('');

            let previewFooter = '';
            if (isAvailable) {
                if (containersList.length > previewItems.length) {
                    previewFooter = `<small class="text-muted">… and ${containersList.length - previewItems.length} more containers</small>`;
                } else if (!containersList.length) {
                    previewFooter = '<p class="text-muted mb-0">No containers detected for the current engine.</p>';
                }
            }

            const engineBits = [];
            if (containerData.engine) {
                engineBits.push(`Engine: ${escapeHtml(String(containerData.engine).toUpperCase())}`);
            }
            if (containerData.compose_project) {
                engineBits.push(`Project: ${escapeHtml(containerData.compose_project)}`);
            }
            if (containerData.collector) {
                engineBits.push(`Source: ${escapeHtml(containerData.collector)}`);
            }

            const engineInfo = engineBits.length
                ? `<small class="text-muted d-block mt-2">${engineBits.join(' • ')}</small>`
                : '';

            const availabilityAlert = !isAvailable
                ? `<div class="alert alert-warning mb-0 py-2">Container information unavailable${containerData.error ? `: ${escapeHtml(containerData.error)}` : ''}</div>`
                : '';

            return `
                <div class="card health-card h-100">
                    <div class="card-body">
                        <h5><i class="fas fa-layer-group section-icon"></i> Stack Services</h5>
                        <div class="d-flex justify-content-between align-items-center mb-2">
                            <span class="metric-label">Database</span>
                            <span class="badge bg-${dbClass}">${escapeHtml(dbStatusRaw)}</span>
                        </div>
                        ${databaseDetails.join('')}

                        <hr>

                        <div class="stack-summary mb-3">
                            <div>
                                <span class="metric-label">Containers</span>
                                <span class="metric-value">${total}</span>
                            </div>
                            <div>
                                <span class="metric-label text-success">Running</span>
                                <span class="metric-value text-success">${running}</span>
                            </div>
                            <div>
                                <span class="metric-label text-warning">Stopped</span>
                                <span class="metric-value text-warning">${stopped}</span>
                            </div>
                            <div>
                                <span class="metric-label text-danger">Unhealthy</span>
                                <span class="metric-value text-danger">${unhealthy}</span>
                            </div>
                        </div>

                        ${isAvailable ? previewHtml : ''}
                        ${isAvailable ? previewFooter : availabilityAlert}
                        ${isAvailable ? engineInfo : ''}
                    </div>
                </div>
            `;
        }

        function renderContainerDetails(containers) {
            const containerData = containers && typeof containers === 'object' ? containers : {};
            const available = Boolean(containerData.available);
            const items = Array.isArray(containerData.containers) ? containerData.containers : [];

            if (!available || !items.length) {
                const message = available
                    ? 'No container information detected for the current engine.'
                    : containerData.error
                        ? `Container details unavailable: ${escapeHtml(containerData.error)}`
                        : 'Container details unavailable.';
                return `
                <div class="card health-card">
                    <div class="card-body">
                        <h5><i class="fas fa-boxes section-icon"></i> Container Details</h5>
                        <p class="text-muted mb-0">${message}</p>
                    </div>
                </div>`;
            }

            const rows = items
                .map((container) => {
                    const { badge, label } = determineContainerBadge(container);
                    const displayName = container.display_name || container.name || 'Unknown';
                    const service = container.service ? `<div class="container-meta">Service: ${escapeHtml(container.service)}</div>` : '';
                    const project = container.project ? `<div class="container-meta">Project: ${escapeHtml(container.project)}</div>` : '';

                    const healthValue = container.health
                        ? String(container.health).toLowerCase()
                        : '';
                    let healthBadge = '<span class="text-muted">—</span>';
                    if (healthValue) {
                        if (healthValue === 'healthy') {
                            healthBadge = '<span class="badge bg-success status-badge">Healthy</span>';
                        } else if (healthValue === 'unhealthy') {
                            healthBadge = '<span class="badge bg-danger status-badge">Unhealthy</span>';
                        } else if (healthValue === 'starting') {
                            healthBadge = '<span class="badge bg-warning status-badge">Starting</span>';
                        } else {
                            healthBadge = `<span class="badge bg-secondary status-badge">${escapeHtml(container.health)}</span>`;
                        }
                    }

                    const image = container.image
                        ? `<div class="container-image">${escapeHtml(container.image)}</div>`
                        : '<span class="text-muted">—</span>';
                    const ports = container.ports
                        ? `<div class="container-meta">Ports: ${escapeHtml(container.ports)}</div>`
                        : '';

                    return `
                        <tr>
                            <td>
                                <strong>${escapeHtml(displayName)}</strong>
                                ${service}
                                ${project}
                            </td>
                            <td><span class="badge bg-${badge} status-badge">${escapeHtml(label)}</span></td>
                            <td>${healthBadge}</td>
                            <td><span class="metric-value">${escapeHtml(container.running_for || '—')}</span></td>
                            <td>
                                ${image}
                                ${ports}
                            </td>
                        </tr>
                    `;
                })
                .join('');

            return `
                <div class="card health-card">
                    <div class="card-body">
                        <h5><i class="fas fa-boxes section-icon"></i> Container Details</h5>
                        <div class="table-responsive">
                            <table class="table table-sm table-hover container-table">
                                <thead class="table-light">
                                    <tr>
                                        <th scope="col">Container</th>
                                        <th scope="col">Status</th>
                                        <th scope="col">Health</th>
                                        <th scope="col">Uptime</th>
                                        <th scope="col">Image</th>
                                    </tr>
                                </thead>
                                <tbody>
                                    ${rows}
                                </tbody>
                            </table>
                        </div>
                    </div>
                </div>
            `;
        }

        function renderUsbCard(usbInfo) {
            const info = usbInfo && typeof usbInfo === 'object' ? usbInfo : {};
            const available = Boolean(info.available);
            const devices = Array.isArray(info.devices) ? info.devices : [];

            if (!available || devices.length === 0) {
                const message = info.error
                    ? `USB inventory unavailable: ${escapeHtml(info.error)}`
                    : 'No USB devices detected.';
                return `
                    <div class="card health-card">
                        <div class="card-body">
                            <h5><i class="fas fa-usb section-icon"></i> USB Devices</h5>
                            <div class="alert alert-warning mb-0 py-2">${message}</div>
                        </div>
                    </div>
                `;
            }

            const summary = info.summary && typeof info.summary === 'object' ? info.summary : {};
            const summaryParts = [];
            if (summary.devices !== undefined) {
                summaryParts.push(`${toNumber(summary.devices, 0)} devices`);
            }
            if (summary.hubs) {
                summaryParts.push(`${toNumber(summary.hubs, 0)} hubs`);
            }
            const summaryHtml = summaryParts.length
                ? `<div class="hardware-meta mb-2">${summaryParts.map((part) => escapeHtml(part)).join(' • ')}</div>`
                : '';

            const rows = devices.slice(0, 10).map((device) => {
                const path = escapeHtml(device && device.path ? device.path : 'Unknown');
                const vendorId = escapeHtml(device && device.vendor_id ? device.vendor_id : '??');
                const productId = escapeHtml(device && device.product_id ? device.product_id : '??');
                const busLine = device && device.bus_number && device.device_number
                    ? `<div class="hardware-meta">Bus ${escapeHtml(String(device.bus_number))} • Device ${escapeHtml(String(device.device_number))}</div>`
                    : '';
                const manufacturer = device && device.manufacturer
                    ? `<div class="hardware-meta">${escapeHtml(device.manufacturer)}</div>`
                    : '';
                const product = device && device.product
                    ? `<div class="hardware-meta">${escapeHtml(device.product)}</div>`
                    : '<div class="hardware-meta text-muted">Unknown device</div>';
                const speed = device && device.speed_mbps != null
                    ? `${toNumber(device.speed_mbps, 0).toFixed(0)} Mb/s`
                    : '—';
                const interfaces = Array.isArray(device && device.interfaces) && device.interfaces.length
                    ? `<div class="hardware-meta">Class: ${device.interfaces.map((value) => escapeHtml(String(value))).join(', ')}</div>`
                    : '';
                const driver = device && device.driver
                    ? `<div class="hardware-meta">Driver: ${escapeHtml(device.driver)}</div>`
                    : '';
                const serial = device && device.serial
                    ? `<div class="hardware-meta">Serial: ${escapeHtml(device.serial)}</div>`
                    : '';
                const hub = device && device.is_hub
                    ? '<div class="hardware-meta">USB Hub</div>'
                    : '';

                return `
                    <tr>
                        <td>
                            <strong>${path}</strong>
                            <div class="hardware-meta">ID ${vendorId}:${productId}</div>
                            ${busLine}
                        </td>
                        <td>
                            ${manufacturer}${product}
                        </td>
                        <td>
                            ${speed}
                            ${interfaces}
                        </td>
                        <td>
                            ${driver}${serial}${hub}
                        </td>
                    </tr>
                `;
            }).join('');

            const moreText = devices.length > 10
                ? `<small class="text-muted">… and ${devices.length - 10} more devices</small>`
                : '';

            return `
                <div class="card health-card">
                    <div class="card-body">
                        <h5><i class="fas fa-usb section-icon"></i> USB Devices</h5>
                        ${summaryHtml}
                        <div class="table-responsive">
                            <table class="table table-sm table-hover usb-device-table">
                                <thead class="table-light">
                                    <tr>
                                        <th scope="col">Device</th>
                                        <th scope="col">Description</th>
                                        <th scope="col">Speed</th>
                                        <th scope="col">Details</th>
                                    </tr>
                                </thead>
                                <tbody>
                                    ${rows}
                                </tbody>
                            </table>
                        </div>
                        ${moreText}
                    </div>
                </div>
            `;
        }

        function renderStorageCard(disks) {
            const diskItems = Array.isArray(disks) ? disks : [];
            const diskHtml = diskItems
                .map((disk) => {
                    const percentage = toNumber(disk.percentage, 0);
                    const badgeClass = percentage > 90 ? 'danger' : percentage > 75 ? 'warning' : 'success';
                    const progressClass = percentage > 90 ? 'bg-danger' : percentage > 75 ? 'bg-warning' : 'bg-success';
                    return `
                        <div class="mb-3">
                            <div class="d-flex justify-content-between align-items-center mb-1">
                                <span class="metric-label">
                                    <strong>${escapeHtml(disk.device || 'Unknown')}</strong>
                                    <small class="text-muted">(${escapeHtml(disk.mountpoint || 'Unknown')})</small>
                                </span>
                                <span class="badge bg-${badgeClass}">${formatPercent(percentage)}%</span>
                            </div>
                            <div class="progress progress-sm mb-1">
                                <div class="progress-bar ${progressClass}" style="width: ${Math.min(100, Math.max(0, percentage))}%"></div>
                            </div>
                            <small class="text-muted">
                                ${formatBytes(disk.used)} used / ${formatBytes(disk.total)} total
                                (${formatBytes(disk.free)} free) • ${escapeHtml(disk.fstype || 'Unknown')}
                            </small>
                        </div>
                    `;
                })
                .join('');

            return `
                <div class="card health-card">
                    <div class="card-body">
                        <h5><i class="fas fa-hdd section-icon"></i> Storage Usage</h5>
                        ${diskHtml || '<p class="text-muted">No disk information available</p>'}
                    </div>
                </div>
            `;
        }

        function renderNetworkCard(network) {
            const safeNetwork = network && typeof network === 'object' ? network : {};
            const hostname = escapeHtml(safeNetwork.hostname || 'Unknown');
            const traffic = safeNetwork.traffic && typeof safeNetwork.traffic === 'object' ? safeNetwork.traffic : {};
            const totals = traffic.totals && typeof traffic.totals === 'object' ? traffic.totals : {};
            const totalRx = formatBytes(totals.bytes_recv);
            const totalTx = formatBytes(totals.bytes_sent);
            const packetsAvailable = totals.packets_recv != null || totals.packets_sent != null;

            const interfaceMap = new Map();
            if (Array.isArray(safeNetwork.interfaces)) {
                safeNetwork.interfaces.forEach((info) => {
                    if (info && typeof info === 'object' && info.name) {
                        interfaceMap.set(info.name, info);
                    }
                });
            }

            const stats = Array.isArray(traffic.interfaces) ? traffic.interfaces : [];
            const rows = stats.slice(0, 6).map((iface) => {
                const name = escapeHtml(iface && iface.name ? iface.name : 'Unknown');
                const ifaceInfo = iface && iface.name ? interfaceMap.get(iface.name) : undefined;
                const addresses = Array.isArray(ifaceInfo && ifaceInfo.addresses)
                    ? ifaceInfo.addresses
                        .filter((addr) => addr && addr.type === 'IPv4' && addr.address)
                        .slice(0, 2)
                        .map((addr) => escapeHtml(addr.address))
                    : [];
                const addressLabel = addresses.length ? addresses.join(', ') : '—';
                const rx = formatBytes(iface && iface.bytes_recv);
                const tx = formatBytes(iface && iface.bytes_sent);
                const speedValue = iface && iface.speed_mbps != null ? `${toNumber(iface.speed_mbps, 0).toFixed(0)} Mb/s` : '—';

                let status = iface && iface.is_up;
                if (status === undefined && ifaceInfo) {
                    status = ifaceInfo.is_up;
                }

                let statusBadge = '<span class="badge bg-secondary status-badge">Unknown</span>';
                if (status === true) {
                    statusBadge = '<span class="badge bg-success status-badge">UP</span>';
                } else if (status === false) {
                    statusBadge = '<span class="badge bg-secondary status-badge">DOWN</span>';
                }

                return `
                    <tr>
                        <td><strong>${name}</strong></td>
                        <td><span class="text-muted">${addressLabel}</span></td>
                        <td>${rx}</td>
                        <td>${tx}</td>
                        <td>${speedValue}</td>
                        <td>${statusBadge}</td>
                    </tr>
                `;
            }).join('');

            const moreInterfaces = stats.length > 6
                ? `<small class="text-muted">… and ${stats.length - 6} more interfaces</small>`
                : '';

            const trafficError = traffic.error ? `: ${escapeHtml(traffic.error)}` : '';
            const fallbackInterfaces = Array.from(interfaceMap.values());
            const fallbackRows = fallbackInterfaces.slice(0, 3).map((iface) => {
                if (!iface || typeof iface !== 'object') {
                    return '';
                }
                const name = escapeHtml(iface.name || 'Unknown');
                const statusClass = iface.is_up ? 'success' : 'secondary';
                const addresses = Array.isArray(iface.addresses)
                    ? iface.addresses.filter((addr) => addr && addr.type === 'IPv4' && addr.address).slice(0, 2)
                    : [];
                const addressLines = addresses
                    .map((addr) => `<small class="text-muted d-block">${escapeHtml(addr.address)}</small>`)
                    .join('');
                return `
                    <div class="mb-2">
                        <div class="d-flex justify-content-between align-items-center">
                            <span class="metric-label">${name}</span>
                            <span class="badge bg-${statusClass} status-badge">${iface.is_up ? 'UP' : 'DOWN'}</span>
                        </div>
                        ${addressLines}
                    </div>
                `;
            }).join('');
            const fallbackMore = fallbackInterfaces.length > 3
                ? `<small class="text-muted">… and ${fallbackInterfaces.length - 3} more interfaces</small>`
                : '';
            const fallbackError = traffic.error
                ? `<small class="text-muted d-block mt-2">Traffic counters unavailable: ${escapeHtml(traffic.error)}</small>`
                : '';

            const statsSection = stats.length
                ? `
                    <div class="table-responsive">
                        <table class="table table-sm table-hover network-traffic-table">
                            <thead class="table-light">
                                <tr>
                                    <th scope="col">Interface</th>
                                    <th scope="col">Address</th>
                                    <th scope="col">RX</th>
                                    <th scope="col">TX</th>
                                    <th scope="col">Speed</th>
                                    <th scope="col">Status</th>
                                </tr>
                            </thead>
                            <tbody>
                                ${rows}
                            </tbody>
                        </table>
                    </div>
                    ${moreInterfaces}
                `
                : fallbackInterfaces.length
                    ? `${fallbackRows}${fallbackMore}${fallbackError}`
                    : `<p class="text-muted mb-0">Network traffic statistics unavailable${trafficError}</p>`;

            const packetsRow = packetsAvailable
                ? `
                        <div class="metric-row mb-3">
                            <span class="metric-label">Packets RX / TX:</span>
                            <span class="metric-value">${toNumber(totals.packets_recv, 0)} / ${toNumber(totals.packets_sent, 0)}</span>
                        </div>
                    `
                : '';

            return `
                <div class="card health-card">
                    <div class="card-body">
                        <h5><i class="fas fa-network-wired section-icon"></i> Network</h5>
                        <div class="metric-row mb-3">
                            <span class="metric-label">Hostname:</span>
                            <span class="metric-value">${hostname}</span>
                        </div>
                        <div class="metric-row mb-2">
                            <span class="metric-label">Total RX / TX:</span>
                            <span class="metric-value">${totalRx} / ${totalTx}</span>
                        </div>
                        ${packetsRow}
                        ${statsSection}
                    </div>
                </div>
            `;
        }

        function renderProcessesCard(processes) {
            const processList = Array.isArray(processes && processes.top_processes)
                ? processes.top_processes.slice(0, 10)
                : [];

            const tableBody = processList
                .map((proc) => {
                    const name = proc.name || 'Unknown';
                    const shortName = name.length > 20 ? `${escapeHtml(name.substring(0, 20))}...` : escapeHtml(name);
                    const titleAttr = escapeHtml(name);
                    return `
                        <tr>
                            <td><code>${escapeHtml(proc.pid ?? 'N/A')}</code></td>
                            <td><span title="${titleAttr}">${shortName}</span></td>
                            <td><span class="metric-value">${formatPercent(proc.cpu_percent)}%</span></td>
                            <td><span class="metric-value">${formatPercent(proc.memory_percent)}%</span></td>
                            <td><small class="text-muted">${escapeHtml(proc.username || 'N/A')}</small></td>
                        </tr>
                    `;
                })
                .join('');

            const content = tableBody
                ? `
                        <div class="table-responsive">
                            <table class="table table-sm table-hover">
                                <thead class="table-light">
                                    <tr>
                                        <th>PID</th>
                                        <th>Process Name</th>
                                        <th>CPU %</th>
                                        <th>Memory %</th>
                                        <th>User</th>
                                    </tr>
                                </thead>
                                <tbody>
                                    ${tableBody}
                                </tbody>
                            </table>
                        </div>
                    `
                : '<p class="text-muted text-center py-3">No process information available</p>';

            return `
                <div class="card health-card">
                    <div class="card-body">
                        <h5><i class="fas fa-tasks section-icon"></i> Top Processes (CPU Usage)</h5>
                        ${content}
                    </div>
                </div>
            `;
        }

        function renderTemperatureSection(temperature) {
            if (!temperature || typeof temperature !== 'object') {
                return '';
            }
            const sensorEntries = Object.entries(temperature);
            if (!sensorEntries.length) {
                return '';
            }

            const sensorsHtml = sensorEntries
                .map(([name, entries]) => {
                    const readings = Array.isArray(entries) ? entries : [];
                    const readingHtml = readings
                        .map((entry) => {
                            const current = formatPercent(entry.current);
                            const badge = entry.critical && entry.current > entry.critical * 0.8
                                ? '<span class="badge bg-warning ms-1">Hot</span>'
                                : '';
                            const high = entry.high !== undefined && entry.high !== null
                                ? `High: ${formatPercent(entry.high)}°C`
                                : '';
                            const critical = entry.critical !== undefined && entry.critical !== null
                                ? `Critical: ${formatPercent(entry.critical)}°C`
                                : '';
                            const thresholds = [high, critical].filter(Boolean).join(' • ');
                            const thresholdsHtml = thresholds ? `<small class="text-muted">${thresholds}</small>` : '';
                            return `
                                <div class="metric-row">
                                    <span class="metric-label">${escapeHtml(entry.label || 'Sensor')}:</span>
                                    <span class="metric-value">${current}°C ${badge}</span>
                                </div>
                                ${thresholdsHtml}
                            `;
                        })
                        .join('');
                    return `
                        <div class="col-md-4 mb-3">
                            <h6 class="text-muted">${escapeHtml(name)}</h6>
                            ${readingHtml}
                        </div>
                    `;
                })
                .join('');

            return `
                <div class="col-12">
                    <div class="card health-card">
                        <div class="card-body">
                            <h5><i class="fas fa-thermometer-half section-icon"></i> Temperature Sensors</h5>
                            <div class="row">
                                ${sensorsHtml}
                            </div>
                        </div>
                    </div>
                </div>
            `;
        }

        function applyHealthData(data) {
            if (!data || typeof data !== 'object') {
                return;
            }

            updateOverview(data);

            const hardware = data.hardware || {};

            const cpuHardwareContainer = document.getElementById('cpu-hardware-card');
            if (cpuHardwareContainer) {
                cpuHardwareContainer.innerHTML = renderCpuHardwareCard(hardware.cpu || {});
            }

            const platformContainer = document.getElementById('platform-card');
            if (platformContainer) {
                platformContainer.innerHTML = renderPlatformCard(hardware.platform || {});
            }

            const cpuContainer = document.getElementById('cpu-card');
            if (cpuContainer) {
                cpuContainer.innerHTML = renderCpuCard(data.cpu || {});
            }

            const memoryContainer = document.getElementById('memory-card');
            if (memoryContainer) {
                memoryContainer.innerHTML = renderMemoryCard(data.memory || {});
            }

            const hardwareDevicesContainer = document.getElementById('hardware-devices-card');
            if (hardwareDevicesContainer) {
                hardwareDevicesContainer.innerHTML = renderHardwareInventoryCard(hardware.block_devices || {});
            }

            const usbContainer = document.getElementById('usb-card');
            if (usbContainer) {
                usbContainer.innerHTML = renderUsbCard(hardware.usb || {});
            }

            const smartContainer = document.getElementById('smart-card');
            if (smartContainer) {
                smartContainer.innerHTML = renderSmartHealthCard(data.smart || {});
            }

            const stackContainer = document.getElementById('containers-card');
            if (stackContainer) {
                stackContainer.innerHTML = renderStackCard(data.database || {}, data.containers || {});
            }

            const containersDetailContainer = document.getElementById('containers-details');
            if (containersDetailContainer) {
                containersDetailContainer.innerHTML = renderContainerDetails(data.containers || {});
            }

            const storageContainer = document.getElementById('storage-card');
            if (storageContainer) {
                storageContainer.innerHTML = renderStorageCard(data.disk || []);
            }

            const networkContainer = document.getElementById('network-card');
            if (networkContainer) {
                networkContainer.innerHTML = renderNetworkCard(data.network || {});
            }

            const processesContainer = document.getElementById('processes-card');
            if (processesContainer) {
                processesContainer.innerHTML = renderProcessesCard(data.processes || {});
            }

            const temperatureSection = document.getElementById('temperature-section');
            if (temperatureSection) {
                const temperatureHtml = renderTemperatureSection(data.temperature);
                if (temperatureHtml) {
                    temperatureSection.classList.remove('d-none');
                    temperatureSection.innerHTML = temperatureHtml;
                } else {
                    temperatureSection.classList.add('d-none');
                    temperatureSection.innerHTML = '';
                }
            }

            const timestamp = data.local_timestamp || data.timestamp;
            const parsedDate = timestamp ? new Date(timestamp) : new Date();
            lastUpdatedTime = Number.isNaN(parsedDate.getTime()) ? new Date() : parsedDate;
            updateCurrentTimeDisplay();
        }

        async function refreshHealthData(showSpinner = false) {
            try {
                if (showSpinner) {
                    setRefreshing(true);
                }
                hideError();

                const response = await fetch('/api/system_health', {
                    headers: {
                        'Accept': 'application/json'
                    }
                });

                if (!response.ok) {
                    throw new Error(`Request failed with status ${response.status}`);
                }

                const data = await response.json();
                applyHealthData(data);
            } catch (error) {
                console.error('Error refreshing system health data:', error);
                showError('Unable to refresh system health data. Please try again.');
            } finally {
                if (showSpinner) {
                    setRefreshing(false);
                }
            }
        }

        document.addEventListener('DOMContentLoaded', () => {
            applyHealthData(initialHealthData);
            updateCurrentTimeDisplay();
            setInterval(updateCurrentTimeDisplay, 1000);

            document.querySelectorAll('.refresh-trigger').forEach((button) => {
                button.addEventListener('click', () => {
                    refreshHealthData(true);
                });
            });

            setInterval(() => {
                refreshHealthData(false);
            }, REFRESH_INTERVAL_MS);
        });
    </script>
{% endblock %}<|MERGE_RESOLUTION|>--- conflicted
+++ resolved
@@ -791,7 +791,6 @@
                                             {% if device.media_errors is not none %} • Media Errors: {{ device.media_errors }}{% endif %}
                                             {% if device.critical_warnings is not none %} • Warnings: {{ device.critical_warnings }}{% endif %}
                                         </div>
-<<<<<<< HEAD
                                         {% set host_writes = device.host_writes_bytes or device.data_units_written_bytes %}
                                         {% set host_reads = device.host_reads_bytes or device.data_units_read_bytes %}
                                         {% if host_writes is not none or host_reads is not none or device.percentage_used is not none %}
@@ -806,39 +805,6 @@
                                             {% if device.power_cycle_count is not none %}Power Cycles: {{ device.power_cycle_count }}{% endif %}
                                             {% if device.unsafe_shutdowns is not none %}{% if device.power_cycle_count is not none %} • {% endif %}Unsafe Shutdowns: {{ device.unsafe_shutdowns }}{% endif %}
                                         </div>
-=======
-                                        {% set nvme_ns = namespace(lines=[]) %}
-                                        {% set nvme_written = device.get('data_units_written_bytes') %}
-                                        {% set nvme_read = device.get('data_units_read_bytes') %}
-                                        {% set nvme_host_reads = device.get('host_read_commands') %}
-                                        {% set nvme_host_writes = device.get('host_write_commands') %}
-                                        {% set nvme_busy = device.get('controller_busy_time_minutes') %}
-                                        {% set nvme_unsafe = device.get('unsafe_shutdowns') %}
-                                        {% set nvme_wear = device.get('percentage_used') %}
-                                        {% if nvme_written is not none %}
-                                            {% set nvme_ns.lines = nvme_ns.lines + ['Written: ' ~ format_bytes(nvme_written)] %}
-                                        {% endif %}
-                                        {% if nvme_read is not none %}
-                                            {% set nvme_ns.lines = nvme_ns.lines + ['Read: ' ~ format_bytes(nvme_read)] %}
-                                        {% endif %}
-                                        {% if nvme_host_reads is not none %}
-                                            {% set nvme_ns.lines = nvme_ns.lines + ['Reads: ' ~ '{:,}'.format(nvme_host_reads) ~ ' cmds'] %}
-                                        {% endif %}
-                                        {% if nvme_host_writes is not none %}
-                                            {% set nvme_ns.lines = nvme_ns.lines + ['Writes: ' ~ '{:,}'.format(nvme_host_writes) ~ ' cmds'] %}
-                                        {% endif %}
-                                        {% if nvme_wear is not none %}
-                                            {% set nvme_ns.lines = nvme_ns.lines + ['Wear: ' ~ '%.1f'|format(nvme_wear) ~ '%'] %}
-                                        {% endif %}
-                                        {% if nvme_busy is not none %}
-                                            {% set nvme_ns.lines = nvme_ns.lines + ['Busy: ' ~ '{:,}'.format(nvme_busy) ~ ' min'] %}
-                                        {% endif %}
-                                        {% if nvme_unsafe is not none %}
-                                            {% set nvme_ns.lines = nvme_ns.lines + ['Unsafe: ' ~ '{:,}'.format(nvme_unsafe)] %}
-                                        {% endif %}
-                                        {% if nvme_ns.lines %}
-                                            <div class="hardware-meta">NVMe: {{ nvme_ns.lines|join(' • ') }}</div>
->>>>>>> 023aff7d
                                         {% endif %}
                                         {% if device.error %}<div class="hardware-meta text-muted">Note: {{ device.error }}</div>{% endif %}
                                     </div>
