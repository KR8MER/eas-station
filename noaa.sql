-- NOAA CAP Alerts and GIS Boundary Mapping System
-- PostgreSQL + PostGIS Database Schema

-- Create boundaries table for static district boundaries
CREATE TABLE boundaries (
    id SERIAL PRIMARY KEY,
    name VARCHAR(255) NOT NULL,
    type VARCHAR(50) NOT NULL, -- Fire, EMS, Electric, Township, Villages, Telephone, School, County
    description TEXT,
    created_at TIMESTAMP DEFAULT CURRENT_TIMESTAMP,
    updated_at TIMESTAMP DEFAULT CURRENT_TIMESTAMP
);

-- Add PostGIS geometry column for boundaries (MULTIPOLYGON, SRID 4326)
SELECT AddGeometryColumn('boundaries', 'geom', 4326, 'MULTIPOLYGON', 2);

-- Create spatial index for boundaries
CREATE INDEX idx_boundaries_geom ON boundaries USING GIST(geom);
CREATE INDEX idx_boundaries_type ON boundaries(type);

-- Create CAP alerts table
CREATE TABLE cap_alerts (
    id SERIAL PRIMARY KEY,
    identifier VARCHAR(255) UNIQUE NOT NULL,
    sent TIMESTAMP NOT NULL,
    expires TIMESTAMP,
    status VARCHAR(50) NOT NULL, -- Actual, Exercise, System, Test, Draft
    message_type VARCHAR(50) NOT NULL, -- Alert, Update, Cancel, Ack, Error
    scope VARCHAR(50) NOT NULL, -- Public, Restricted, Private
    category VARCHAR(50), -- Geo, Met, Safety, Security, Rescue, Fire, Health, Env, Transport, Infra, CBRNE, Other
    event VARCHAR(255) NOT NULL,
    urgency VARCHAR(50), -- Immediate, Expected, Future, Past, Unknown
    severity VARCHAR(50), -- Extreme, Severe, Moderate, Minor, Unknown
    certainty VARCHAR(50), -- Observed, Likely, Possible, Unlikely, Unknown
    area_desc TEXT,
    headline TEXT,
    description TEXT,
    instruction TEXT,
    raw_json JSONB,
    created_at TIMESTAMP DEFAULT CURRENT_TIMESTAMP,
    updated_at TIMESTAMP DEFAULT CURRENT_TIMESTAMP
);

-- Add PostGIS geometry column for CAP alerts (POLYGON, SRID 4326)
SELECT AddGeometryColumn('cap_alerts', 'geom', 4326, 'POLYGON', 2);

-- Create spatial index for CAP alerts
CREATE INDEX idx_cap_alerts_geom ON cap_alerts USING GIST(geom);
CREATE INDEX idx_cap_alerts_identifier ON cap_alerts(identifier);
CREATE INDEX idx_cap_alerts_sent ON cap_alerts(sent);
CREATE INDEX idx_cap_alerts_expires ON cap_alerts(expires);
CREATE INDEX idx_cap_alerts_status ON cap_alerts(status);
CREATE INDEX idx_cap_alerts_event ON cap_alerts(event);

-- Create system log table
CREATE TABLE system_log (
    id SERIAL PRIMARY KEY,
    timestamp TIMESTAMP DEFAULT CURRENT_TIMESTAMP,
    level VARCHAR(20) NOT NULL, -- DEBUG, INFO, WARNING, ERROR, CRITICAL
    message TEXT NOT NULL,
    module VARCHAR(100), -- Which part of system generated the log
    details JSONB
);

CREATE INDEX idx_system_log_timestamp ON system_log(timestamp);
CREATE INDEX idx_system_log_level ON system_log(level);

-- Administrator accounts for web console access
CREATE TABLE IF NOT EXISTS admin_users (
    id SERIAL PRIMARY KEY,
    username VARCHAR(80) UNIQUE NOT NULL,
<<<<<<< HEAD
    password_hash VARCHAR(255) NOT NULL,
    salt VARCHAR(64) NOT NULL,
=======
    password_hash CHAR(64) NOT NULL,
    salt CHAR(32) NOT NULL,
>>>>>>> 666f20f9
    is_active BOOLEAN NOT NULL DEFAULT TRUE,
    created_at TIMESTAMP WITH TIME ZONE DEFAULT CURRENT_TIMESTAMP,
    last_login_at TIMESTAMP WITH TIME ZONE
);

CREATE UNIQUE INDEX IF NOT EXISTS idx_admin_users_username ON admin_users(username);
CREATE INDEX IF NOT EXISTS idx_admin_users_active ON admin_users(is_active);

-- Create poll history table
CREATE TABLE poll_history (
    id SERIAL PRIMARY KEY,
    timestamp TIMESTAMP DEFAULT CURRENT_TIMESTAMP,
    status VARCHAR(20) NOT NULL, -- SUCCESS, ERROR, TIMEOUT
    alerts_fetched INTEGER DEFAULT 0,
    alerts_new INTEGER DEFAULT 0,
    alerts_updated INTEGER DEFAULT 0,
    execution_time_ms INTEGER,
    error_message TEXT
);

CREATE INDEX idx_poll_history_timestamp ON poll_history(timestamp);

-- Create LED message history table to mirror application models
CREATE TABLE IF NOT EXISTS led_messages (
    id SERIAL PRIMARY KEY,
    message_type VARCHAR(50) NOT NULL,
    content TEXT NOT NULL,
    priority INTEGER DEFAULT 2,
    color VARCHAR(20),
    font_size VARCHAR(20),
    effect VARCHAR(20),
    speed VARCHAR(20),
    display_time INTEGER,
    scheduled_time TIMESTAMP WITH TIME ZONE,
    sent_at TIMESTAMP WITH TIME ZONE,
    is_active BOOLEAN DEFAULT TRUE,
    alert_id INTEGER REFERENCES cap_alerts(id),
    repeat_interval INTEGER,
    created_at TIMESTAMP WITH TIME ZONE DEFAULT CURRENT_TIMESTAMP
);

CREATE INDEX IF NOT EXISTS idx_led_messages_created_at ON led_messages(created_at DESC);
CREATE INDEX IF NOT EXISTS idx_led_messages_active ON led_messages(is_active);

-- Store generated SAME headers and audio/text assets
CREATE TABLE IF NOT EXISTS eas_messages (
    id SERIAL PRIMARY KEY,
    cap_alert_id INTEGER REFERENCES cap_alerts(id),
    same_header VARCHAR(255) NOT NULL,
    audio_filename VARCHAR(255) NOT NULL,
    text_filename VARCHAR(255) NOT NULL,
    metadata JSONB DEFAULT '{}'::jsonb,
    created_at TIMESTAMP WITH TIME ZONE DEFAULT CURRENT_TIMESTAMP
);

CREATE INDEX IF NOT EXISTS idx_eas_messages_created_at ON eas_messages(created_at DESC);
CREATE INDEX IF NOT EXISTS idx_eas_messages_cap_alert ON eas_messages(cap_alert_id);

-- Create intersections table to log alert-boundary overlaps
CREATE TABLE intersections (
    id SERIAL PRIMARY KEY,
    cap_alert_id INTEGER REFERENCES cap_alerts(id) ON DELETE CASCADE,
    boundary_id INTEGER REFERENCES boundaries(id) ON DELETE CASCADE,
    intersection_area FLOAT, -- Area of intersection in square meters
    created_at TIMESTAMP DEFAULT CURRENT_TIMESTAMP
);

CREATE INDEX idx_intersections_cap_alert ON intersections(cap_alert_id);
CREATE INDEX idx_intersections_boundary ON intersections(boundary_id);

-- Create notifications table for email/SMS alerts
CREATE TABLE notifications (
    id SERIAL PRIMARY KEY,
    cap_alert_id INTEGER REFERENCES cap_alerts(id) ON DELETE CASCADE,
    boundary_id INTEGER REFERENCES boundaries(id) ON DELETE CASCADE,
    notification_type VARCHAR(20) NOT NULL, -- EMAIL, SMS, PUSH
    recipient VARCHAR(255) NOT NULL,
    sent_at TIMESTAMP DEFAULT CURRENT_TIMESTAMP,
    status VARCHAR(20) DEFAULT 'PENDING' -- PENDING, SENT, FAILED
);

CREATE INDEX idx_notifications_cap_alert ON notifications(cap_alert_id);
CREATE INDEX idx_notifications_boundary ON notifications(boundary_id);

-- Create LED sign status table used by the dashboard and background pollers
CREATE TABLE IF NOT EXISTS led_sign_status (
    id SERIAL PRIMARY KEY,
    sign_ip VARCHAR(15) NOT NULL,
    brightness_level INTEGER DEFAULT 10,
    error_count INTEGER DEFAULT 0,
    last_error TEXT,
    last_update TIMESTAMP WITH TIME ZONE DEFAULT CURRENT_TIMESTAMP,
    is_connected BOOLEAN DEFAULT FALSE
);

CREATE UNIQUE INDEX IF NOT EXISTS idx_led_sign_status_ip ON led_sign_status(sign_ip);

-- Persistent location configuration used by the admin console
CREATE TABLE IF NOT EXISTS location_settings (
    id SERIAL PRIMARY KEY,
    county_name VARCHAR(255) NOT NULL,
    state_code CHAR(2) NOT NULL,
    timezone VARCHAR(64) NOT NULL,
    zone_codes JSONB NOT NULL DEFAULT '[]'::jsonb,
    area_terms JSONB NOT NULL DEFAULT '[]'::jsonb,
    map_center_lat DOUBLE PRECISION NOT NULL,
    map_center_lng DOUBLE PRECISION NOT NULL,
    map_default_zoom INTEGER NOT NULL DEFAULT 8,
    led_default_lines JSONB NOT NULL DEFAULT '[]'::jsonb,
    updated_at TIMESTAMP WITH TIME ZONE DEFAULT CURRENT_TIMESTAMP
);

-- Create function to update updated_at timestamp
CREATE OR REPLACE FUNCTION update_updated_at_column()
RETURNS TRIGGER AS $$
BEGIN
    NEW.updated_at = CURRENT_TIMESTAMP;
    RETURN NEW;
END;
$$ language 'plpgsql';

-- Create triggers for updated_at
CREATE TRIGGER update_boundaries_updated_at BEFORE UPDATE ON boundaries
    FOR EACH ROW EXECUTE FUNCTION update_updated_at_column();

CREATE TRIGGER update_cap_alerts_updated_at BEFORE UPDATE ON cap_alerts
    FOR EACH ROW EXECUTE FUNCTION update_updated_at_column();

-- Create view for active alerts (not expired)
CREATE VIEW active_alerts AS
SELECT * FROM cap_alerts
WHERE expires IS NULL OR expires > CURRENT_TIMESTAMP;

-- Create view for boundary statistics
CREATE VIEW boundary_stats AS
SELECT
    type,
    COUNT(*) as count,
    MIN(created_at) as earliest_created,
    MAX(updated_at) as latest_updated
FROM boundaries
GROUP BY type;

-- Grant permissions to noaa_user
GRANT ALL PRIVILEGES ON ALL TABLES IN SCHEMA public TO noaa_user;
GRANT ALL PRIVILEGES ON ALL SEQUENCES IN SCHEMA public TO noaa_user;
GRANT ALL PRIVILEGES ON ALL FUNCTIONS IN SCHEMA public TO noaa_user;<|MERGE_RESOLUTION|>--- conflicted
+++ resolved
@@ -1,225 +1,220 @@
--- NOAA CAP Alerts and GIS Boundary Mapping System
--- PostgreSQL + PostGIS Database Schema
-
--- Create boundaries table for static district boundaries
-CREATE TABLE boundaries (
-    id SERIAL PRIMARY KEY,
-    name VARCHAR(255) NOT NULL,
-    type VARCHAR(50) NOT NULL, -- Fire, EMS, Electric, Township, Villages, Telephone, School, County
-    description TEXT,
-    created_at TIMESTAMP DEFAULT CURRENT_TIMESTAMP,
-    updated_at TIMESTAMP DEFAULT CURRENT_TIMESTAMP
-);
-
--- Add PostGIS geometry column for boundaries (MULTIPOLYGON, SRID 4326)
-SELECT AddGeometryColumn('boundaries', 'geom', 4326, 'MULTIPOLYGON', 2);
-
--- Create spatial index for boundaries
-CREATE INDEX idx_boundaries_geom ON boundaries USING GIST(geom);
-CREATE INDEX idx_boundaries_type ON boundaries(type);
-
--- Create CAP alerts table
-CREATE TABLE cap_alerts (
-    id SERIAL PRIMARY KEY,
-    identifier VARCHAR(255) UNIQUE NOT NULL,
-    sent TIMESTAMP NOT NULL,
-    expires TIMESTAMP,
-    status VARCHAR(50) NOT NULL, -- Actual, Exercise, System, Test, Draft
-    message_type VARCHAR(50) NOT NULL, -- Alert, Update, Cancel, Ack, Error
-    scope VARCHAR(50) NOT NULL, -- Public, Restricted, Private
-    category VARCHAR(50), -- Geo, Met, Safety, Security, Rescue, Fire, Health, Env, Transport, Infra, CBRNE, Other
-    event VARCHAR(255) NOT NULL,
-    urgency VARCHAR(50), -- Immediate, Expected, Future, Past, Unknown
-    severity VARCHAR(50), -- Extreme, Severe, Moderate, Minor, Unknown
-    certainty VARCHAR(50), -- Observed, Likely, Possible, Unlikely, Unknown
-    area_desc TEXT,
-    headline TEXT,
-    description TEXT,
-    instruction TEXT,
-    raw_json JSONB,
-    created_at TIMESTAMP DEFAULT CURRENT_TIMESTAMP,
-    updated_at TIMESTAMP DEFAULT CURRENT_TIMESTAMP
-);
-
--- Add PostGIS geometry column for CAP alerts (POLYGON, SRID 4326)
-SELECT AddGeometryColumn('cap_alerts', 'geom', 4326, 'POLYGON', 2);
-
--- Create spatial index for CAP alerts
-CREATE INDEX idx_cap_alerts_geom ON cap_alerts USING GIST(geom);
-CREATE INDEX idx_cap_alerts_identifier ON cap_alerts(identifier);
-CREATE INDEX idx_cap_alerts_sent ON cap_alerts(sent);
-CREATE INDEX idx_cap_alerts_expires ON cap_alerts(expires);
-CREATE INDEX idx_cap_alerts_status ON cap_alerts(status);
-CREATE INDEX idx_cap_alerts_event ON cap_alerts(event);
-
--- Create system log table
-CREATE TABLE system_log (
-    id SERIAL PRIMARY KEY,
-    timestamp TIMESTAMP DEFAULT CURRENT_TIMESTAMP,
-    level VARCHAR(20) NOT NULL, -- DEBUG, INFO, WARNING, ERROR, CRITICAL
-    message TEXT NOT NULL,
-    module VARCHAR(100), -- Which part of system generated the log
-    details JSONB
-);
-
-CREATE INDEX idx_system_log_timestamp ON system_log(timestamp);
-CREATE INDEX idx_system_log_level ON system_log(level);
-
--- Administrator accounts for web console access
-CREATE TABLE IF NOT EXISTS admin_users (
-    id SERIAL PRIMARY KEY,
-    username VARCHAR(80) UNIQUE NOT NULL,
-<<<<<<< HEAD
-    password_hash VARCHAR(255) NOT NULL,
-    salt VARCHAR(64) NOT NULL,
-=======
-    password_hash CHAR(64) NOT NULL,
-    salt CHAR(32) NOT NULL,
->>>>>>> 666f20f9
-    is_active BOOLEAN NOT NULL DEFAULT TRUE,
-    created_at TIMESTAMP WITH TIME ZONE DEFAULT CURRENT_TIMESTAMP,
-    last_login_at TIMESTAMP WITH TIME ZONE
-);
-
-CREATE UNIQUE INDEX IF NOT EXISTS idx_admin_users_username ON admin_users(username);
-CREATE INDEX IF NOT EXISTS idx_admin_users_active ON admin_users(is_active);
-
--- Create poll history table
-CREATE TABLE poll_history (
-    id SERIAL PRIMARY KEY,
-    timestamp TIMESTAMP DEFAULT CURRENT_TIMESTAMP,
-    status VARCHAR(20) NOT NULL, -- SUCCESS, ERROR, TIMEOUT
-    alerts_fetched INTEGER DEFAULT 0,
-    alerts_new INTEGER DEFAULT 0,
-    alerts_updated INTEGER DEFAULT 0,
-    execution_time_ms INTEGER,
-    error_message TEXT
-);
-
-CREATE INDEX idx_poll_history_timestamp ON poll_history(timestamp);
-
--- Create LED message history table to mirror application models
-CREATE TABLE IF NOT EXISTS led_messages (
-    id SERIAL PRIMARY KEY,
-    message_type VARCHAR(50) NOT NULL,
-    content TEXT NOT NULL,
-    priority INTEGER DEFAULT 2,
-    color VARCHAR(20),
-    font_size VARCHAR(20),
-    effect VARCHAR(20),
-    speed VARCHAR(20),
-    display_time INTEGER,
-    scheduled_time TIMESTAMP WITH TIME ZONE,
-    sent_at TIMESTAMP WITH TIME ZONE,
-    is_active BOOLEAN DEFAULT TRUE,
-    alert_id INTEGER REFERENCES cap_alerts(id),
-    repeat_interval INTEGER,
-    created_at TIMESTAMP WITH TIME ZONE DEFAULT CURRENT_TIMESTAMP
-);
-
-CREATE INDEX IF NOT EXISTS idx_led_messages_created_at ON led_messages(created_at DESC);
-CREATE INDEX IF NOT EXISTS idx_led_messages_active ON led_messages(is_active);
-
--- Store generated SAME headers and audio/text assets
-CREATE TABLE IF NOT EXISTS eas_messages (
-    id SERIAL PRIMARY KEY,
-    cap_alert_id INTEGER REFERENCES cap_alerts(id),
-    same_header VARCHAR(255) NOT NULL,
-    audio_filename VARCHAR(255) NOT NULL,
-    text_filename VARCHAR(255) NOT NULL,
-    metadata JSONB DEFAULT '{}'::jsonb,
-    created_at TIMESTAMP WITH TIME ZONE DEFAULT CURRENT_TIMESTAMP
-);
-
-CREATE INDEX IF NOT EXISTS idx_eas_messages_created_at ON eas_messages(created_at DESC);
-CREATE INDEX IF NOT EXISTS idx_eas_messages_cap_alert ON eas_messages(cap_alert_id);
-
--- Create intersections table to log alert-boundary overlaps
-CREATE TABLE intersections (
-    id SERIAL PRIMARY KEY,
-    cap_alert_id INTEGER REFERENCES cap_alerts(id) ON DELETE CASCADE,
-    boundary_id INTEGER REFERENCES boundaries(id) ON DELETE CASCADE,
-    intersection_area FLOAT, -- Area of intersection in square meters
-    created_at TIMESTAMP DEFAULT CURRENT_TIMESTAMP
-);
-
-CREATE INDEX idx_intersections_cap_alert ON intersections(cap_alert_id);
-CREATE INDEX idx_intersections_boundary ON intersections(boundary_id);
-
--- Create notifications table for email/SMS alerts
-CREATE TABLE notifications (
-    id SERIAL PRIMARY KEY,
-    cap_alert_id INTEGER REFERENCES cap_alerts(id) ON DELETE CASCADE,
-    boundary_id INTEGER REFERENCES boundaries(id) ON DELETE CASCADE,
-    notification_type VARCHAR(20) NOT NULL, -- EMAIL, SMS, PUSH
-    recipient VARCHAR(255) NOT NULL,
-    sent_at TIMESTAMP DEFAULT CURRENT_TIMESTAMP,
-    status VARCHAR(20) DEFAULT 'PENDING' -- PENDING, SENT, FAILED
-);
-
-CREATE INDEX idx_notifications_cap_alert ON notifications(cap_alert_id);
-CREATE INDEX idx_notifications_boundary ON notifications(boundary_id);
-
--- Create LED sign status table used by the dashboard and background pollers
-CREATE TABLE IF NOT EXISTS led_sign_status (
-    id SERIAL PRIMARY KEY,
-    sign_ip VARCHAR(15) NOT NULL,
-    brightness_level INTEGER DEFAULT 10,
-    error_count INTEGER DEFAULT 0,
-    last_error TEXT,
-    last_update TIMESTAMP WITH TIME ZONE DEFAULT CURRENT_TIMESTAMP,
-    is_connected BOOLEAN DEFAULT FALSE
-);
-
-CREATE UNIQUE INDEX IF NOT EXISTS idx_led_sign_status_ip ON led_sign_status(sign_ip);
-
--- Persistent location configuration used by the admin console
-CREATE TABLE IF NOT EXISTS location_settings (
-    id SERIAL PRIMARY KEY,
-    county_name VARCHAR(255) NOT NULL,
-    state_code CHAR(2) NOT NULL,
-    timezone VARCHAR(64) NOT NULL,
-    zone_codes JSONB NOT NULL DEFAULT '[]'::jsonb,
-    area_terms JSONB NOT NULL DEFAULT '[]'::jsonb,
-    map_center_lat DOUBLE PRECISION NOT NULL,
-    map_center_lng DOUBLE PRECISION NOT NULL,
-    map_default_zoom INTEGER NOT NULL DEFAULT 8,
-    led_default_lines JSONB NOT NULL DEFAULT '[]'::jsonb,
-    updated_at TIMESTAMP WITH TIME ZONE DEFAULT CURRENT_TIMESTAMP
-);
-
--- Create function to update updated_at timestamp
-CREATE OR REPLACE FUNCTION update_updated_at_column()
-RETURNS TRIGGER AS $$
-BEGIN
-    NEW.updated_at = CURRENT_TIMESTAMP;
-    RETURN NEW;
-END;
-$$ language 'plpgsql';
-
--- Create triggers for updated_at
-CREATE TRIGGER update_boundaries_updated_at BEFORE UPDATE ON boundaries
-    FOR EACH ROW EXECUTE FUNCTION update_updated_at_column();
-
-CREATE TRIGGER update_cap_alerts_updated_at BEFORE UPDATE ON cap_alerts
-    FOR EACH ROW EXECUTE FUNCTION update_updated_at_column();
-
--- Create view for active alerts (not expired)
-CREATE VIEW active_alerts AS
-SELECT * FROM cap_alerts
-WHERE expires IS NULL OR expires > CURRENT_TIMESTAMP;
-
--- Create view for boundary statistics
-CREATE VIEW boundary_stats AS
-SELECT
-    type,
-    COUNT(*) as count,
-    MIN(created_at) as earliest_created,
-    MAX(updated_at) as latest_updated
-FROM boundaries
-GROUP BY type;
-
--- Grant permissions to noaa_user
-GRANT ALL PRIVILEGES ON ALL TABLES IN SCHEMA public TO noaa_user;
-GRANT ALL PRIVILEGES ON ALL SEQUENCES IN SCHEMA public TO noaa_user;
+-- NOAA CAP Alerts and GIS Boundary Mapping System
+-- PostgreSQL + PostGIS Database Schema
+
+-- Create boundaries table for static district boundaries
+CREATE TABLE boundaries (
+    id SERIAL PRIMARY KEY,
+    name VARCHAR(255) NOT NULL,
+    type VARCHAR(50) NOT NULL, -- Fire, EMS, Electric, Township, Villages, Telephone, School, County
+    description TEXT,
+    created_at TIMESTAMP DEFAULT CURRENT_TIMESTAMP,
+    updated_at TIMESTAMP DEFAULT CURRENT_TIMESTAMP
+);
+
+-- Add PostGIS geometry column for boundaries (MULTIPOLYGON, SRID 4326)
+SELECT AddGeometryColumn('boundaries', 'geom', 4326, 'MULTIPOLYGON', 2);
+
+-- Create spatial index for boundaries
+CREATE INDEX idx_boundaries_geom ON boundaries USING GIST(geom);
+CREATE INDEX idx_boundaries_type ON boundaries(type);
+
+-- Create CAP alerts table
+CREATE TABLE cap_alerts (
+    id SERIAL PRIMARY KEY,
+    identifier VARCHAR(255) UNIQUE NOT NULL,
+    sent TIMESTAMP NOT NULL,
+    expires TIMESTAMP,
+    status VARCHAR(50) NOT NULL, -- Actual, Exercise, System, Test, Draft
+    message_type VARCHAR(50) NOT NULL, -- Alert, Update, Cancel, Ack, Error
+    scope VARCHAR(50) NOT NULL, -- Public, Restricted, Private
+    category VARCHAR(50), -- Geo, Met, Safety, Security, Rescue, Fire, Health, Env, Transport, Infra, CBRNE, Other
+    event VARCHAR(255) NOT NULL,
+    urgency VARCHAR(50), -- Immediate, Expected, Future, Past, Unknown
+    severity VARCHAR(50), -- Extreme, Severe, Moderate, Minor, Unknown
+    certainty VARCHAR(50), -- Observed, Likely, Possible, Unlikely, Unknown
+    area_desc TEXT,
+    headline TEXT,
+    description TEXT,
+    instruction TEXT,
+    raw_json JSONB,
+    created_at TIMESTAMP DEFAULT CURRENT_TIMESTAMP,
+    updated_at TIMESTAMP DEFAULT CURRENT_TIMESTAMP
+);
+
+-- Add PostGIS geometry column for CAP alerts (POLYGON, SRID 4326)
+SELECT AddGeometryColumn('cap_alerts', 'geom', 4326, 'POLYGON', 2);
+
+-- Create spatial index for CAP alerts
+CREATE INDEX idx_cap_alerts_geom ON cap_alerts USING GIST(geom);
+CREATE INDEX idx_cap_alerts_identifier ON cap_alerts(identifier);
+CREATE INDEX idx_cap_alerts_sent ON cap_alerts(sent);
+CREATE INDEX idx_cap_alerts_expires ON cap_alerts(expires);
+CREATE INDEX idx_cap_alerts_status ON cap_alerts(status);
+CREATE INDEX idx_cap_alerts_event ON cap_alerts(event);
+
+-- Create system log table
+CREATE TABLE system_log (
+    id SERIAL PRIMARY KEY,
+    timestamp TIMESTAMP DEFAULT CURRENT_TIMESTAMP,
+    level VARCHAR(20) NOT NULL, -- DEBUG, INFO, WARNING, ERROR, CRITICAL
+    message TEXT NOT NULL,
+    module VARCHAR(100), -- Which part of system generated the log
+    details JSONB
+);
+
+CREATE INDEX idx_system_log_timestamp ON system_log(timestamp);
+CREATE INDEX idx_system_log_level ON system_log(level);
+
+-- Administrator accounts for web console access
+CREATE TABLE IF NOT EXISTS admin_users (
+    id SERIAL PRIMARY KEY,
+    username VARCHAR(80) UNIQUE NOT NULL,
+    password_hash VARCHAR(255) NOT NULL,
+    salt VARCHAR(64) NOT NULL,
+    is_active BOOLEAN NOT NULL DEFAULT TRUE,
+    created_at TIMESTAMP WITH TIME ZONE DEFAULT CURRENT_TIMESTAMP,
+    last_login_at TIMESTAMP WITH TIME ZONE
+);
+
+CREATE UNIQUE INDEX IF NOT EXISTS idx_admin_users_username ON admin_users(username);
+CREATE INDEX IF NOT EXISTS idx_admin_users_active ON admin_users(is_active);
+
+-- Create poll history table
+CREATE TABLE poll_history (
+    id SERIAL PRIMARY KEY,
+    timestamp TIMESTAMP DEFAULT CURRENT_TIMESTAMP,
+    status VARCHAR(20) NOT NULL, -- SUCCESS, ERROR, TIMEOUT
+    alerts_fetched INTEGER DEFAULT 0,
+    alerts_new INTEGER DEFAULT 0,
+    alerts_updated INTEGER DEFAULT 0,
+    execution_time_ms INTEGER,
+    error_message TEXT
+);
+
+CREATE INDEX idx_poll_history_timestamp ON poll_history(timestamp);
+
+-- Create LED message history table to mirror application models
+CREATE TABLE IF NOT EXISTS led_messages (
+    id SERIAL PRIMARY KEY,
+    message_type VARCHAR(50) NOT NULL,
+    content TEXT NOT NULL,
+    priority INTEGER DEFAULT 2,
+    color VARCHAR(20),
+    font_size VARCHAR(20),
+    effect VARCHAR(20),
+    speed VARCHAR(20),
+    display_time INTEGER,
+    scheduled_time TIMESTAMP WITH TIME ZONE,
+    sent_at TIMESTAMP WITH TIME ZONE,
+    is_active BOOLEAN DEFAULT TRUE,
+    alert_id INTEGER REFERENCES cap_alerts(id),
+    repeat_interval INTEGER,
+    created_at TIMESTAMP WITH TIME ZONE DEFAULT CURRENT_TIMESTAMP
+);
+
+CREATE INDEX IF NOT EXISTS idx_led_messages_created_at ON led_messages(created_at DESC);
+CREATE INDEX IF NOT EXISTS idx_led_messages_active ON led_messages(is_active);
+
+-- Store generated SAME headers and audio/text assets
+CREATE TABLE IF NOT EXISTS eas_messages (
+    id SERIAL PRIMARY KEY,
+    cap_alert_id INTEGER REFERENCES cap_alerts(id),
+    same_header VARCHAR(255) NOT NULL,
+    audio_filename VARCHAR(255) NOT NULL,
+    text_filename VARCHAR(255) NOT NULL,
+    metadata JSONB DEFAULT '{}'::jsonb,
+    created_at TIMESTAMP WITH TIME ZONE DEFAULT CURRENT_TIMESTAMP
+);
+
+CREATE INDEX IF NOT EXISTS idx_eas_messages_created_at ON eas_messages(created_at DESC);
+CREATE INDEX IF NOT EXISTS idx_eas_messages_cap_alert ON eas_messages(cap_alert_id);
+
+-- Create intersections table to log alert-boundary overlaps
+CREATE TABLE intersections (
+    id SERIAL PRIMARY KEY,
+    cap_alert_id INTEGER REFERENCES cap_alerts(id) ON DELETE CASCADE,
+    boundary_id INTEGER REFERENCES boundaries(id) ON DELETE CASCADE,
+    intersection_area FLOAT, -- Area of intersection in square meters
+    created_at TIMESTAMP DEFAULT CURRENT_TIMESTAMP
+);
+
+CREATE INDEX idx_intersections_cap_alert ON intersections(cap_alert_id);
+CREATE INDEX idx_intersections_boundary ON intersections(boundary_id);
+
+-- Create notifications table for email/SMS alerts
+CREATE TABLE notifications (
+    id SERIAL PRIMARY KEY,
+    cap_alert_id INTEGER REFERENCES cap_alerts(id) ON DELETE CASCADE,
+    boundary_id INTEGER REFERENCES boundaries(id) ON DELETE CASCADE,
+    notification_type VARCHAR(20) NOT NULL, -- EMAIL, SMS, PUSH
+    recipient VARCHAR(255) NOT NULL,
+    sent_at TIMESTAMP DEFAULT CURRENT_TIMESTAMP,
+    status VARCHAR(20) DEFAULT 'PENDING' -- PENDING, SENT, FAILED
+);
+
+CREATE INDEX idx_notifications_cap_alert ON notifications(cap_alert_id);
+CREATE INDEX idx_notifications_boundary ON notifications(boundary_id);
+
+-- Create LED sign status table used by the dashboard and background pollers
+CREATE TABLE IF NOT EXISTS led_sign_status (
+    id SERIAL PRIMARY KEY,
+    sign_ip VARCHAR(15) NOT NULL,
+    brightness_level INTEGER DEFAULT 10,
+    error_count INTEGER DEFAULT 0,
+    last_error TEXT,
+    last_update TIMESTAMP WITH TIME ZONE DEFAULT CURRENT_TIMESTAMP,
+    is_connected BOOLEAN DEFAULT FALSE
+);
+
+CREATE UNIQUE INDEX IF NOT EXISTS idx_led_sign_status_ip ON led_sign_status(sign_ip);
+
+-- Persistent location configuration used by the admin console
+CREATE TABLE IF NOT EXISTS location_settings (
+    id SERIAL PRIMARY KEY,
+    county_name VARCHAR(255) NOT NULL,
+    state_code CHAR(2) NOT NULL,
+    timezone VARCHAR(64) NOT NULL,
+    zone_codes JSONB NOT NULL DEFAULT '[]'::jsonb,
+    area_terms JSONB NOT NULL DEFAULT '[]'::jsonb,
+    map_center_lat DOUBLE PRECISION NOT NULL,
+    map_center_lng DOUBLE PRECISION NOT NULL,
+    map_default_zoom INTEGER NOT NULL DEFAULT 8,
+    led_default_lines JSONB NOT NULL DEFAULT '[]'::jsonb,
+    updated_at TIMESTAMP WITH TIME ZONE DEFAULT CURRENT_TIMESTAMP
+);
+
+-- Create function to update updated_at timestamp
+CREATE OR REPLACE FUNCTION update_updated_at_column()
+RETURNS TRIGGER AS $$
+BEGIN
+    NEW.updated_at = CURRENT_TIMESTAMP;
+    RETURN NEW;
+END;
+$$ language 'plpgsql';
+
+-- Create triggers for updated_at
+CREATE TRIGGER update_boundaries_updated_at BEFORE UPDATE ON boundaries
+    FOR EACH ROW EXECUTE FUNCTION update_updated_at_column();
+
+CREATE TRIGGER update_cap_alerts_updated_at BEFORE UPDATE ON cap_alerts
+    FOR EACH ROW EXECUTE FUNCTION update_updated_at_column();
+
+-- Create view for active alerts (not expired)
+CREATE VIEW active_alerts AS
+SELECT * FROM cap_alerts
+WHERE expires IS NULL OR expires > CURRENT_TIMESTAMP;
+
+-- Create view for boundary statistics
+CREATE VIEW boundary_stats AS
+SELECT
+    type,
+    COUNT(*) as count,
+    MIN(created_at) as earliest_created,
+    MAX(updated_at) as latest_updated
+FROM boundaries
+GROUP BY type;
+
+-- Grant permissions to noaa_user
+GRANT ALL PRIVILEGES ON ALL TABLES IN SCHEMA public TO noaa_user;
+GRANT ALL PRIVILEGES ON ALL SEQUENCES IN SCHEMA public TO noaa_user;
 GRANT ALL PRIVILEGES ON ALL FUNCTIONS IN SCHEMA public TO noaa_user;